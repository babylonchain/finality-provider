--- conflicted
+++ resolved
@@ -91,16 +91,7 @@
 can be found in
 [the Babylon documentation](https://docs.babylonchain.io/docs/user-guides/btc-timestamping-testnet/setup-node).
 
-<<<<<<< HEAD
 #### 3.2. Setting up the EOTS Manager
-=======
-The finality provider requires a Babylon keyring with loaded funds to be attached to it
-in order to be able to send transactions to Babylon.
-To setup such a keyring, follow the instructions in
-[the Babylon documentation](https://docs.babylonchain.io/docs/user-guides/btc-timestamping-testnet/getting-funds).
-
-### 3.2. Setting up the EOTS Manager
->>>>>>> 140cfcd3
 
 After a node and a keyring have been set up,
 the operator can set up and run the
