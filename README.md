# Finality Provider

A toolset crafted for the creation and
management of Finality Providers.

## 1. Overview

Finality providers are responsible for voting
at a finality round on top of [CometBFT](https://github.com/cometbft/cometbft).
Similar to any native PoS validator,
a finality provider can receive voting power delegations from BTC stakers, and
can earn commission from the staking rewards denominated in Babylon tokens.

The finality provider toolset does not have
any special hardware requirements
and can operate on standard mid-sized machines
running a UNIX-flavored operating system.
It consists of the following programs:
- *Babylon full node*: An instance of a Babylon node connecting to
  the Babylon network. Running one is not a strict requirement,
  but it is recommended for security compared to trusting a third-party RPC node.
- *Extractable One-Time Signature (EOTS) manager*:
  A daemon responsible for securely maintaining the finality provider’s
  private key and producing extractable one time signatures from it.
- *Finality Provider*: A daemon managing the finality provider.
  It connects to the EOTS manager to generate EOTS public randomness and
  finality votes for Babylon blocks, which it submits to Babylon through
  the node connection.

The following graphic demonstrates the interconnections between the above programs:

![Finality Provider Interconnections](./docs/finality-toolset.png)


## 2. Installation

### Prerequisites

This project requires Go version 1.21 or later.

Install Go by following the instructions on
the [official Go installation guide](https://golang.org/doc/install).

### Downloading the code

To get started, clone the repository to your local machine from Github:

```bash
git clone https://github.com/babylonchain/finality-provider.git
```

You can choose a specific version from
the [official releases page](https://github.com/babylonchain/finality-provider/releases)

```bash
cd finality-provider # cd into the project directory
git checkout <release-tag>
```

### Building and installing the binary

At the top-level directory of the project

```bash
make install
```

The above command will build and install the following binaries to
`$GOPATH/bin`:

- `eotsd`: The daemon program for the EOTS manager.
- `fpd`: The daemon program for the finality-provider.
- `fpcli`: The CLI tool for interacting with the finality-provider daemon.

If your shell cannot find the installed binaries, make sure `$GOPATH/bin` is in
the `$PATH` of your shell. Usually these commands will do the job

```bash
export PATH=$HOME/go/bin:$PATH
echo 'export PATH=$HOME/go/bin:$PATH' >> ~/.profile
```

## 3. Setting up a finality provider

### 3.1. Setting up a Babylon Full Node

Before setting up the finality provider toolset,
an operator must ensure a working connection with a Babylon full node.
It is highly recommended that operators run their own node to avoid
trusting third parties. Instructions on how to set up a full Babylon node
can be found in
[the Babylon documentation](https://docs.babylonchain.io/docs/user-guides/btc-staking-testnet/setup-node).

<<<<<<< HEAD
=======
The finality provider requires a Babylon keyring with loaded funds to be attached to it
in order to be able to send transactions to Babylon.
To setup such a keyring, follow the instructions in
[the Babylon documentation](https://docs.babylonchain.io/docs/user-guides/btc-staking-testnet/getting-funds).

>>>>>>> 14514b6a
### 3.2. Setting up the EOTS Manager

After a node and a keyring have been set up,
the operator can set up and run the
Extractable One Time Signature (EOTS) manager daemon.
A complete overview of the EOTS manager, its operation, and
its configuration options can be found in the
[EOTS Manager page](docs/eots.md)

### 3.3. Setting up a Finality Provider

The last step is to set up and run
the finality daemon.
A complete overview of the finality daemon, its operation, and
its configuration options can be found in the
[Finality page](docs/finality-provider.md).

## 4. Delegations & Rewards

A finality provider receives BTC delegations through delegators
interacting with Babylon and choosing it as the recipient of their delegations.
To perform a self-delegation,
the operator can either visit the staking web app we provide,
or run the Babylon [BTC Staker program](https://github.com/babylonchain/btc-staker) once.
The BTC staker connects to a Bitcoin wallet and Babylon to perform delegations.<|MERGE_RESOLUTION|>--- conflicted
+++ resolved
@@ -91,14 +91,6 @@
 can be found in
 [the Babylon documentation](https://docs.babylonchain.io/docs/user-guides/btc-staking-testnet/setup-node).
 
-<<<<<<< HEAD
-=======
-The finality provider requires a Babylon keyring with loaded funds to be attached to it
-in order to be able to send transactions to Babylon.
-To setup such a keyring, follow the instructions in
-[the Babylon documentation](https://docs.babylonchain.io/docs/user-guides/btc-staking-testnet/getting-funds).
-
->>>>>>> 14514b6a
 ### 3.2. Setting up the EOTS Manager
 
 After a node and a keyring have been set up,
