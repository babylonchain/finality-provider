package babylonclient

import (
	"github.com/babylonchain/babylon/types"
	btcstakingtypes "github.com/babylonchain/babylon/x/btcstaking/types"
	ctypes "github.com/cometbft/cometbft/rpc/core/types"
	"github.com/cosmos/cosmos-sdk/crypto/keys/secp256k1"
)

type BabylonClient interface {
	// RegisterValidator registers a BTC validator via a MsgCreateBTCValidator to Babylon
	// it returns tx hash and error
	RegisterValidator(bbnPubKey *secp256k1.PubKey, btcPubKey *types.BIP340PubKey, pop *btcstakingtypes.ProofOfPossession) ([]byte, error)
	// CommitPubRandList commits a list of Schnorr public randomness via a MsgCommitPubRand to Babylon
	// it returns tx hash and error
	CommitPubRandList(btcPubKey *types.BIP340PubKey, startHeight uint64, pubRandList []types.SchnorrPubRand, sig *types.BIP340Signature) ([]byte, error)
	// SubmitJurySig submits the Jury signature via a MsgAddJurySig to Babylon if the daemon runs in Jury mode
	// it returns tx hash and error
	SubmitJurySig(btcPubKey *types.BIP340PubKey, delPubKey *types.BIP340PubKey, sig *types.BIP340Signature) ([]byte, error)
	// SubmitFinalitySig submits the finality signature via a MsgAddVote to Babylon
	SubmitFinalitySig(btcPubKey *types.BIP340PubKey, blockHeight uint64, blockHash []byte, sig *types.SchnorrEOTSSig) ([]byte, error)

	// Note: the following queries are only for PoC
	// QueryHeightWithLastPubRand queries the height of the last block with public randomness
<<<<<<< HEAD
	QueryHeightWithLastPubRand(btcPubKeyStr string) (uint64, error)
	// QueryPendingBTCDelegations queries BTC delegations that are needing Jury sig
=======
	QueryHeightWithLastPubRand(btcPubKey *types.BIP340PubKey) (uint64, error)
	// QueryShouldSubmitJurySigs queries if there's a list of delegations that the Jury should submit Jury sigs to
>>>>>>> 4eed4b4c
	// it is only used when the program is running in Jury mode
	QueryPendingBTCDelegations(btcPubKeyHexStr string) ([]*btcstakingtypes.BTCDelegation, error)
	// QueryShouldValidatorVote asks Babylon if the validator should submit a finality sig for the given block height
	QueryShouldValidatorVote(btcPubKey *types.BIP340PubKey, blockHeight uint64) (bool, error)

	// QueryNodeStatus returns current node status, with info about latest block
	QueryNodeStatus() (*ctypes.ResultStatus, error)

	// QueryHeader queries the header at the given height, if header is not found
	// it returns result with nil header
	QueryHeader(height int64) (*ctypes.ResultHeader, error)
}<|MERGE_RESOLUTION|>--- conflicted
+++ resolved
@@ -22,13 +22,8 @@
 
 	// Note: the following queries are only for PoC
 	// QueryHeightWithLastPubRand queries the height of the last block with public randomness
-<<<<<<< HEAD
-	QueryHeightWithLastPubRand(btcPubKeyStr string) (uint64, error)
-	// QueryPendingBTCDelegations queries BTC delegations that are needing Jury sig
-=======
 	QueryHeightWithLastPubRand(btcPubKey *types.BIP340PubKey) (uint64, error)
 	// QueryShouldSubmitJurySigs queries if there's a list of delegations that the Jury should submit Jury sigs to
->>>>>>> 4eed4b4c
 	// it is only used when the program is running in Jury mode
 	QueryPendingBTCDelegations(btcPubKeyHexStr string) ([]*btcstakingtypes.BTCDelegation, error)
 	// QueryShouldValidatorVote asks Babylon if the validator should submit a finality sig for the given block height
