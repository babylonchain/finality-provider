--- conflicted
+++ resolved
@@ -34,18 +34,6 @@
 	GetStakingParams() (*StakingParams, error)
 	// RegisterValidator registers a BTC validator via a MsgCreateBTCValidator to Babylon
 	// it returns tx hash and error
-<<<<<<< HEAD
-	RegisterValidator(bbnPubKey *secp256k1.PubKey, btcPubKey *types.BIP340PubKey, pop *btcstakingtypes.ProofOfPossession) (string, error)
-	// CommitPubRandList commits a list of Schnorr public randomness via a MsgCommitPubRand to Babylon
-	// it returns tx hash and error
-	CommitPubRandList(btcPubKey *types.BIP340PubKey, startHeight uint64, pubRandList []types.SchnorrPubRand, sig *types.BIP340Signature) (string, error)
-	// SubmitJurySig submits the Jury signature via a MsgAddJurySig to Babylon if the daemon runs in Jury mode
-	// it returns tx hash and error
-	SubmitJurySig(btcPubKey *types.BIP340PubKey, delPubKey *types.BIP340PubKey, stakingTxHash string, sig *types.BIP340Signature) (string, error)
-	// SubmitFinalitySig submits the finality signature via a MsgAddVote to Babylon
-	// validator's BTC private key will be returned if the validator is slashed due to double signing
-	SubmitFinalitySig(btcPubKey *types.BIP340PubKey, blockHeight uint64, blockHash []byte, sig *types.SchnorrEOTSSig) (string, *btcec.PrivateKey, error)
-=======
 	RegisterValidator(bbnPubKey *secp256k1.PubKey, btcPubKey *types.BIP340PubKey, pop *btcstakingtypes.ProofOfPossession) (*TransactionResponse, error)
 	// CommitPubRandList commits a list of Schnorr public randomness via a MsgCommitPubRand to Babylon
 	// it returns tx hash and error
@@ -56,7 +44,6 @@
 	// SubmitFinalitySig submits the finality signature via a MsgAddVote to Babylon
 	// validator's BTC private key will be returned if the validator is slashed due to double signing
 	SubmitFinalitySig(btcPubKey *types.BIP340PubKey, blockHeight uint64, blockHash []byte, sig *types.SchnorrEOTSSig) (*TransactionResponse, *btcec.PrivateKey, error)
->>>>>>> 6bbefd1c
 
 	// Note: the following queries are only for PoC
 
