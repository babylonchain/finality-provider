--- conflicted
+++ resolved
@@ -12,17 +12,14 @@
 	btclctypes "github.com/babylonchain/babylon/x/btclightclient/types"
 	btcstakingtypes "github.com/babylonchain/babylon/x/btcstaking/types"
 	finalitytypes "github.com/babylonchain/babylon/x/finality/types"
-<<<<<<< HEAD
-	"github.com/babylonchain/rpc-client/client"
 	"github.com/btcsuite/btcd/btcutil"
-=======
->>>>>>> 1e3d0643
 	ctypes "github.com/cometbft/cometbft/rpc/core/types"
 	sdkclient "github.com/cosmos/cosmos-sdk/client"
 	"github.com/cosmos/cosmos-sdk/crypto/keys/secp256k1"
 	"github.com/cosmos/cosmos-sdk/types/module"
 	sdkquery "github.com/cosmos/cosmos-sdk/types/query"
 	"github.com/cosmos/relayer/v2/relayer/chains/cosmos"
+	pv "github.com/cosmos/relayer/v2/relayer/provider"
 	zaplogfmt "github.com/jsternberg/zap-logfmt"
 	"github.com/sirupsen/logrus"
 	"go.uber.org/zap"
@@ -135,7 +132,7 @@
 	ctx, cancel := getQueryContext(bc.timeout)
 	defer cancel()
 
-	queryCkptClient := btcctypes.NewQueryClient(bc.rpcClient)
+	queryCkptClient := btcctypes.NewQueryClient(bc.provider)
 
 	ckptQueryRequest := &btcctypes.QueryParamsRequest{}
 	ckptParamRes, err := queryCkptClient.Params(ctx, ckptQueryRequest)
@@ -143,7 +140,7 @@
 		return nil, fmt.Errorf("failed to query params of the btccheckpoint module")
 	}
 
-	queryStakingClient := btcstakingtypes.NewQueryClient(bc.rpcClient)
+	queryStakingClient := btcstakingtypes.NewQueryClient(bc.provider)
 	stakingQueryRequest := &btcstakingtypes.QueryParamsRequest{}
 	stakingParamRes, err := queryStakingClient.Params(ctx, stakingQueryRequest)
 	if err != nil {
@@ -256,7 +253,7 @@
 		DelegatorSig:  delSig,
 	}
 
-	res, err := bc.rpcClient.SendMsg(context.Background(), msg, "")
+	res, _, err := bc.provider.SendMessage(context.Background(), cosmos.NewCosmosMessage(msg), "")
 	if err != nil {
 		return nil, err
 	}
@@ -267,24 +264,25 @@
 
 // Insert BTC block header using rpc client
 // Currently this is only used for e2e tests, probably does not need to add it into the interface
-func (bc *BabylonController) InsertBtcBlockHeaders(headers []*types.BTCHeaderBytes) (*sdk.TxResponse, error) {
+func (bc *BabylonController) InsertBtcBlockHeaders(headers []*types.BTCHeaderBytes) ([]byte, error) {
 	// convert to []sdk.Msg type
-	imsgs := []sdk.Msg{}
+	imsgs := []pv.RelayerMessage{}
 	for _, h := range headers {
-		msg := btclctypes.MsgInsertHeader{
-			Signer: bc.MustGetTxSigner(),
-			Header: h,
-		}
-
-		imsgs = append(imsgs, &msg)
-	}
-
-	res, err := bc.rpcClient.SendMsgs(context.Background(), imsgs, "")
-	if err != nil {
-		return nil, err
-	}
-
-	return res, nil
+		msg := cosmos.NewCosmosMessage(
+			&btclctypes.MsgInsertHeader{
+				Signer: bc.MustGetTxSigner(),
+				Header: h,
+			})
+
+		imsgs = append(imsgs, msg)
+	}
+
+	res, _, err := bc.provider.SendMessages(context.Background(), imsgs, "")
+	if err != nil {
+		return nil, err
+	}
+
+	return []byte(res.TxHash), nil
 }
 
 // Note: the following queries are only for PoC
@@ -356,7 +354,9 @@
 	ctx, cancel := getQueryContext(bc.timeout)
 	defer cancel()
 
-	queryClient := btcstakingtypes.NewQueryClient(bc.rpcClient)
+	clientCtx := sdkclient.Context{Client: bc.provider.RPCClient}
+
+	queryClient := btcstakingtypes.NewQueryClient(clientCtx)
 
 	for {
 		queryRequest := &btcstakingtypes.QueryBTCValidatorsRequest{
@@ -381,7 +381,9 @@
 	ctx, cancel := getQueryContext(bc.timeout)
 	defer cancel()
 
-	queryClient := btclctypes.NewQueryClient(bc.rpcClient)
+	clientCtx := sdkclient.Context{Client: bc.provider.RPCClient}
+
+	queryClient := btclctypes.NewQueryClient(clientCtx)
 
 	queryRequest := &btclctypes.QueryTipRequest{}
 	res, err := queryClient.Tip(ctx, queryRequest)
@@ -402,7 +404,9 @@
 	ctx, cancel := getQueryContext(bc.timeout)
 	defer cancel()
 
-	queryClient := btcstakingtypes.NewQueryClient(bc.rpcClient)
+	clientCtx := sdkclient.Context{Client: bc.provider.RPCClient}
+
+	queryClient := btcstakingtypes.NewQueryClient(clientCtx)
 
 	for {
 		queryRequest := &btcstakingtypes.QueryBTCValidatorDelegationsRequest{
@@ -435,7 +439,9 @@
 	ctx, cancel := getQueryContext(bc.timeout)
 	defer cancel()
 
-	queryClient := btcstakingtypes.NewQueryClient(bc.rpcClient)
+	clientCtx := sdkclient.Context{Client: bc.provider.RPCClient}
+
+	queryClient := btcstakingtypes.NewQueryClient(clientCtx)
 
 	for {
 		queryRequest := &btcstakingtypes.QueryBTCValidatorDelegationsRequest{
