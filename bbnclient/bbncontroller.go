package babylonclient

import (
	"context"
	"fmt"
	"os"
	"strings"
	"time"

	bbnapp "github.com/babylonchain/babylon/app"
	"github.com/babylonchain/babylon/types"
	btcctypes "github.com/babylonchain/babylon/x/btccheckpoint/types"
	btclctypes "github.com/babylonchain/babylon/x/btclightclient/types"
	btcstakingtypes "github.com/babylonchain/babylon/x/btcstaking/types"
	finalitytypes "github.com/babylonchain/babylon/x/finality/types"
	"github.com/btcsuite/btcd/btcec/v2"
	"github.com/btcsuite/btcd/btcutil"
	ctypes "github.com/cometbft/cometbft/rpc/core/types"
	sdkclient "github.com/cosmos/cosmos-sdk/client"
	"github.com/cosmos/cosmos-sdk/crypto/keys/secp256k1"
	"github.com/cosmos/cosmos-sdk/types/module"
	sdkquery "github.com/cosmos/cosmos-sdk/types/query"
	"github.com/cosmos/relayer/v2/relayer/chains/cosmos"
	pv "github.com/cosmos/relayer/v2/relayer/provider"
	"github.com/gogo/protobuf/jsonpb"
	zaplogfmt "github.com/jsternberg/zap-logfmt"
	"github.com/sirupsen/logrus"
	"go.uber.org/zap"
	"go.uber.org/zap/zapcore"
	"golang.org/x/exp/maps"

	"github.com/babylonchain/btc-validator/valcfg"
)

var _ BabylonClient = &BabylonController{}

type BabylonController struct {
	provider *cosmos.CosmosProvider
	logger   *logrus.Logger
	timeout  time.Duration
}

func newRootLogger(format string, debug bool) (*zap.Logger, error) {
	config := zap.NewProductionEncoderConfig()
	config.EncodeTime = func(ts time.Time, encoder zapcore.PrimitiveArrayEncoder) {
		encoder.AppendString(ts.UTC().Format("2006-01-02T15:04:05.000000Z07:00"))
	}
	config.LevelKey = "lvl"

	var enc zapcore.Encoder
	switch format {
	case "json":
		enc = zapcore.NewJSONEncoder(config)
	case "auto", "console":
		enc = zapcore.NewConsoleEncoder(config)
	case "logfmt":
		enc = zaplogfmt.NewEncoder(config)
	default:
		return nil, fmt.Errorf("unrecognized log format %q", format)
	}

	level := zap.InfoLevel
	if debug {
		level = zap.DebugLevel
	}
	return zap.New(zapcore.NewCore(
		enc,
		os.Stderr,
		level,
	)), nil
}

func NewBabylonController(
	homedir string,
	cfg *valcfg.BBNConfig,
	logger *logrus.Logger,
) (*BabylonController, error) {

	zapLogger, err := newRootLogger("console", true)
	if err != nil {
		return nil, err
	}

	// HACK: replace the modules in public rpc-client to add BTC staking / finality modules
	// so that it recognises their message formats
	// TODO: fix this either by fixing rpc-client side
	var moduleBasics []module.AppModuleBasic
	for _, mbasic := range bbnapp.ModuleBasics {
		moduleBasics = append(moduleBasics, mbasic)
	}

	cosmosConfig := valcfg.BBNConfigToCosmosProviderConfig(cfg)

	cosmosConfig.Modules = moduleBasics

	provider, err := cosmosConfig.NewProvider(
		zapLogger,
		homedir,
		true,
		"babylon",
	)

	if err != nil {
		return nil, err
	}

	cp := provider.(*cosmos.CosmosProvider)

	cp.PCfg.KeyDirectory = cfg.KeyDirectory
	// Need to override this manually as otherwise oprion from config is ignored
	cp.Cdc = cosmos.MakeCodec(moduleBasics, []string{})

	err = cp.Init(context.Background())

	if err != nil {
		return nil, err
	}

	return &BabylonController{
		cp,
		logger,
		cfg.Timeout,
	}, nil
}

func (bc *BabylonController) MustGetTxSigner() string {
	address, err := bc.provider.Address()
	if err != nil {
		panic(err)
	}
	return address
}

func (bc *BabylonController) GetStakingParams() (*StakingParams, error) {
	ctx, cancel := getContextWithCancel(bc.timeout)
	defer cancel()

	queryCkptClient := btcctypes.NewQueryClient(bc.provider)

	ckptQueryRequest := &btcctypes.QueryParamsRequest{}
	ckptParamRes, err := queryCkptClient.Params(ctx, ckptQueryRequest)
	if err != nil {
		return nil, fmt.Errorf("failed to query params of the btccheckpoint module: %v", err)
	}

	queryStakingClient := btcstakingtypes.NewQueryClient(bc.provider)
	stakingQueryRequest := &btcstakingtypes.QueryParamsRequest{}
	stakingParamRes, err := queryStakingClient.Params(ctx, stakingQueryRequest)
	if err != nil {
		return nil, fmt.Errorf("failed to query staking params: %v", err)
	}
	juryPk, err := stakingParamRes.Params.JuryPk.ToBTCPK()
	if err != nil {
		return nil, err
	}

	return &StakingParams{
		ComfirmationTimeBlocks:    ckptParamRes.Params.BtcConfirmationDepth,
		FinalizationTimeoutBlocks: ckptParamRes.Params.CheckpointFinalizationTimeout,
		MinSlashingTxFeeSat:       btcutil.Amount(stakingParamRes.Params.MinSlashingTxFeeSat),
		JuryPk:                    juryPk,
		SlashingAddress:           stakingParamRes.Params.SlashingAddress,
	}, nil
}

// RegisterValidator registers a BTC validator via a MsgCreateBTCValidator to Babylon
// it returns tx hash and error
<<<<<<< HEAD
func (bc *BabylonController) RegisterValidator(bbnPubKey *secp256k1.PubKey, btcPubKey *types.BIP340PubKey, pop *btcstakingtypes.ProofOfPossession) (string, error) {
=======
func (bc *BabylonController) RegisterValidator(bbnPubKey *secp256k1.PubKey, btcPubKey *types.BIP340PubKey, pop *btcstakingtypes.ProofOfPossession) (*TransactionResponse, error) {
>>>>>>> 6bbefd1c
	registerMsg := &btcstakingtypes.MsgCreateBTCValidator{
		Signer:    bc.MustGetTxSigner(),
		BabylonPk: bbnPubKey,
		BtcPk:     btcPubKey,
		Pop:       pop,
	}

	res, _, err := bc.provider.SendMessage(context.Background(), cosmos.NewCosmosMessage(registerMsg), "")
	if err != nil {
		return "", err
	}

<<<<<<< HEAD
	return res.TxHash, nil
=======
	return &TransactionResponse{TxHash: res.TxHash}, nil
>>>>>>> 6bbefd1c
}

// CommitPubRandList commits a list of Schnorr public randomness via a MsgCommitPubRand to Babylon
// it returns tx hash and error
<<<<<<< HEAD
func (bc *BabylonController) CommitPubRandList(btcPubKey *types.BIP340PubKey, startHeight uint64, pubRandList []types.SchnorrPubRand, sig *types.BIP340Signature) (string, error) {
=======
func (bc *BabylonController) CommitPubRandList(btcPubKey *types.BIP340PubKey, startHeight uint64, pubRandList []types.SchnorrPubRand, sig *types.BIP340Signature) (*TransactionResponse, error) {
>>>>>>> 6bbefd1c
	msg := &finalitytypes.MsgCommitPubRandList{
		Signer:      bc.MustGetTxSigner(),
		ValBtcPk:    btcPubKey,
		StartHeight: startHeight,
		PubRandList: pubRandList,
		Sig:         sig,
	}

	res, _, err := bc.provider.SendMessage(context.Background(), cosmos.NewCosmosMessage(msg), "")
	if err != nil {
		return "", err
	}

<<<<<<< HEAD
	return res.TxHash, nil
=======
	return &TransactionResponse{TxHash: res.TxHash}, nil
>>>>>>> 6bbefd1c
}

// SubmitJurySig submits the Jury signature via a MsgAddJurySig to Babylon if the daemon runs in Jury mode
// it returns tx hash and error
<<<<<<< HEAD
func (bc *BabylonController) SubmitJurySig(btcPubKey *types.BIP340PubKey, delPubKey *types.BIP340PubKey, stakingTxHash string, sig *types.BIP340Signature) (string, error) {
=======
func (bc *BabylonController) SubmitJurySig(btcPubKey *types.BIP340PubKey, delPubKey *types.BIP340PubKey, stakingTxHash string, sig *types.BIP340Signature) (*TransactionResponse, error) {
>>>>>>> 6bbefd1c
	msg := &btcstakingtypes.MsgAddJurySig{
		Signer:        bc.MustGetTxSigner(),
		ValPk:         btcPubKey,
		DelPk:         delPubKey,
		StakingTxHash: stakingTxHash,
		Sig:           sig,
	}

	res, _, err := bc.provider.SendMessage(context.Background(), cosmos.NewCosmosMessage(msg), "")
	if err != nil {
		return "", err
	}

<<<<<<< HEAD
	return res.TxHash, nil
}

// SubmitFinalitySig submits the finality signature via a MsgAddVote to Babylon
func (bc *BabylonController) SubmitFinalitySig(btcPubKey *types.BIP340PubKey, blockHeight uint64, blockHash []byte, sig *types.SchnorrEOTSSig) (string, *btcec.PrivateKey, error) {
=======
	return &TransactionResponse{TxHash: res.TxHash}, nil
}

// SubmitFinalitySig submits the finality signature via a MsgAddVote to Babylon
func (bc *BabylonController) SubmitFinalitySig(btcPubKey *types.BIP340PubKey, blockHeight uint64, blockHash []byte, sig *types.SchnorrEOTSSig) (*TransactionResponse, *btcec.PrivateKey, error) {
>>>>>>> 6bbefd1c
	msg := &finalitytypes.MsgAddFinalitySig{
		Signer:              bc.MustGetTxSigner(),
		ValBtcPk:            btcPubKey,
		BlockHeight:         blockHeight,
		BlockLastCommitHash: blockHash,
		FinalitySig:         sig,
	}

	res, _, err := bc.provider.SendMessage(context.Background(), cosmos.NewCosmosMessage(msg), "")
	if err != nil {
		return "", nil, err
	}

	var privKey *btcec.PrivateKey
	for _, ev := range res.Events {
		if strings.Contains(ev.EventType, "EventSlashedBTCValidator") {
			evidenceStr := ev.Attributes["evidence"]
			bc.logger.Debugf("found slashing evidence %s", evidenceStr)
			var evidence finalitytypes.Evidence
			if err := jsonpb.UnmarshalString(evidenceStr, &evidence); err != nil {
				return "", nil, fmt.Errorf("failed to decode evidence bytes to evidence: %s", err.Error())
			}
			privKey, err = evidence.ExtractBTCSK()
			if err != nil {
				return "", nil, fmt.Errorf("failed to extract private key: %s", err.Error())
			}
			break
		}
	}

<<<<<<< HEAD
	return res.TxHash, privKey, nil
=======
	return &TransactionResponse{TxHash: res.TxHash}, privKey, nil
>>>>>>> 6bbefd1c
}

// Currently this is only used for e2e tests, probably does not need to add it into the interface
func (bc *BabylonController) CreateBTCDelegation(
	delBabylonPk *secp256k1.PubKey,
	pop *btcstakingtypes.ProofOfPossession,
	stakingTx *btcstakingtypes.StakingTx,
	stakingTxInfo *btcctypes.TransactionInfo,
	slashingTx *btcstakingtypes.BTCSlashingTx,
	delSig *types.BIP340Signature,
) (*TransactionResponse, error) {
	msg := &btcstakingtypes.MsgCreateBTCDelegation{
		Signer:        bc.MustGetTxSigner(),
		BabylonPk:     delBabylonPk,
		Pop:           pop,
		StakingTx:     stakingTx,
		StakingTxInfo: stakingTxInfo,
		SlashingTx:    slashingTx,
		DelegatorSig:  delSig,
	}

	res, _, err := bc.provider.SendMessage(context.Background(), cosmos.NewCosmosMessage(msg), "")
	if err != nil {
		return nil, err
	}

	bc.logger.Infof("successfully submitted a BTC delegation, code: %v, height: %v, tx hash: %s", res.Code, res.Height, res.TxHash)
	return &TransactionResponse{TxHash: res.TxHash}, nil
}

// Insert BTC block header using rpc client
// Currently this is only used for e2e tests, probably does not need to add it into the interface
func (bc *BabylonController) InsertBtcBlockHeaders(headers []*types.BTCHeaderBytes) (*TransactionResponse, error) {
	// convert to []sdk.Msg type
	imsgs := []pv.RelayerMessage{}
	for _, h := range headers {
		msg := cosmos.NewCosmosMessage(
			&btclctypes.MsgInsertHeader{
				Signer: bc.MustGetTxSigner(),
				Header: h,
			})

		imsgs = append(imsgs, msg)
	}

	res, _, err := bc.provider.SendMessages(context.Background(), imsgs, "")
	if err != nil {
		return nil, err
	}

	return &TransactionResponse{TxHash: res.TxHash}, nil
}

// Note: the following queries are only for PoC
// QueryHeightWithLastPubRand queries the height of the last block with public randomness
func (bc *BabylonController) QueryHeightWithLastPubRand(btcPubKey *types.BIP340PubKey) (uint64, error) {
	ctx, cancel := getContextWithCancel(bc.timeout)
	defer cancel()

	clientCtx := sdkclient.Context{Client: bc.provider.RPCClient}

	queryClient := finalitytypes.NewQueryClient(clientCtx)

	// query the last committed public randomness
	queryRequest := &finalitytypes.QueryListPublicRandomnessRequest{
		ValBtcPkHex: btcPubKey.MarshalHex(),
		Pagination: &sdkquery.PageRequest{
			Limit:   1,
			Reverse: true,
		},
	}

	res, err := queryClient.ListPublicRandomness(ctx, queryRequest)
	if err != nil {
		return 0, err
	}

	if len(res.PubRandMap) == 0 {
		return 0, nil
	}

	ks := maps.Keys(res.PubRandMap)
	if len(ks) > 1 {
		return 0, fmt.Errorf("the query should not return more than one public rand item")
	}

	return ks[0], nil
}

// QueryPendingBTCDelegations queries BTC delegations that need a Jury sig
// it is only used when the program is running in Jury mode
func (bc *BabylonController) QueryPendingBTCDelegations() ([]*btcstakingtypes.BTCDelegation, error) {
	var delegations []*btcstakingtypes.BTCDelegation

	ctx, cancel := getContextWithCancel(bc.timeout)
	defer cancel()

	clientCtx := sdkclient.Context{Client: bc.provider.RPCClient}

	queryClient := btcstakingtypes.NewQueryClient(clientCtx)

	// query all the unsigned delegations
	queryRequest := &btcstakingtypes.QueryPendingBTCDelegationsRequest{}
	res, err := queryClient.PendingBTCDelegations(ctx, queryRequest)
	if err != nil {
		return nil, fmt.Errorf("failed to query BTC delegations: %v", err)
	}
	delegations = append(delegations, res.BtcDelegations...)

	return delegations, nil
}

// QueryValidators queries BTC validators
func (bc *BabylonController) QueryValidators() ([]*btcstakingtypes.BTCValidator, error) {
	var validators []*btcstakingtypes.BTCValidator
	pagination := &sdkquery.PageRequest{
		Limit: 100,
	}

	ctx, cancel := getContextWithCancel(bc.timeout)
	defer cancel()

	clientCtx := sdkclient.Context{Client: bc.provider.RPCClient}

	queryClient := btcstakingtypes.NewQueryClient(clientCtx)

	for {
		queryRequest := &btcstakingtypes.QueryBTCValidatorsRequest{
			Pagination: pagination,
		}
		res, err := queryClient.BTCValidators(ctx, queryRequest)
		if err != nil {
			return nil, fmt.Errorf("failed to query BTC validators: %v", err)
		}
		validators = append(validators, res.BtcValidators...)
		if res.Pagination == nil || res.Pagination.NextKey == nil {
			break
		}

		pagination.Key = res.Pagination.NextKey
	}

	return validators, nil
}

func (bc *BabylonController) QueryBtcLightClientTip() (*btclctypes.BTCHeaderInfo, error) {
	ctx, cancel := getContextWithCancel(bc.timeout)
	defer cancel()

	clientCtx := sdkclient.Context{Client: bc.provider.RPCClient}

	queryClient := btclctypes.NewQueryClient(clientCtx)

	queryRequest := &btclctypes.QueryTipRequest{}
	res, err := queryClient.Tip(ctx, queryRequest)
	if err != nil {
		return nil, fmt.Errorf("failed to query BTC tip: %v", err)
	}

	return res.Header, nil
}

// Currently this is only used for e2e tests, probably does not need to add this into the interface
func (bc *BabylonController) QueryLatestFinalisedBlocks(count uint64) ([]*finalitytypes.IndexedBlock, error) {
	var blocks []*finalitytypes.IndexedBlock
	pagination := &sdkquery.PageRequest{
		Limit:   count,
		Reverse: true,
	}

	ctx, cancel := getContextWithCancel(bc.timeout)
	defer cancel()

	clientCtx := sdkclient.Context{Client: bc.provider.RPCClient}

	queryClient := finalitytypes.NewQueryClient(clientCtx)

	for {
		queryRequest := &finalitytypes.QueryListBlocksRequest{
			Status:     finalitytypes.QueriedBlockStatus_FINALIZED,
			Pagination: pagination,
		}
		res, err := queryClient.ListBlocks(ctx, queryRequest)
		if err != nil {
			return nil, fmt.Errorf("failed to query finalized blocks: %v", err)
		}
		blocks = append(blocks, res.Blocks...)
		if res.Pagination == nil || res.Pagination.NextKey == nil {
			break
		}

		pagination.Key = res.Pagination.NextKey
	}

	return blocks, nil
}

// Currently this is only used for e2e tests, probably does not need to add this into the interface
func (bc *BabylonController) QueryBTCValidatorDelegations(valBtcPk *types.BIP340PubKey) ([]*btcstakingtypes.BTCDelegation, error) {
	var delegations []*btcstakingtypes.BTCDelegation
	pagination := &sdkquery.PageRequest{
		Limit: 100,
	}

	ctx, cancel := getContextWithCancel(bc.timeout)
	defer cancel()

	clientCtx := sdkclient.Context{Client: bc.provider.RPCClient}

	queryClient := btcstakingtypes.NewQueryClient(clientCtx)

	for {
		queryRequest := &btcstakingtypes.QueryBTCValidatorDelegationsRequest{
			ValBtcPkHex: valBtcPk.MarshalHex(),
			Pagination:  pagination,
		}
		res, err := queryClient.BTCValidatorDelegations(ctx, queryRequest)
		if err != nil {
			return nil, fmt.Errorf("failed to query BTC delegations: %v", err)
		}
		for _, dels := range res.BtcDelegatorDelegations {
			delegations = append(delegations, dels.Dels...)
		}
		if res.Pagination == nil || res.Pagination.NextKey == nil {
			break
		}

		pagination.Key = res.Pagination.NextKey
	}

	return delegations, nil
}

// QueryValidatorVotingPower queries the voting power of the validator at a given height
func (bc *BabylonController) QueryValidatorVotingPower(btcPubKey *types.BIP340PubKey, blockHeight uint64) (uint64, error) {
	ctx, cancel := getContextWithCancel(bc.timeout)
	defer cancel()

	clientCtx := sdkclient.Context{Client: bc.provider.RPCClient}

	queryClient := btcstakingtypes.NewQueryClient(clientCtx)

	// query all the unsigned delegations
	queryRequest := &btcstakingtypes.QueryBTCValidatorPowerAtHeightRequest{
		ValBtcPkHex: btcPubKey.MarshalHex(),
		Height:      blockHeight,
	}
	res, err := queryClient.BTCValidatorPowerAtHeight(ctx, queryRequest)
	if err != nil {
		return 0, fmt.Errorf("failed to query BTC delegations: %v", err)
	}

	return res.VotingPower, nil
}

func (bc *BabylonController) QueryNodeStatus() (*ctypes.ResultStatus, error) {
	ctx, cancel := getContextWithCancel(bc.timeout)
	defer cancel()

	status, err := bc.provider.QueryStatus(ctx)
	if err != nil {
		return nil, err
	}

	return status, nil
}

func getContextWithCancel(timeout time.Duration) (context.Context, context.CancelFunc) {
	ctx, cancel := context.WithTimeout(context.Background(), timeout)
	return ctx, cancel
}

func (bc *BabylonController) QueryHeader(height int64) (*ctypes.ResultHeader, error) {
	ctx, cancel := getContextWithCancel(bc.timeout)
	headerResp, err := bc.provider.RPCClient.Header(ctx, &height)
	defer cancel()

	if err != nil {
		return nil, err
	}

	// Returning response directly, if header with specified number did not exist
	// at request will contain nil header
	return headerResp, nil
}

func (bc *BabylonController) QueryBestHeader() (*ctypes.ResultHeader, error) {
	ctx, cancel := getContextWithCancel(bc.timeout)
	// this will return 20 items at max in the descending order (highest first)
	chainInfo, err := bc.provider.RPCClient.BlockchainInfo(ctx, 0, 0)
	defer cancel()

	if err != nil {
		return nil, err
	}

	// Returning response directly, if header with specified number did not exist
	// at request will contain nil header
	return &ctypes.ResultHeader{
		Header: &chainInfo.BlockMetas[0].Header,
	}, nil
}

func (bc *BabylonController) Close() error {
	if !bc.provider.RPCClient.IsRunning() {
		return nil
	}

	return bc.provider.RPCClient.Stop()
}<|MERGE_RESOLUTION|>--- conflicted
+++ resolved
@@ -165,11 +165,7 @@
 
 // RegisterValidator registers a BTC validator via a MsgCreateBTCValidator to Babylon
 // it returns tx hash and error
-<<<<<<< HEAD
-func (bc *BabylonController) RegisterValidator(bbnPubKey *secp256k1.PubKey, btcPubKey *types.BIP340PubKey, pop *btcstakingtypes.ProofOfPossession) (string, error) {
-=======
 func (bc *BabylonController) RegisterValidator(bbnPubKey *secp256k1.PubKey, btcPubKey *types.BIP340PubKey, pop *btcstakingtypes.ProofOfPossession) (*TransactionResponse, error) {
->>>>>>> 6bbefd1c
 	registerMsg := &btcstakingtypes.MsgCreateBTCValidator{
 		Signer:    bc.MustGetTxSigner(),
 		BabylonPk: bbnPubKey,
@@ -179,23 +175,15 @@
 
 	res, _, err := bc.provider.SendMessage(context.Background(), cosmos.NewCosmosMessage(registerMsg), "")
 	if err != nil {
-		return "", err
-	}
-
-<<<<<<< HEAD
-	return res.TxHash, nil
-=======
+		return nil, err
+	}
+
 	return &TransactionResponse{TxHash: res.TxHash}, nil
->>>>>>> 6bbefd1c
 }
 
 // CommitPubRandList commits a list of Schnorr public randomness via a MsgCommitPubRand to Babylon
 // it returns tx hash and error
-<<<<<<< HEAD
-func (bc *BabylonController) CommitPubRandList(btcPubKey *types.BIP340PubKey, startHeight uint64, pubRandList []types.SchnorrPubRand, sig *types.BIP340Signature) (string, error) {
-=======
 func (bc *BabylonController) CommitPubRandList(btcPubKey *types.BIP340PubKey, startHeight uint64, pubRandList []types.SchnorrPubRand, sig *types.BIP340Signature) (*TransactionResponse, error) {
->>>>>>> 6bbefd1c
 	msg := &finalitytypes.MsgCommitPubRandList{
 		Signer:      bc.MustGetTxSigner(),
 		ValBtcPk:    btcPubKey,
@@ -206,23 +194,15 @@
 
 	res, _, err := bc.provider.SendMessage(context.Background(), cosmos.NewCosmosMessage(msg), "")
 	if err != nil {
-		return "", err
-	}
-
-<<<<<<< HEAD
-	return res.TxHash, nil
-=======
+		return nil, err
+	}
+
 	return &TransactionResponse{TxHash: res.TxHash}, nil
->>>>>>> 6bbefd1c
 }
 
 // SubmitJurySig submits the Jury signature via a MsgAddJurySig to Babylon if the daemon runs in Jury mode
 // it returns tx hash and error
-<<<<<<< HEAD
-func (bc *BabylonController) SubmitJurySig(btcPubKey *types.BIP340PubKey, delPubKey *types.BIP340PubKey, stakingTxHash string, sig *types.BIP340Signature) (string, error) {
-=======
 func (bc *BabylonController) SubmitJurySig(btcPubKey *types.BIP340PubKey, delPubKey *types.BIP340PubKey, stakingTxHash string, sig *types.BIP340Signature) (*TransactionResponse, error) {
->>>>>>> 6bbefd1c
 	msg := &btcstakingtypes.MsgAddJurySig{
 		Signer:        bc.MustGetTxSigner(),
 		ValPk:         btcPubKey,
@@ -233,22 +213,14 @@
 
 	res, _, err := bc.provider.SendMessage(context.Background(), cosmos.NewCosmosMessage(msg), "")
 	if err != nil {
-		return "", err
-	}
-
-<<<<<<< HEAD
-	return res.TxHash, nil
-}
-
-// SubmitFinalitySig submits the finality signature via a MsgAddVote to Babylon
-func (bc *BabylonController) SubmitFinalitySig(btcPubKey *types.BIP340PubKey, blockHeight uint64, blockHash []byte, sig *types.SchnorrEOTSSig) (string, *btcec.PrivateKey, error) {
-=======
+		return nil, err
+	}
+
 	return &TransactionResponse{TxHash: res.TxHash}, nil
 }
 
 // SubmitFinalitySig submits the finality signature via a MsgAddVote to Babylon
 func (bc *BabylonController) SubmitFinalitySig(btcPubKey *types.BIP340PubKey, blockHeight uint64, blockHash []byte, sig *types.SchnorrEOTSSig) (*TransactionResponse, *btcec.PrivateKey, error) {
->>>>>>> 6bbefd1c
 	msg := &finalitytypes.MsgAddFinalitySig{
 		Signer:              bc.MustGetTxSigner(),
 		ValBtcPk:            btcPubKey,
@@ -259,7 +231,7 @@
 
 	res, _, err := bc.provider.SendMessage(context.Background(), cosmos.NewCosmosMessage(msg), "")
 	if err != nil {
-		return "", nil, err
+		return nil, nil, err
 	}
 
 	var privKey *btcec.PrivateKey
@@ -269,21 +241,17 @@
 			bc.logger.Debugf("found slashing evidence %s", evidenceStr)
 			var evidence finalitytypes.Evidence
 			if err := jsonpb.UnmarshalString(evidenceStr, &evidence); err != nil {
-				return "", nil, fmt.Errorf("failed to decode evidence bytes to evidence: %s", err.Error())
+				return nil, nil, fmt.Errorf("failed to decode evidence bytes to evidence: %s", err.Error())
 			}
 			privKey, err = evidence.ExtractBTCSK()
 			if err != nil {
-				return "", nil, fmt.Errorf("failed to extract private key: %s", err.Error())
+				return nil, nil, fmt.Errorf("failed to extract private key: %s", err.Error())
 			}
 			break
 		}
 	}
 
-<<<<<<< HEAD
-	return res.TxHash, privKey, nil
-=======
 	return &TransactionResponse{TxHash: res.TxHash}, privKey, nil
->>>>>>> 6bbefd1c
 }
 
 // Currently this is only used for e2e tests, probably does not need to add it into the interface
