package babylonclient

import (
	"context"
	"fmt"
	"strconv"
	"time"

	bbnapp "github.com/babylonchain/babylon/app"
	"github.com/babylonchain/babylon/types"
	btcstakingtypes "github.com/babylonchain/babylon/x/btcstaking/types"
	finalitytypes "github.com/babylonchain/babylon/x/finality/types"
	"github.com/babylonchain/rpc-client/client"
	ctypes "github.com/cometbft/cometbft/rpc/core/types"
	sdkclient "github.com/cosmos/cosmos-sdk/client"
	"github.com/cosmos/cosmos-sdk/crypto/keys/secp256k1"
	sdk "github.com/cosmos/cosmos-sdk/types"
	grpctypes "github.com/cosmos/cosmos-sdk/types/grpc"
	"github.com/cosmos/cosmos-sdk/types/module"
	sdkquery "github.com/cosmos/cosmos-sdk/types/query"
	"github.com/sirupsen/logrus"
	lensquery "github.com/strangelove-ventures/lens/client/query"
	"google.golang.org/grpc/metadata"

	"github.com/babylonchain/btc-validator/valcfg"
)

var _ BabylonClient = &BabylonController{}

type BabylonController struct {
	rpcClient *client.Client
	logger    *logrus.Logger
	timeout   time.Duration
}

func NewBabylonController(
	cfg *valcfg.BBNConfig,
	logger *logrus.Logger,
) (*BabylonController, error) {
	babylonConfig := valcfg.BBNConfigToBabylonConfig(cfg)

	// TODO should be validated earlier
	if err := babylonConfig.Validate(); err != nil {
		return nil, err
	}
	// create a Tendermint/Cosmos client for Babylon
	rpcClient, err := client.New(&babylonConfig)
	if err != nil {
		return nil, fmt.Errorf("unable to create Babylon rpc client: %w", err)
	}

	// HACK: replace the modules in public rpc-client to add BTC staking / finality modules
	// so that it recognises their message formats
	// TODO: fix this either by fixing rpc-client side
	var moduleBasics []module.AppModuleBasic
	for _, mbasic := range bbnapp.ModuleBasics {
		moduleBasics = append(moduleBasics, mbasic)
	}
	rpcClient.Config.Modules = moduleBasics

	return &BabylonController{
		rpcClient,
		logger,
		cfg.Timeout,
	}, nil
}

func (bc *BabylonController) MustGetTxSigner() string {
	signer := bc.rpcClient.MustGetAddr()
	prefix := bc.rpcClient.GetConfig().AccountPrefix
	return sdk.MustBech32ifyAddressBytes(prefix, signer)
}

// RegisterValidator registers a BTC validator via a MsgCreateBTCValidator to Babylon
// it returns tx hash and error
func (bc *BabylonController) RegisterValidator(bbnPubKey *secp256k1.PubKey, btcPubKey *types.BIP340PubKey, pop *btcstakingtypes.ProofOfPossession) ([]byte, error) {
	registerMsg := &btcstakingtypes.MsgCreateBTCValidator{
		Signer:    bc.MustGetTxSigner(),
		BabylonPk: bbnPubKey,
		BtcPk:     btcPubKey,
		Pop:       pop,
	}

	res, err := bc.rpcClient.SendMsg(context.Background(), registerMsg, "")
	if err != nil {
		return nil, err
	}

	return []byte(res.TxHash), nil
}

// CommitPubRandList commits a list of Schnorr public randomness via a MsgCommitPubRand to Babylon
// it returns tx hash and error
func (bc *BabylonController) CommitPubRandList(btcPubKey *types.BIP340PubKey, startHeight uint64, pubRandList []types.SchnorrPubRand, sig *types.BIP340Signature) ([]byte, error) {
	msg := &finalitytypes.MsgCommitPubRandList{
		Signer:      bc.MustGetTxSigner(),
		ValBtcPk:    btcPubKey,
		StartHeight: startHeight,
		PubRandList: pubRandList,
		Sig:         sig,
	}

	res, err := bc.rpcClient.SendMsg(context.Background(), msg, "")
	if err != nil {
		return nil, err
	}

	return []byte(res.TxHash), nil
}

// SubmitJurySig submits the Jury signature via a MsgAddJurySig to Babylon if the daemon runs in Jury mode
// it returns tx hash and error
func (bc *BabylonController) SubmitJurySig(btcPubKey *types.BIP340PubKey, delPubKey *types.BIP340PubKey, sig *types.BIP340Signature) ([]byte, error) {
	msg := &btcstakingtypes.MsgAddJurySig{
		Signer: bc.MustGetTxSigner(),
		ValPk:  btcPubKey,
		DelPk:  delPubKey,
		Sig:    sig,
	}

	res, err := bc.rpcClient.SendMsg(context.Background(), msg, "")
	if err != nil {
		return nil, err
	}

	return []byte(res.TxHash), nil
}

// SubmitFinalitySig submits the finality signature via a MsgAddVote to Babylon
func (bc *BabylonController) SubmitFinalitySig(btcPubKey *types.BIP340PubKey, blockHeight uint64, blockHash []byte, sig *types.SchnorrEOTSSig) ([]byte, error) {
	panic("implement me")
}

// Note: the following queries are only for PoC
// QueryHeightWithLastPubRand queries the height of the last block with public randomness
func (bc *BabylonController) QueryHeightWithLastPubRand(btcPubKey *types.BIP340PubKey) (uint64, error) {
	ctx, cancel := getQueryContext(bc.timeout)
	defer cancel()

	clientCtx := sdkclient.Context{Client: bc.rpcClient.QueryClient.RPCClient}
	queryClient := finalitytypes.NewQueryClient(clientCtx)

	// query the last committed public randomness
	queryRequest := &finalitytypes.QueryListPublicRandomnessRequest{
<<<<<<< HEAD
		ValBtcPkHex: btcPubKeyStr,
		Pagination: &bq.PageRequest{
=======
		ValBtcPkHex: btcPubKey.ToHexStr(),
		Pagination: &sdkquery.PageRequest{
>>>>>>> 4eed4b4c
			Limit:   1,
			Reverse: true,
		},
	}

	res, err := queryClient.ListPublicRandomness(ctx, queryRequest)
	if err != nil {
		return 0, err
	}

	if len(res.PubRandMap) == 0 {
		return 0, nil
	}

	maxHeight := uint64(0)
	for h := range res.PubRandMap {
		if h > maxHeight {
			maxHeight = h
		}
	}

	return maxHeight, nil
}

// QueryPendingBTCDelegations queries BTC delegations that are needing Jury sig
// it is only used when the program is running in Jury mode
func (bc *BabylonController) QueryPendingBTCDelegations(btcPubKeyHexStr string) ([]*btcstakingtypes.BTCDelegation, error) {
	ctx, cancel := getQueryContext(bc.timeout)
	defer cancel()

	clientCtx := sdkclient.Context{Client: bc.rpcClient.QueryClient.RPCClient}
	queryClient := btcstakingtypes.NewQueryClient(clientCtx)

	// query all the unsigned delegations
	queryRequest := &btcstakingtypes.QueryBTCValidatorDelegationsRequest{
		ValBtcPkHex: btcPubKeyHexStr,
		DelStatus:   btcstakingtypes.BTCDelegationStatus_PENDING,
		// TODO handle pagination?
	}

	res, err := queryClient.BTCValidatorDelegations(ctx, queryRequest)
	if err != nil {
		return nil, err
	}

	return res.BtcDelegations, nil
}

// QueryShouldValidatorVote asks Babylon if the validator should submit a finality sig for the given block height
func (bc *BabylonController) QueryShouldValidatorVote(btcPubKey *types.BIP340PubKey, blockHeight uint64) (bool, error) {
	panic("implement me")
}

func (bc *BabylonController) QueryNodeStatus() (*ctypes.ResultStatus, error) {
	status, err := bc.rpcClient.QueryClient.GetStatus()
	if err != nil {
		return nil, err
	}

	return status, nil
}

func getQueryContext(timeout time.Duration) (context.Context, context.CancelFunc) {
	defaultOptions := lensquery.DefaultOptions()
	ctx, cancel := context.WithTimeout(context.Background(), timeout)
	strHeight := strconv.Itoa(int(defaultOptions.Height))
	ctx = metadata.AppendToOutgoingContext(ctx, grpctypes.GRPCBlockHeightHeader, strHeight)
	return ctx, cancel
}

func (bc *BabylonController) QueryHeader(height int64) (*ctypes.ResultHeader, error) {
	ctx, cancel := getQueryContext(bc.timeout)
	headerResp, err := bc.rpcClient.ChainClient.RPCClient.Header(ctx, &height)
	defer cancel()

	if err != nil {
		return nil, err
	}

	// Returning response directly, if header with specified number did not exist
	// at request will contain nill header
	return headerResp, nil
}<|MERGE_RESOLUTION|>--- conflicted
+++ resolved
@@ -142,13 +142,8 @@
 
 	// query the last committed public randomness
 	queryRequest := &finalitytypes.QueryListPublicRandomnessRequest{
-<<<<<<< HEAD
-		ValBtcPkHex: btcPubKeyStr,
-		Pagination: &bq.PageRequest{
-=======
 		ValBtcPkHex: btcPubKey.ToHexStr(),
 		Pagination: &sdkquery.PageRequest{
->>>>>>> 4eed4b4c
 			Limit:   1,
 			Reverse: true,
 		},
