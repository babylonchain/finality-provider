package babylonclient

import (
	"context"
	"fmt"
	"strconv"
	"time"

	bbnapp "github.com/babylonchain/babylon/app"
	"github.com/babylonchain/babylon/types"
	btcstakingtypes "github.com/babylonchain/babylon/x/btcstaking/types"
	finalitytypes "github.com/babylonchain/babylon/x/finality/types"
	"github.com/babylonchain/rpc-client/client"
	ctypes "github.com/cometbft/cometbft/rpc/core/types"
	"github.com/cosmos/cosmos-sdk/crypto/keys/secp256k1"
	sdk "github.com/cosmos/cosmos-sdk/types"
	grpctypes "github.com/cosmos/cosmos-sdk/types/grpc"
	"github.com/cosmos/cosmos-sdk/types/module"
	"github.com/sirupsen/logrus"
	lensquery "github.com/strangelove-ventures/lens/client/query"
	"google.golang.org/grpc/metadata"

	"github.com/babylonchain/btc-validator/valcfg"
)

var _ BabylonClient = &BabylonController{}

type BabylonController struct {
	rpcClient *client.Client
	logger    *logrus.Logger
	timeout   time.Duration
}

func NewBabylonController(
	cfg *valcfg.BBNConfig,
	logger *logrus.Logger,
) (*BabylonController, error) {
	babylonConfig := valcfg.BBNConfigToBabylonConfig(cfg)

	// TODO should be validated earlier
	if err := babylonConfig.Validate(); err != nil {
		return nil, err
	}
	// create a Tendermint/Cosmos client for Babylon
	rpcClient, err := client.New(&babylonConfig)
	if err != nil {
		return nil, fmt.Errorf("unable to create Babylon rpc client: %w", err)
	}

	// HACK: replace the modules in public rpc-client to add BTC staking / finality modules
	// so that it recognises their message formats
	// TODO: fix this either by fixing rpc-client side
	var moduleBasics []module.AppModuleBasic
	for _, mbasic := range bbnapp.ModuleBasics {
		moduleBasics = append(moduleBasics, mbasic)
	}
	rpcClient.Config.Modules = moduleBasics

	return &BabylonController{
		rpcClient,
		logger,
		cfg.Timeout,
	}, nil
}

func (bc *BabylonController) MustGetTxSigner() string {
	signer := bc.rpcClient.MustGetAddr()
	prefix := bc.rpcClient.GetConfig().AccountPrefix
	return sdk.MustBech32ifyAddressBytes(prefix, signer)
}

// RegisterValidator registers a BTC validator via a MsgCreateBTCValidator to Babylon
// it returns tx hash and error
func (bc *BabylonController) RegisterValidator(bbnPubKey *secp256k1.PubKey, btcPubKey *types.BIP340PubKey, pop *btcstakingtypes.ProofOfPossession) ([]byte, error) {
	registerMsg := &btcstakingtypes.MsgCreateBTCValidator{
		Signer:    bc.MustGetTxSigner(),
		BabylonPk: bbnPubKey,
		BtcPk:     btcPubKey,
		Pop:       pop,
	}

	res, err := bc.rpcClient.SendMsg(context.Background(), registerMsg, "")
	if err != nil {
		return nil, err
	}

	return []byte(res.TxHash), nil
}

// CommitPubRandList commits a list of Schnorr public randomness via a MsgCommitPubRand to Babylon
// it returns tx hash and error
func (bc *BabylonController) CommitPubRandList(btcPubKey *types.BIP340PubKey, startHeight uint64, pubRandList []types.SchnorrPubRand, sig *types.BIP340Signature) ([]byte, error) {
	msg := &finalitytypes.MsgCommitPubRandList{
		Signer:      bc.MustGetTxSigner(),
		ValBtcPk:    btcPubKey,
		StartHeight: startHeight,
		PubRandList: pubRandList,
		Sig:         sig,
	}

	res, err := bc.rpcClient.SendMsg(context.Background(), msg, "")
	if err != nil {
		return nil, err
	}

	return []byte(res.TxHash), nil
}

// SubmitJurySig submits the Jury signature via a MsgAddJurySig to Babylon if the daemon runs in Jury mode
// it returns tx hash and error
func (bc *BabylonController) SubmitJurySig(btcPubKey *types.BIP340PubKey, delPubKey *types.BIP340PubKey, sig *types.BIP340Signature) ([]byte, error) {
	msg := &btcstakingtypes.MsgAddJurySig{
<<<<<<< HEAD
		Signer: bc.GetTxSigner(),
=======
		Signer: bc.MustGetTxSigner(),
>>>>>>> c7c5e088
		ValPk:  btcPubKey,
		DelPk:  delPubKey,
		Sig:    sig,
	}

	res, err := bc.rpcClient.SendMsg(context.Background(), msg, "")
	if err != nil {
		return nil, err
	}

	return []byte(res.TxHash), nil
}

// SubmitFinalitySig submits the finality signature via a MsgAddVote to Babylon
func (bc *BabylonController) SubmitFinalitySig(btcPubKey *types.BIP340PubKey, blockHeight uint64, blockHash []byte, sig *types.SchnorrEOTSSig) ([]byte, error) {
	panic("implement me")
}

// Note: the following queries are only for PoC
// QueryHeightWithLastPubRand queries the height of the last block with public randomness
func (bc *BabylonController) QueryHeightWithLastPubRand(btcPubKey *types.BIP340PubKey) (uint64, error) {
	panic("implement me")
}

// QueryShouldSubmitJurySigs queries if there's a list of delegations that the Jury should submit Jury sigs to
// it is only used when the program is running in Jury mode
// it returns a list of public keys used for delegations
func (bc *BabylonController) QueryShouldSubmitJurySigs(btcPubKey *types.BIP340PubKey) (bool, []*types.BIP340PubKey, error) {
	panic("implement me")
}

// QueryShouldValidatorVote asks Babylon if the validator should submit a finality sig for the given block height
func (bc *BabylonController) QueryShouldValidatorVote(btcPubKey *types.BIP340PubKey, blockHeight uint64) (bool, error) {
	panic("implement me")
}

func (bc *BabylonController) QueryNodeStatus() (*ctypes.ResultStatus, error) {
	status, err := bc.rpcClient.QueryClient.GetStatus()
	if err != nil {
		return nil, err
	}

	return status, nil
}

func getQueryContext(timeout time.Duration) (context.Context, context.CancelFunc) {
	defaultOptions := lensquery.DefaultOptions()
	ctx, cancel := context.WithTimeout(context.Background(), timeout)
	strHeight := strconv.Itoa(int(defaultOptions.Height))
	ctx = metadata.AppendToOutgoingContext(ctx, grpctypes.GRPCBlockHeightHeader, strHeight)
	return ctx, cancel
}

func (bc *BabylonController) QueryHeader(height int64) (*ctypes.ResultHeader, error) {
	ctx, cancel := getQueryContext(bc.timeout)
	headerResp, err := bc.rpcClient.ChainClient.RPCClient.Header(ctx, &height)
	defer cancel()

	if err != nil {
		return nil, err
	}

	// Returning response directly, if header with specified number did not exist
	// at request will contain nill header
	return headerResp, nil
}<|MERGE_RESOLUTION|>--- conflicted
+++ resolved
@@ -110,11 +110,7 @@
 // it returns tx hash and error
 func (bc *BabylonController) SubmitJurySig(btcPubKey *types.BIP340PubKey, delPubKey *types.BIP340PubKey, sig *types.BIP340Signature) ([]byte, error) {
 	msg := &btcstakingtypes.MsgAddJurySig{
-<<<<<<< HEAD
-		Signer: bc.GetTxSigner(),
-=======
 		Signer: bc.MustGetTxSigner(),
->>>>>>> c7c5e088
 		ValPk:  btcPubKey,
 		DelPk:  delPubKey,
 		Sig:    sig,
