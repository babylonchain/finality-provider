BUILDDIR ?= $(CURDIR)/build
TOOLS_DIR := tools

BABYLON_PKG := github.com/babylonchain/babylon/cmd/babylond
WASMD_PKG   := github.com/CosmWasm/wasmd/cmd/wasmd
BCD_PKG     := github.com/babylonchain/babylon-sdk/demo/cmd/bcd

GO_BIN := ${GOPATH}/bin
BTCD_BIN := $(GO_BIN)/btcd

DOCKER := $(shell which docker)
CUR_DIR := $(shell pwd)
MOCKS_DIR=$(CUR_DIR)/testutil/mocks
MOCKGEN_REPO=github.com/golang/mock/mockgen
MOCKGEN_VERSION=v1.6.0
MOCKGEN_CMD=go run ${MOCKGEN_REPO}@${MOCKGEN_VERSION}

ldflags := $(LDFLAGS)
build_tags := $(BUILD_TAGS)
build_args := $(BUILD_ARGS)

PACKAGES_E2E=$(shell go list ./... | grep '/itest')
# need to specify the full path to fix issue where logs won't stream to stdout
# due to multiple packages found
# context: https://github.com/golang/go/issues/24929
PACKAGES_E2E_OP=$(shell go list -tags=e2e_op ./... | grep '/itest/opstackl2')
PACKAGES_E2E_BCD=$(shell go list -tags=e2e_bcd ./... | grep '/itest/cosmwasm/bcd')

ifeq ($(LINK_STATICALLY),true)
	ldflags += -linkmode=external -extldflags "-Wl,-z,muldefs -static" -v
endif

ifeq ($(VERBOSE),true)
	build_args += -v
endif

BUILD_TARGETS := build install
BUILD_FLAGS := --tags "$(build_tags)" --ldflags '$(ldflags)'

# Update changelog vars
ifneq (,$(SINCE_TAG))
	sinceTag := --since-tag $(SINCE_TAG)
endif
ifneq (,$(UPCOMING_TAG))
	upcomingTag := --future-release $(UPCOMING_TAG)
endif

all: build install

build: BUILD_ARGS := $(build_args) -o $(BUILDDIR)

$(BUILD_TARGETS): go.sum $(BUILDDIR)/
	CGO_CFLAGS="-O -D__BLST_PORTABLE__" go $@ -mod=readonly $(BUILD_FLAGS) $(BUILD_ARGS) ./...

$(BUILDDIR)/:
	mkdir -p $(BUILDDIR)/

build-docker:
	$(DOCKER) build --secret id=sshKey,src=${BBN_PRIV_DEPLOY_KEY} --tag babylonchain/finality-provider -f Dockerfile \
		$(shell git rev-parse --show-toplevel)

.PHONY: build build-docker

.PHONY: lint
lint:
	golangci-lint run

.PHONY: test
test:
	go test ./...

install-babylond:
	cd $(TOOLS_DIR); \
	go install -trimpath $(BABYLON_PKG)

install-wasmd:
	cd $(TOOLS_DIR); \
	go install -trimpath $(WASMD_PKG)

install-bcd:
	cd $(TOOLS_DIR); \
	go install -trimpath $(BCD_PKG)

.PHONY: clean-e2e test-e2e test-e2e-babylon test-e2e-babylon-ci test-e2e-wasmd test-e2e-bcd test-e2e-op test-e2e-op-ci

# Clean up environments by stopping processes and removing data directories
clean-e2e:
	@pids=$$(ps aux | grep -E 'babylond start|wasmd start|bcd start' | grep -v grep | awk '{print $$2}' | tr '\n' ' '); \
	if [ -n "$$pids" ]; then \
		echo $$pids | xargs kill; \
		echo "Killed processes $$pids"; \
	else \
		echo "No processes to kill"; \
	fi
	rm -rf ~/.babylond ~/.wasmd ~/.bcd

# Main test target that runs all e2e tests
test-e2e: test-e2e-babylon test-e2e-wasmd test-e2e-bcd test-e2e-op

test-e2e-babylon: clean-e2e install-babylond
	@go test -mod=readonly -timeout=25m -v $(PACKAGES_E2E) -count=1 --tags=e2e_babylon

test-e2e-babylon-ci: clean-e2e install-babylond
	go test -list . ./itest/babylon --tags=e2e_babylon | grep Test \
	| circleci tests run --command \
	"xargs go test -mod=readonly -timeout=25m -v $(PACKAGES_E2E) -count=1 --tags=e2e_babylon --run" \
	--split-by=name --timings-type=name

test-e2e-bcd: clean-e2e install-babylond install-bcd
	@go test -race -mod=readonly -timeout=25m -v $(PACKAGES_E2E_BCD) -count=1 --tags=e2e_bcd

test-e2e-wasmd: clean-e2e install-babylond install-wasmd
	@go test -mod=readonly -timeout=25m -v $(PACKAGES_E2E) -count=1 --tags=e2e_wasmd

test-e2e-op: clean-e2e install-babylond
	@go test -race -mod=readonly -timeout=25m -v $(PACKAGES_E2E_OP) -count=1 --tags=e2e_op

<<<<<<< HEAD
TEST_NAME ?= .
test-e2e-op-single: clean-e2e install-babylond
	@go test -mod=readonly -timeout=25m -v $(PACKAGES_E2E_OP) -count=1 --tags=e2e_op --run ^$(TEST_NAME)$
=======
test-e2e-op-ci: clean-e2e install-babylond
	go test -list . ./itest/opstackl2 --tags=e2e_op | grep Test \
	| circleci tests run --command \
	"xargs go test -race -mod=readonly -timeout=25m -v $(PACKAGES_E2E_OP) -count=1 --tags=e2e_op --run" \
	--split-by=name --timings-type=name
>>>>>>> 34c57a0c

DEVNET_REPO_URL := https://github.com/babylonchain/op-e2e-devnet
TARGET_DIR := ./itest/opstackl2/devnet-data

.PHONY: op-e2e-devnet
op-e2e-devnet:
	@rm -rf $(TARGET_DIR)
	@mkdir -p $(TARGET_DIR)
	@git clone $(DEVNET_REPO_URL) $(TARGET_DIR)
	@echo "Devnet data downloaded to $(TARGET_DIR)"

###############################################################################
###                                Protobuf                                 ###
###############################################################################

proto-all: proto-gen

proto-gen:
	make -C eotsmanager proto-gen
	make -C finality-provider proto-gen

.PHONY: proto-gen

mock-gen:
	mkdir -p $(MOCKS_DIR)
	$(MOCKGEN_CMD) -source=clientcontroller/api/interface.go -package mocks -destination $(MOCKS_DIR)/clientcontroller.go

.PHONY: mock-gen

update-changelog:
	@echo ./scripts/update_changelog.sh $(sinceTag) $(upcomingTag)
	./scripts/update_changelog.sh $(sinceTag) $(upcomingTag)

.PHONY: update-changelog<|MERGE_RESOLUTION|>--- conflicted
+++ resolved
@@ -115,17 +115,14 @@
 test-e2e-op: clean-e2e install-babylond
 	@go test -race -mod=readonly -timeout=25m -v $(PACKAGES_E2E_OP) -count=1 --tags=e2e_op
 
-<<<<<<< HEAD
 TEST_NAME ?= .
 test-e2e-op-single: clean-e2e install-babylond
 	@go test -mod=readonly -timeout=25m -v $(PACKAGES_E2E_OP) -count=1 --tags=e2e_op --run ^$(TEST_NAME)$
-=======
 test-e2e-op-ci: clean-e2e install-babylond
 	go test -list . ./itest/opstackl2 --tags=e2e_op | grep Test \
 	| circleci tests run --command \
 	"xargs go test -race -mod=readonly -timeout=25m -v $(PACKAGES_E2E_OP) -count=1 --tags=e2e_op --run" \
 	--split-by=name --timings-type=name
->>>>>>> 34c57a0c
 
 DEVNET_REPO_URL := https://github.com/babylonchain/op-e2e-devnet
 TARGET_DIR := ./itest/opstackl2/devnet-data
