package valcfg

import "fmt"

const (
	DefaultBackend = "bbolt"
	DefaultDBPath  = "bbolt.db"
	DefaultDBName  = "default"
)

type DatabaseConfig struct {
<<<<<<< HEAD
	Backend string
	Path    string
	Name    string
=======
	Backend string `long:"backend" description:"Possible database to choose as backend"`
	Path    string `long:"path" description:"The path that stores the database file"`
	Name    string `long:"path" description:"The name of the database"`
>>>>>>> ac32c29b
}

func NewDatabaseConfig(backend string, path string, name string) (*DatabaseConfig, error) {
	// TODO: add more supported DB types, currently we only support bbolt
	if backend != DefaultBackend {
		return nil, fmt.Errorf("unsupported DB backend")
	}

	if path == "" {
		return nil, fmt.Errorf("DB path should not be empty")
	}

	if name == "" {
		return nil, fmt.Errorf("bucket name should not be empty")
	}

	return &DatabaseConfig{
		Backend: backend,
		Path:    path,
		Name:    name,
	}, nil
}

func DefaultDatabaseConfig() *DatabaseConfig {
	return &DatabaseConfig{
		Backend: DefaultBackend,
		Path:    DefaultDBPath,
		Name:    DefaultDBName,
	}
}<|MERGE_RESOLUTION|>--- conflicted
+++ resolved
@@ -9,15 +9,9 @@
 )
 
 type DatabaseConfig struct {
-<<<<<<< HEAD
-	Backend string
-	Path    string
-	Name    string
-=======
 	Backend string `long:"backend" description:"Possible database to choose as backend"`
 	Path    string `long:"path" description:"The path that stores the database file"`
 	Name    string `long:"path" description:"The name of the database"`
->>>>>>> ac32c29b
 }
 
 func NewDatabaseConfig(backend string, path string, name string) (*DatabaseConfig, error) {
