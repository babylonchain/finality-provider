--- conflicted
+++ resolved
@@ -50,15 +50,10 @@
 	DumpCfg      bool   `long:"dumpcfg" description:"If config file does not exist, create it with current settings"`
 	RandomNum    uint64 `long:"randomnum" description:"The number of Schnorr public randomness for each commitment"`
 	RandomNumMax uint64 `long:"randomnummax" description:"The upper bound of the number of Schnorr public randomness for each commitment"`
-<<<<<<< HEAD
-	JuryMode     bool   `long:"jurymode" description:"If the program is running in Jury mode"`
-	JuryKeyName  string `long:"jurykeyname" description:"The key name of the Jury if the program is running in Jury mode"`
-
-	PollerConfig *ChainPollerConfig `group:"chainpollerconfig" namespace:"chainpollerconfig"`
-=======
 	// TODO: create Jury specific config
 	JuryMode bool `long:"jurymode" description:"If the program is running in Jury mode"`
->>>>>>> c7c5e088
+
+	PollerConfig *ChainPollerConfig `group:"chainpollerconfig" namespace:"chainpollerconfig"`
 
 	DatabaseConfig *DatabaseConfig `group:"databaseconfig" namespace:"databaserpcconfig"`
 
@@ -75,6 +70,7 @@
 	bbnCfg := DefaultBBNConfig()
 	dbCfg := DefaultDatabaseConfig()
 	juryCfg := DefaultJuryConfig()
+	pollerCfg := DefaultChainPollerConfig()
 	return Config{
 		ValdDir:        DefaultValdDir,
 		ConfigFile:     DefaultConfigFile,
@@ -84,20 +80,9 @@
 		DatabaseConfig: &dbCfg,
 		BabylonConfig:  &bbnCfg,
 		JuryModeConfig: &juryCfg,
+		PollerConfig:   &pollerCfg,
 		RandomNum:      defaultRandomNum,
 		RandomNumMax:   defaultRandomNumMax,
-	}
-}
-
-type ChainPollerConfig struct {
-	StartingHeight uint64 `long:"startingheight" description:"The Babylon block height where the poller starts poll"`
-	BufferSize     uint32 `long:"buffersize" desciption:"The maximum number of Babylon blocks can be stored in the buffer"`
-}
-
-func DefaultChainPollerConfig() ChainPollerConfig {
-	return ChainPollerConfig{
-		StartingHeight: 1,
-		BufferSize:     1000,
 	}
 }
 
