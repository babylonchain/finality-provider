package valcfg

import (
	"fmt"
	"io"
	"net"
	"os"
	"os/user"
	"path/filepath"
	"strconv"
	"strings"

	"github.com/btcsuite/btcd/btcutil"
	"github.com/jessevdk/go-flags"
	"github.com/lightningnetwork/lnd/lncfg"
	"github.com/sirupsen/logrus"
)

const (
	defaultDataDirname    = "data"
	defaultLogLevel       = "info"
	defaultLogDirname     = "logs"
	defaultLogFilename    = "vald.log"
	DefaultRPCPort        = 15812
	defaultConfigFileName = "vald.conf"
	defaultRandomNum      = 100
	defaultRandomNumMax   = 1000
)

var (
	//   C:\Users\<username>\AppData\Local\ on Windows
	//   ~/.vald on Linux
	//   ~/Library/Application Support/Vald on MacOS
	DefaultValdDir = btcutil.AppDataDir("vald", false)

	DefaultConfigFile = filepath.Join(DefaultValdDir, defaultConfigFileName)

	defaultDataDir = filepath.Join(DefaultValdDir, defaultDataDirname)
	defaultLogDir  = filepath.Join(DefaultValdDir, defaultLogDirname)
)

// Config is the main config for the vald cli command
type Config struct {
<<<<<<< HEAD
	DebugLevel     string `long:"debuglevel" description:"Logging level for all subsystems {trace, debug, info, warn, error, fatal}"`
	ValdDir        string `long:"validatorddir" description:"The base directory that contains validator's data, logs, configuration file, etc."`
	ConfigFile     string `long:"configfile" description:"Path to configuration file"`
	DataDir        string `long:"datadir" description:"The directory to store validator's data within"`
	LogDir         string `long:"logdir" description:"Directory to log output"`
	DumpCfg        bool   `long:"dumpcfg" description:"If config file does not exist, create it with current settings"`
	KeyringDir     string `long:"keyringdir" description:"Directory to the keyring"`
	KeyringBackend string `long:"keyringbackend" description:"The backend of the keyring {os, test, file}"`
	RandomNum      uint64 `long:"randomnum" description:"The number of Schnorr public randomness for each commitment"`
	RandomNumMax   uint64 `long:"randomnummax" description:"The upper bound of the number of Schnorr public randomness for each commitment"`
	JuryMode       bool   `long:"jurymode" description:"If the program is running in Jury mode"`
	JuryKeyName    string `long:"jurykeyname" description:"The key name of the Jury if the program is running in Jury mode"`
=======
	DebugLevel   string `long:"debuglevel" description:"Logging level for all subsystems {trace, debug, info, warn, error, fatal}"`
	ValdDir      string `long:"validatorddir" description:"The base directory that contains validator's data, logs, configuration file, etc."`
	ConfigFile   string `long:"configfile" description:"Path to configuration file"`
	DataDir      string `long:"datadir" description:"The directory to store validator's data within"`
	LogDir       string `long:"logdir" description:"Directory to log output."`
	DumpCfg      bool   `long:"dumpcfg" description:"If config file does not exist, create it with current settings"`
	RandomNum    uint64 `long:"randomnum" description:"The number of Schnorr public randomness for each commitment"`
	RandomNumMax uint64 `long:"randomnummax" description:"The upper bound of the number of Schnorr public randomness for each commitment"`
>>>>>>> d8e371fe

	DatabaseConfig *DatabaseConfig `group:"databaseconfig" namespace:"databaserpcconfig"`

	BabylonConfig *BBNConfig `group:"babylon" namespace:"babylon"`

	GRpcServerConfig *GRpcServerConfig

	RpcListeners []net.Addr
}

func DefaultConfig() Config {
	bbnCfg := DefaultBBNConfig()
	dbCfg := DefaultDatabaseConfig()
	return Config{
		ValdDir:        DefaultValdDir,
		ConfigFile:     DefaultConfigFile,
		DataDir:        defaultDataDir,
		DebugLevel:     defaultLogLevel,
		LogDir:         defaultLogDir,
		DatabaseConfig: &dbCfg,
		BabylonConfig:  &bbnCfg,
		RandomNum:      defaultRandomNum,
		RandomNumMax:   defaultRandomNumMax,
	}
}

type PollerConfig struct {
	StartingHeight uint64
	BufferSize     uint32
}

func DefaulPollerConfig() PollerConfig {
	return PollerConfig{
		StartingHeight: 1,
		BufferSize:     1000,
	}
}

// usageError is an error type that signals a problem with the supplied flags.
type usageError struct {
	err error
}

// Error returns the error string.
//
// NOTE: This is part of the error interface.
func (u *usageError) Error() string {
	return u.err.Error()
}

// LoadConfig initializes and parses the config using a config file and command
// line options.
//
// The configuration proceeds as follows:
//  1. Start with a default config with sane settings
//  2. Pre-parse the command line to check for an alternative config file
//  3. Load configuration file overwriting defaults with any specified options
//  4. Parse CLI options and overwrite/add any specified options
func LoadConfig() (*Config, *logrus.Logger, error) {
	// Pre-parse the command line options to pick up an alternative config
	// file.
	preCfg := DefaultConfig()
	if _, err := flags.Parse(&preCfg); err != nil {
		return nil, nil, err
	}

	// Show the version and exit if the version flag was specified.
	appName := filepath.Base(os.Args[0])
	appName = strings.TrimSuffix(appName, filepath.Ext(appName))
	usageMessage := fmt.Sprintf("Use %s -h to show usage", appName)

	// If the config file path has not been modified by the user, then
	// we'll use the default config file path. However, if the user has
	// modified their default dir, then we should assume they intend to use
	// the config file within it.
	configFileDir := CleanAndExpandPath(preCfg.ValdDir)
	configFilePath := CleanAndExpandPath(preCfg.ConfigFile)
	switch {
	case configFileDir != DefaultValdDir &&
		configFilePath == DefaultConfigFile:

		configFilePath = filepath.Join(
			configFileDir, defaultConfigFileName,
		)

	// User did specify an explicit --configfile, so we check that it does
	// exist under that path to avoid surprises.
	case configFilePath != DefaultConfigFile:
		if !FileExists(configFilePath) {
			return nil, nil, fmt.Errorf("specified config file does "+
				"not exist in %s", configFilePath)
		}
	}

	// Next, load any additional configuration options from the file.
	var configFileError error
	cfg := preCfg
	fileParser := flags.NewParser(&cfg, flags.Default)
	err := flags.NewIniParser(fileParser).ParseFile(configFilePath)
	if err != nil {
		// If it's a parsing related error, then we'll return
		// immediately, otherwise we can proceed as possibly the config
		// file doesn't exist which is OK.
		if _, ok := err.(*flags.IniError); ok {
			return nil, nil, err
		}

		configFileError = err
	}

	// Finally, parse the remaining command line options again to ensure
	// they take precedence.
	flagParser := flags.NewParser(&cfg, flags.Default)
	if _, err := flagParser.Parse(); err != nil {
		return nil, nil, err
	}

	cfgLogger := logrus.New()
	cfgLogger.Out = os.Stdout
	// Make sure everything we just loaded makes sense.
	cleanCfg, err := ValidateConfig(cfg)
	if err != nil {
		// Log help message in case of usage error.
		if _, ok := err.(*usageError); ok {
			cfgLogger.Warnf("Incorrect usage: %v", usageMessage)
		}

		cfgLogger.Warnf("Error validating config: %v", err)
		return nil, nil, err
	}

	// ignore error here as we already validated the value
	logRuslLevel, _ := logrus.ParseLevel(cleanCfg.DebugLevel)

	// TODO: Add log rotation
	// At this point we know config is valid, create logger which also log to file
	logFilePath := filepath.Join(cleanCfg.LogDir, defaultLogFilename)
	f, err := os.OpenFile(logFilePath, os.O_CREATE|os.O_WRONLY|os.O_APPEND, 0666)
	if err != nil {
		return nil, nil, err
	}
	mw := io.MultiWriter(os.Stdout, f)

	cfgLogger.Out = mw
	cfgLogger.Level = logRuslLevel

	// Warn about missing config file only after all other configuration is
	// done. This prevents the warning on help messages and invalid
	// options.  Note this should go directly before the return.
	if configFileError != nil {
		cfgLogger.Warnf("%v", configFileError)
		if cleanCfg.DumpCfg {
			cfgLogger.Infof("Writing configuration file to %s", configFilePath)
			fileParser := flags.NewParser(&cfg, flags.Default)
			err := flags.NewIniParser(fileParser).WriteFile(configFilePath, flags.IniIncludeComments|flags.IniIncludeDefaults)
			if err != nil {
				cfgLogger.Warnf("Error writing configuration file: %v", err)
				return nil, nil, err
			}
		}
	}

	return cleanCfg, cfgLogger, nil
}

// ValidateConfig check the given configuration to be sane. This makes sure no
// illegal values or combination of values are set. All file system paths are
// normalized. The cleaned up config is returned on success.
func ValidateConfig(cfg Config) (*Config, error) {
	// If the provided stakerd directory is not the default, we'll modify the
	// path to all the files and directories that will live within it.
	valdDir := CleanAndExpandPath(cfg.ValdDir)
	if valdDir != DefaultValdDir {
		cfg.DataDir = filepath.Join(valdDir, defaultDataDirname)
		cfg.LogDir = filepath.Join(valdDir, defaultLogDirname)
	}

	funcName := "ValidateConfig"
	mkErr := func(format string, args ...interface{}) error {
		return fmt.Errorf(funcName+": "+format, args...)
	}
	makeDirectory := func(dir string) error {
		err := os.MkdirAll(dir, 0700)
		if err != nil {
			// Show a nicer error message if it's because a symlink
			// is linked to a directory that does not exist
			// (probably because it's not mounted).
			if e, ok := err.(*os.PathError); ok && os.IsExist(err) {
				link, lerr := os.Readlink(e.Path)
				if lerr == nil {
					str := "is symlink %s -> %s mounted?"
					err = fmt.Errorf(str, e.Path, link)
				}
			}

			str := "Failed to create vald directory '%s': %v"
			return mkErr(str, dir, err)
		}

		return nil
	}

	// As soon as we're done parsing configuration options, ensure all
	// paths to directories and files are cleaned and expanded before
	// attempting to use them later on.
	cfg.DataDir = CleanAndExpandPath(cfg.DataDir)
	cfg.LogDir = CleanAndExpandPath(cfg.LogDir)

	// TODO: Validate node host and port

	// Create the vald directory and all other subdirectories if they
	// don't already exist. This makes sure that directory trees are also
	// created for files that point to outside the vald dir.
	dirs := []string{
		valdDir, cfg.DataDir, cfg.LogDir,
	}
	for _, dir := range dirs {
		if err := makeDirectory(dir); err != nil {
			return nil, err
		}
	}

	// At least one RPCListener is required. So listen on localhost per
	// default.
	if len(cfg.GRpcServerConfig.RawRPCListeners) == 0 {
		addr := fmt.Sprintf("localhost:%d", DefaultRPCPort)
		cfg.GRpcServerConfig.RawRPCListeners = append(
			cfg.GRpcServerConfig.RawRPCListeners, addr,
		)
	}

	_, err := logrus.ParseLevel(cfg.DebugLevel)

	if err != nil {
		return nil, mkErr("error parsing debuglevel: %v", err)
	}

	// Add default port to all RPC listener addresses if needed and remove
	// duplicate addresses.
	cfg.RpcListeners, err = lncfg.NormalizeAddresses(
		cfg.GRpcServerConfig.RawRPCListeners, strconv.Itoa(DefaultRPCPort),
		net.ResolveTCPAddr,
	)

	if err != nil {
		return nil, mkErr("error normalizing RPC listen addrs: %v", err)
	}

	// All good, return the sanitized result.
	return &cfg, nil
}

// FileExists reports whether the named file or directory exists.
// This function is taken from https://github.com/btcsuite/btcd
func FileExists(name string) bool {
	if _, err := os.Stat(name); err != nil {
		if os.IsNotExist(err) {
			return false
		}
	}
	return true
}

// CleanAndExpandPath expands environment variables and leading ~ in the
// passed path, cleans the result, and returns it.
// This function is taken from https://github.com/btcsuite/btcd
func CleanAndExpandPath(path string) string {
	if path == "" {
		return ""
	}

	// Expand initial ~ to OS specific home directory.
	if strings.HasPrefix(path, "~") {
		var homeDir string
		u, err := user.Current()
		if err == nil {
			homeDir = u.HomeDir
		} else {
			homeDir = os.Getenv("HOME")
		}

		path = strings.Replace(path, "~", homeDir, 1)
	}

	// NOTE: The os.ExpandEnv doesn't work with Windows-style %VARIABLE%,
	// but the variables can still be expanded via POSIX-style $VARIABLE.
	return filepath.Clean(os.ExpandEnv(path))
}

type GRpcServerConfig struct {
	RawRPCListeners []string `long:"rpclisten" description:"Add an interface/port/socket to listen for RPC connections"`
}<|MERGE_RESOLUTION|>--- conflicted
+++ resolved
@@ -41,20 +41,6 @@
 
 // Config is the main config for the vald cli command
 type Config struct {
-<<<<<<< HEAD
-	DebugLevel     string `long:"debuglevel" description:"Logging level for all subsystems {trace, debug, info, warn, error, fatal}"`
-	ValdDir        string `long:"validatorddir" description:"The base directory that contains validator's data, logs, configuration file, etc."`
-	ConfigFile     string `long:"configfile" description:"Path to configuration file"`
-	DataDir        string `long:"datadir" description:"The directory to store validator's data within"`
-	LogDir         string `long:"logdir" description:"Directory to log output"`
-	DumpCfg        bool   `long:"dumpcfg" description:"If config file does not exist, create it with current settings"`
-	KeyringDir     string `long:"keyringdir" description:"Directory to the keyring"`
-	KeyringBackend string `long:"keyringbackend" description:"The backend of the keyring {os, test, file}"`
-	RandomNum      uint64 `long:"randomnum" description:"The number of Schnorr public randomness for each commitment"`
-	RandomNumMax   uint64 `long:"randomnummax" description:"The upper bound of the number of Schnorr public randomness for each commitment"`
-	JuryMode       bool   `long:"jurymode" description:"If the program is running in Jury mode"`
-	JuryKeyName    string `long:"jurykeyname" description:"The key name of the Jury if the program is running in Jury mode"`
-=======
 	DebugLevel   string `long:"debuglevel" description:"Logging level for all subsystems {trace, debug, info, warn, error, fatal}"`
 	ValdDir      string `long:"validatorddir" description:"The base directory that contains validator's data, logs, configuration file, etc."`
 	ConfigFile   string `long:"configfile" description:"Path to configuration file"`
@@ -63,7 +49,8 @@
 	DumpCfg      bool   `long:"dumpcfg" description:"If config file does not exist, create it with current settings"`
 	RandomNum    uint64 `long:"randomnum" description:"The number of Schnorr public randomness for each commitment"`
 	RandomNumMax uint64 `long:"randomnummax" description:"The upper bound of the number of Schnorr public randomness for each commitment"`
->>>>>>> d8e371fe
+	JuryMode     bool   `long:"jurymode" description:"If the program is running in Jury mode"`
+	JuryKeyName  string `long:"jurykeyname" description:"The key name of the Jury if the program is running in Jury mode"`
 
 	DatabaseConfig *DatabaseConfig `group:"databaseconfig" namespace:"databaserpcconfig"`
 
