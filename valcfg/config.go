package valcfg

import (
	"fmt"
	"io"
	"net"
	"os"
	"os/user"
	"path/filepath"
	"strconv"
	"strings"

	"github.com/btcsuite/btcd/btcutil"
	"github.com/jessevdk/go-flags"
	"github.com/lightningnetwork/lnd/lncfg"
	"github.com/sirupsen/logrus"
)

const (
	defaultDataDirname    = "data"
	defaultLogLevel       = "info"
	defaultLogDirname     = "logs"
	defaultLogFilename    = "validatord.log"
	DefaultRPCPort        = 15812
	defaultConfigFileName = "validatord.conf"
	defaultKeyringBackend = "test"
	defaultRandomNum      = 100
	defaultRandomNumMax   = 1000
)

var (
	//   C:\Users\<username>\AppData\Local\ on Windows
	//   ~/.validatord on Linux
	//   ~/Library/Application Support/Validatord on MacOS
	DefaultValidatordDir = btcutil.AppDataDir("validatord", false)

	DefaultConfigFile = filepath.Join(DefaultValidatordDir, defaultConfigFileName)

	defaultDataDir = filepath.Join(DefaultValidatordDir, defaultDataDirname)
	defaultLogDir  = filepath.Join(DefaultValidatordDir, defaultLogDirname)
)

// Config is the main config for the validatord cli command
type Config struct {
	DebugLevel     string `long:"debuglevel" description:"Logging level for all subsystems {trace, debug, info, warn, error, fatal}"`
	ValidatordDir  string `long:"validatorddir" description:"The base directory that contains validator's data, logs, configuration file, etc."`
	ConfigFile     string `long:"configfile" description:"Path to configuration file"`
	DataDir        string `long:"datadir" description:"The directory to store validator's data within"`
	LogDir         string `long:"logdir" description:"Directory to log output."`
	DumpCfg        bool   `long:"dumpcfg" description:"If config file does not exist, create it with current settings"`
	KeyringDir     string `long:"keyringdir" description:"Directory to the keyring."`
	KeyringBackend string `long:"keyringbackend" description:"The backend of the keyring {os, test, file}"`
	RandomNum      uint64 `long:"randomnum" description:"The number of Schnorr public randomness for each commitment"`
	RandomNumMax   uint64 `long:"randomnummax" description:"The upper bound of the number of Schnorr public randomness for each commitment"`

	DatabaseConfig *DatabaseConfig `group:"databaseconfig" namespace:"databaserpcconfig"`

<<<<<<< HEAD
	// TODO: replace this using our own config
	*bbncfg.BabylonConfig
=======
	BabylonConfig *BBNConfig `group:"babylon" namespace:"babylon"`
>>>>>>> b28e1eda

	GRpcServerConfig *GRpcServerConfig

	RpcListeners []net.Addr
}

func DefaultConfig() Config {
	bbnCfg := DefaultBBNConfig()
	dbCfg := DefaultDatabaseConfig()
	return Config{
		ValidatordDir:  DefaultValidatordDir,
		ConfigFile:     DefaultConfigFile,
		DataDir:        defaultDataDir,
		DebugLevel:     defaultLogLevel,
		LogDir:         defaultLogDir,
		DatabaseConfig: &dbCfg,
		BabylonConfig:  &bbnCfg,
		KeyringBackend: defaultKeyringBackend,
		RandomNum:      defaultRandomNum,
		RandomNumMax:   defaultRandomNumMax,
	}
}

// usageError is an error type that signals a problem with the supplied flags.
type usageError struct {
	err error
}

// Error returns the error string.
//
// NOTE: This is part of the error interface.
func (u *usageError) Error() string {
	return u.err.Error()
}

// LoadConfig initializes and parses the config using a config file and command
// line options.
//
// The configuration proceeds as follows:
//  1. Start with a default config with sane settings
//  2. Pre-parse the command line to check for an alternative config file
//  3. Load configuration file overwriting defaults with any specified options
//  4. Parse CLI options and overwrite/add any specified options
func LoadConfig() (*Config, *logrus.Logger, error) {
	// Pre-parse the command line options to pick up an alternative config
	// file.
	preCfg := DefaultConfig()
	if _, err := flags.Parse(&preCfg); err != nil {
		return nil, nil, err
	}

	// Show the version and exit if the version flag was specified.
	appName := filepath.Base(os.Args[0])
	appName = strings.TrimSuffix(appName, filepath.Ext(appName))
	usageMessage := fmt.Sprintf("Use %s -h to show usage", appName)

	// If the config file path has not been modified by the user, then
	// we'll use the default config file path. However, if the user has
	// modified their default dir, then we should assume they intend to use
	// the config file within it.
	configFileDir := CleanAndExpandPath(preCfg.ValidatordDir)
	configFilePath := CleanAndExpandPath(preCfg.ConfigFile)
	switch {
	case configFileDir != DefaultValidatordDir &&
		configFilePath == DefaultConfigFile:

		configFilePath = filepath.Join(
			configFileDir, defaultConfigFileName,
		)

	// User did specify an explicit --configfile, so we check that it does
	// exist under that path to avoid surprises.
	case configFilePath != DefaultConfigFile:
		if !fileExists(configFilePath) {
			return nil, nil, fmt.Errorf("specified config file does "+
				"not exist in %s", configFilePath)
		}
	}

	// Next, load any additional configuration options from the file.
	var configFileError error
	cfg := preCfg
	fileParser := flags.NewParser(&cfg, flags.Default)
	err := flags.NewIniParser(fileParser).ParseFile(configFilePath)
	if err != nil {
		// If it's a parsing related error, then we'll return
		// immediately, otherwise we can proceed as possibly the config
		// file doesn't exist which is OK.
		if _, ok := err.(*flags.IniError); ok {
			return nil, nil, err
		}

		configFileError = err
	}

	// Finally, parse the remaining command line options again to ensure
	// they take precedence.
	flagParser := flags.NewParser(&cfg, flags.Default)
	if _, err := flagParser.Parse(); err != nil {
		return nil, nil, err
	}

	cfgLogger := logrus.New()
	cfgLogger.Out = os.Stdout
	// Make sure everything we just loaded makes sense.
	cleanCfg, err := ValidateConfig(cfg)
	if err != nil {
		// Log help message in case of usage error.
		if _, ok := err.(*usageError); ok {
			cfgLogger.Warnf("Incorrect usage: %v", usageMessage)
		}

		cfgLogger.Warnf("Error validating config: %v", err)
		return nil, nil, err
	}

	// ignore error here as we already validated the value
	logRuslLevel, _ := logrus.ParseLevel(cleanCfg.DebugLevel)

	// TODO: Add log rotation
	// At this point we know config is valid, create logger which also log to file
	logFilePath := filepath.Join(cleanCfg.LogDir, defaultLogFilename)
	f, err := os.OpenFile(logFilePath, os.O_CREATE|os.O_WRONLY|os.O_APPEND, 0666)
	if err != nil {
		return nil, nil, err
	}
	mw := io.MultiWriter(os.Stdout, f)

	cfgLogger.Out = mw
	cfgLogger.Level = logRuslLevel

	// Warn about missing config file only after all other configuration is
	// done. This prevents the warning on help messages and invalid
	// options.  Note this should go directly before the return.
	if configFileError != nil {
		cfgLogger.Warnf("%v", configFileError)
		if cleanCfg.DumpCfg {
			cfgLogger.Infof("Writing configuration file to %s", configFilePath)
			fileParser := flags.NewParser(&cfg, flags.Default)
			err := flags.NewIniParser(fileParser).WriteFile(configFilePath, flags.IniIncludeComments|flags.IniIncludeDefaults)
			if err != nil {
				cfgLogger.Warnf("Error writing configuration file: %v", err)
				return nil, nil, err
			}
		}
	}

	return cleanCfg, cfgLogger, nil
}

// ValidateConfig check the given configuration to be sane. This makes sure no
// illegal values or combination of values are set. All file system paths are
// normalized. The cleaned up config is returned on success.
func ValidateConfig(cfg Config) (*Config, error) {
	// If the provided stakerd directory is not the default, we'll modify the
	// path to all the files and directories that will live within it.
	validatordDir := CleanAndExpandPath(cfg.ValidatordDir)
	if validatordDir != DefaultValidatordDir {
		cfg.DataDir = filepath.Join(validatordDir, defaultDataDirname)
		cfg.LogDir = filepath.Join(validatordDir, defaultLogDirname)
	}

	funcName := "ValidateConfig"
	mkErr := func(format string, args ...interface{}) error {
		return fmt.Errorf(funcName+": "+format, args...)
	}
	makeDirectory := func(dir string) error {
		err := os.MkdirAll(dir, 0700)
		if err != nil {
			// Show a nicer error message if it's because a symlink
			// is linked to a directory that does not exist
			// (probably because it's not mounted).
			if e, ok := err.(*os.PathError); ok && os.IsExist(err) {
				link, lerr := os.Readlink(e.Path)
				if lerr == nil {
					str := "is symlink %s -> %s mounted?"
					err = fmt.Errorf(str, e.Path, link)
				}
			}

			str := "Failed to create validatord directory '%s': %v"
			return mkErr(str, dir, err)
		}

		return nil
	}

	// As soon as we're done parsing configuration options, ensure all
	// paths to directories and files are cleaned and expanded before
	// attempting to use them later on.
	cfg.DataDir = CleanAndExpandPath(cfg.DataDir)
	cfg.LogDir = CleanAndExpandPath(cfg.LogDir)

	// TODO: Validate node host and port

	// Create the validatord directory and all other subdirectories if they
	// don't already exist. This makes sure that directory trees are also
	// created for files that point to outside the validatord dir.
	dirs := []string{
		validatordDir, cfg.DataDir, cfg.LogDir,
	}
	for _, dir := range dirs {
		if err := makeDirectory(dir); err != nil {
			return nil, err
		}
	}

	// At least one RPCListener is required. So listen on localhost per
	// default.
	if len(cfg.GRpcServerConfig.RawRPCListeners) == 0 {
		addr := fmt.Sprintf("localhost:%d", DefaultRPCPort)
		cfg.GRpcServerConfig.RawRPCListeners = append(
			cfg.GRpcServerConfig.RawRPCListeners, addr,
		)
	}

	_, err := logrus.ParseLevel(cfg.DebugLevel)

	if err != nil {
		return nil, mkErr("error parsing debuglevel: %v", err)
	}

	// Add default port to all RPC listener addresses if needed and remove
	// duplicate addresses.
	cfg.RpcListeners, err = lncfg.NormalizeAddresses(
		cfg.GRpcServerConfig.RawRPCListeners, strconv.Itoa(DefaultRPCPort),
		net.ResolveTCPAddr,
	)

	if err != nil {
		return nil, mkErr("error normalizing RPC listen addrs: %v", err)
	}

	// All good, return the sanitized result.
	return &cfg, nil
}

// fileExists reports whether the named file or directory exists.
// This function is taken from https://github.com/btcsuite/btcd
func fileExists(name string) bool {
	if _, err := os.Stat(name); err != nil {
		if os.IsNotExist(err) {
			return false
		}
	}
	return true
}

// CleanAndExpandPath expands environment variables and leading ~ in the
// passed path, cleans the result, and returns it.
// This function is taken from https://github.com/btcsuite/btcd
func CleanAndExpandPath(path string) string {
	if path == "" {
		return ""
	}

	// Expand initial ~ to OS specific home directory.
	if strings.HasPrefix(path, "~") {
		var homeDir string
		u, err := user.Current()
		if err == nil {
			homeDir = u.HomeDir
		} else {
			homeDir = os.Getenv("HOME")
		}

		path = strings.Replace(path, "~", homeDir, 1)
	}

	// NOTE: The os.ExpandEnv doesn't work with Windows-style %VARIABLE%,
	// but the variables can still be expanded via POSIX-style $VARIABLE.
	return filepath.Clean(os.ExpandEnv(path))
}

type GRpcServerConfig struct {
	RawRPCListeners []string `long:"rpclisten" description:"Add an interface/port/socket to listen for RPC connections"`
}<|MERGE_RESOLUTION|>--- conflicted
+++ resolved
@@ -55,12 +55,7 @@
 
 	DatabaseConfig *DatabaseConfig `group:"databaseconfig" namespace:"databaserpcconfig"`
 
-<<<<<<< HEAD
-	// TODO: replace this using our own config
-	*bbncfg.BabylonConfig
-=======
 	BabylonConfig *BBNConfig `group:"babylon" namespace:"babylon"`
->>>>>>> b28e1eda
 
 	GRpcServerConfig *GRpcServerConfig
 
