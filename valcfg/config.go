package valcfg

import (
	"fmt"
	"io"
	"net"
	"os"
	"os/user"
	"path/filepath"
	"strconv"
	"strings"
	"time"

	"github.com/btcsuite/btcd/btcutil"
	"github.com/btcsuite/btcd/chaincfg"
	"github.com/jessevdk/go-flags"
	"github.com/lightningnetwork/lnd/lncfg"
	"github.com/sirupsen/logrus"
)

const (
	defaultDataDirname      = "data"
	defaultLogLevel         = "info"
	defaultLogDirname       = "logs"
	defaultLogFilename      = "vald.log"
	DefaultRPCPort          = 15812
	defaultConfigFileName   = "vald.conf"
	defaultNumPubRand       = 100
	defaultNumPubRandMax    = 1000
<<<<<<< HEAD
	defaultMinRandHeightGap = 100
=======
	defaultMinRandHeightGap = 10
>>>>>>> d36bc532
	defaultRandomInterval   = 5 * time.Second
)

var (
	//   C:\Users\<username>\AppData\Local\ on Windows
	//   ~/.vald on Linux
	//   ~/Library/Application Support/Vald on MacOS
	DefaultValdDir = btcutil.AppDataDir("vald", false)

	DefaultConfigFile = filepath.Join(DefaultValdDir, defaultConfigFileName)

	defaultDataDir = filepath.Join(DefaultValdDir, defaultDataDirname)
	defaultLogDir  = filepath.Join(DefaultValdDir, defaultLogDirname)
)

// Config is the main config for the vald cli command
type Config struct {
	DebugLevel               string        `long:"debuglevel" description:"Logging level for all subsystems" choice:"trace" choice:"debug" choice:"info" choice:"warn" choice:"error" choice:"fatal"`
	ValdDir                  string        `long:"validatorddir" description:"The base directory that contains validator's data, logs, configuration file, etc."`
	ConfigFile               string        `long:"configfile" description:"Path to configuration file"`
	DataDir                  string        `long:"datadir" description:"The directory to store validator's data within"`
	LogDir                   string        `long:"logdir" description:"Directory to log output."`
	DumpCfg                  bool          `long:"dumpcfg" description:"If config file does not exist, create it with current settings"`
	NumPubRand               uint64        `long:"numPubRand" description:"The number of Schnorr public randomness for each commitment"`
	NumPubRandMax            uint64        `long:"numpubrandmax" description:"The upper bound of the number of Schnorr public randomness for each commitment"`
	MinRandHeightGap         uint64        `long:"minrandheightgap" description:"The minimum gap between the last committed rand height and the current Babylon block height"`
	RandomnessCommitInterval time.Duration `long:"randomnesscommitinterval" description:"The interval between each attempt to commit public randomness"`
	// TODO: create Jury specific config
	JuryMode bool `long:"jurymode" description:"If the program is running in Jury mode"`

	PollerConfig *ChainPollerConfig `group:"chainpollerconfig" namespace:"chainpollerconfig"`

	DatabaseConfig *DatabaseConfig `group:"databaseconfig" namespace:"databaserpcconfig"`

	BabylonConfig *BBNConfig `group:"babylon" namespace:"babylon"`

	JuryModeConfig *JuryConfig `group:"jury" namespace:"jury"`

	GRpcServerConfig *GRpcServerConfig

	RpcListeners []net.Addr
}

func DefaultConfig() Config {
	bbnCfg := DefaultBBNConfig()
	dbCfg := DefaultDatabaseConfig()
	juryCfg := DefaultJuryConfig()
	pollerCfg := DefaultChainPollerConfig()
	return Config{
		ValdDir:                  DefaultValdDir,
		ConfigFile:               DefaultConfigFile,
		DataDir:                  defaultDataDir,
		DebugLevel:               defaultLogLevel,
		LogDir:                   defaultLogDir,
		DatabaseConfig:           &dbCfg,
		BabylonConfig:            &bbnCfg,
		JuryModeConfig:           &juryCfg,
		PollerConfig:             &pollerCfg,
		NumPubRand:               defaultNumPubRand,
		NumPubRandMax:            defaultNumPubRandMax,
		MinRandHeightGap:         defaultMinRandHeightGap,
		RandomnessCommitInterval: defaultRandomInterval,
	}
}

// usageError is an error type that signals a problem with the supplied flags.
type usageError struct {
	err error
}

// Error returns the error string.
//
// NOTE: This is part of the error interface.
func (u *usageError) Error() string {
	return u.err.Error()
}

// LoadConfig initializes and parses the config using a config file and command
// line options.
//
// The configuration proceeds as follows:
//  1. Start with a default config with sane settings
//  2. Pre-parse the command line to check for an alternative config file
//  3. Load configuration file overwriting defaults with any specified options
//  4. Parse CLI options and overwrite/add any specified options
func LoadConfig() (*Config, *logrus.Logger, error) {
	// Pre-parse the command line options to pick up an alternative config
	// file.
	preCfg := DefaultConfig()
	if _, err := flags.Parse(&preCfg); err != nil {
		return nil, nil, err
	}

	// Show the version and exit if the version flag was specified.
	appName := filepath.Base(os.Args[0])
	appName = strings.TrimSuffix(appName, filepath.Ext(appName))
	usageMessage := fmt.Sprintf("Use %s -h to show usage", appName)

	// If the config file path has not been modified by the user, then
	// we'll use the default config file path. However, if the user has
	// modified their default dir, then we should assume they intend to use
	// the config file within it.
	configFileDir := CleanAndExpandPath(preCfg.ValdDir)
	configFilePath := CleanAndExpandPath(preCfg.ConfigFile)
	switch {
	case configFileDir != DefaultValdDir &&
		configFilePath == DefaultConfigFile:

		configFilePath = filepath.Join(
			configFileDir, defaultConfigFileName,
		)

	// User did specify an explicit --configfile, so we check that it does
	// exist under that path to avoid surprises.
	case configFilePath != DefaultConfigFile:
		if !FileExists(configFilePath) {
			return nil, nil, fmt.Errorf("specified config file does "+
				"not exist in %s", configFilePath)
		}
	}

	// Next, load any additional configuration options from the file.
	var configFileError error
	cfg := preCfg
	fileParser := flags.NewParser(&cfg, flags.Default)
	err := flags.NewIniParser(fileParser).ParseFile(configFilePath)
	if err != nil {
		// If it's a parsing related error, then we'll return
		// immediately, otherwise we can proceed as possibly the config
		// file doesn't exist which is OK.
		if _, ok := err.(*flags.IniError); ok {
			return nil, nil, err
		}

		configFileError = err
	}

	// Finally, parse the remaining command line options again to ensure
	// they take precedence.
	flagParser := flags.NewParser(&cfg, flags.Default)
	if _, err := flagParser.Parse(); err != nil {
		return nil, nil, err
	}

	cfgLogger := logrus.New()
	cfgLogger.Out = os.Stdout
	// Make sure everything we just loaded makes sense.
	cleanCfg, err := ValidateConfig(cfg)
	if err != nil {
		// Log help message in case of usage error.
		if _, ok := err.(*usageError); ok {
			cfgLogger.Warnf("Incorrect usage: %v", usageMessage)
		}

		cfgLogger.Warnf("Error validating config: %v", err)
		return nil, nil, err
	}

	// ignore error here as we already validated the value
	logRuslLevel, _ := logrus.ParseLevel(cleanCfg.DebugLevel)

	// TODO: Add log rotation
	// At this point we know config is valid, create logger which also log to file
	logFilePath := filepath.Join(cleanCfg.LogDir, defaultLogFilename)
	f, err := os.OpenFile(logFilePath, os.O_CREATE|os.O_WRONLY|os.O_APPEND, 0666)
	if err != nil {
		return nil, nil, err
	}
	mw := io.MultiWriter(os.Stdout, f)

	cfgLogger.Out = mw
	cfgLogger.Level = logRuslLevel

	// Warn about missing config file only after all other configuration is
	// done. This prevents the warning on help messages and invalid
	// options.  Note this should go directly before the return.
	if configFileError != nil {
		cfgLogger.Warnf("%v", configFileError)
		if cleanCfg.DumpCfg {
			cfgLogger.Infof("Writing configuration file to %s", configFilePath)
			fileParser := flags.NewParser(&cfg, flags.Default)
			err := flags.NewIniParser(fileParser).WriteFile(configFilePath, flags.IniIncludeComments|flags.IniIncludeDefaults)
			if err != nil {
				cfgLogger.Warnf("Error writing configuration file: %v", err)
				return nil, nil, err
			}
		}
	}

	return cleanCfg, cfgLogger, nil
}

// ValidateConfig check the given configuration to be sane. This makes sure no
// illegal values or combination of values are set. All file system paths are
// normalized. The cleaned up config is returned on success.
func ValidateConfig(cfg Config) (*Config, error) {
	// If the provided stakerd directory is not the default, we'll modify the
	// path to all the files and directories that will live within it.
	valdDir := CleanAndExpandPath(cfg.ValdDir)
	if valdDir != DefaultValdDir {
		cfg.DataDir = filepath.Join(valdDir, defaultDataDirname)
		cfg.LogDir = filepath.Join(valdDir, defaultLogDirname)
	}

	funcName := "ValidateConfig"
	mkErr := func(format string, args ...interface{}) error {
		return fmt.Errorf(funcName+": "+format, args...)
	}
	makeDirectory := func(dir string) error {
		err := os.MkdirAll(dir, 0700)
		if err != nil {
			// Show a nicer error message if it's because a symlink
			// is linked to a directory that does not exist
			// (probably because it's not mounted).
			if e, ok := err.(*os.PathError); ok && os.IsExist(err) {
				link, lerr := os.Readlink(e.Path)
				if lerr == nil {
					str := "is symlink %s -> %s mounted?"
					err = fmt.Errorf(str, e.Path, link)
				}
			}

			str := "Failed to create vald directory '%s': %v"
			return mkErr(str, dir, err)
		}

		return nil
	}

	// As soon as we're done parsing configuration options, ensure all
	// paths to directories and files are cleaned and expanded before
	// attempting to use them later on.
	cfg.DataDir = CleanAndExpandPath(cfg.DataDir)
	cfg.LogDir = CleanAndExpandPath(cfg.LogDir)

	// Multiple networks can't be selected simultaneously.  Count number of
	// network flags passed; assign active network params
	// while we're at it.
	if cfg.JuryMode {
		switch cfg.JuryModeConfig.BitcoinNetwork {
		case "testnet":
			cfg.JuryModeConfig.ActiveNetParams = chaincfg.TestNet3Params
		case "regtest":
			cfg.JuryModeConfig.ActiveNetParams = chaincfg.RegressionNetParams
		case "simnet":
			cfg.JuryModeConfig.ActiveNetParams = chaincfg.SimNetParams
		case "signet":
			cfg.JuryModeConfig.ActiveNetParams = chaincfg.SigNetParams
		default:
			return nil, mkErr(fmt.Sprintf("invalid network: %v",
				cfg.JuryModeConfig.BitcoinNetwork))
		}
	}

	// Create the vald directory and all other subdirectories if they
	// don't already exist. This makes sure that directory trees are also
	// created for files that point to outside the vald dir.
	dirs := []string{
		valdDir, cfg.DataDir, cfg.LogDir,
	}
	for _, dir := range dirs {
		if err := makeDirectory(dir); err != nil {
			return nil, err
		}
	}

	// At least one RPCListener is required. So listen on localhost per
	// default.
	if len(cfg.GRpcServerConfig.RawRPCListeners) == 0 {
		addr := fmt.Sprintf("localhost:%d", DefaultRPCPort)
		cfg.GRpcServerConfig.RawRPCListeners = append(
			cfg.GRpcServerConfig.RawRPCListeners, addr,
		)
	}

	_, err := logrus.ParseLevel(cfg.DebugLevel)

	if err != nil {
		return nil, mkErr("error parsing debuglevel: %v", err)
	}

	// Add default port to all RPC listener addresses if needed and remove
	// duplicate addresses.
	cfg.RpcListeners, err = lncfg.NormalizeAddresses(
		cfg.GRpcServerConfig.RawRPCListeners, strconv.Itoa(DefaultRPCPort),
		net.ResolveTCPAddr,
	)

	if err != nil {
		return nil, mkErr("error normalizing RPC listen addrs: %v", err)
	}

	// All good, return the sanitized result.
	return &cfg, nil
}

// FileExists reports whether the named file or directory exists.
// This function is taken from https://github.com/btcsuite/btcd
func FileExists(name string) bool {
	if _, err := os.Stat(name); err != nil {
		if os.IsNotExist(err) {
			return false
		}
	}
	return true
}

// CleanAndExpandPath expands environment variables and leading ~ in the
// passed path, cleans the result, and returns it.
// This function is taken from https://github.com/btcsuite/btcd
func CleanAndExpandPath(path string) string {
	if path == "" {
		return ""
	}

	// Expand initial ~ to OS specific home directory.
	if strings.HasPrefix(path, "~") {
		var homeDir string
		u, err := user.Current()
		if err == nil {
			homeDir = u.HomeDir
		} else {
			homeDir = os.Getenv("HOME")
		}

		path = strings.Replace(path, "~", homeDir, 1)
	}

	// NOTE: The os.ExpandEnv doesn't work with Windows-style %VARIABLE%,
	// but the variables can still be expanded via POSIX-style $VARIABLE.
	return filepath.Clean(os.ExpandEnv(path))
}

type GRpcServerConfig struct {
	RawRPCListeners []string `long:"rpclisten" description:"Add an interface/port/socket to listen for RPC connections"`
}<|MERGE_RESOLUTION|>--- conflicted
+++ resolved
@@ -27,11 +27,7 @@
 	defaultConfigFileName   = "vald.conf"
 	defaultNumPubRand       = 100
 	defaultNumPubRandMax    = 1000
-<<<<<<< HEAD
-	defaultMinRandHeightGap = 100
-=======
 	defaultMinRandHeightGap = 10
->>>>>>> d36bc532
 	defaultRandomInterval   = 5 * time.Second
 )
 
