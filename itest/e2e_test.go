--- conflicted
+++ resolved
@@ -24,11 +24,7 @@
 // activation with BTC delegation and Covenant sig ->
 // vote submission -> block finalization
 func TestValidatorLifeCycle(t *testing.T) {
-<<<<<<< HEAD
-	tm := StartManagerWithValidator(t, 1)
-=======
-	tm, valIns := StartManagerWithValidator(t)
->>>>>>> 922e2c55
+	tm, valIns := StartManagerWithValidator(t)
 	defer tm.Stop(t)
 
 	// check the public randomness is committed
@@ -49,66 +45,11 @@
 	t.Logf("the block at height %v is finalized", lastVotedHeight)
 }
 
-<<<<<<< HEAD
-// TestMultipleValidators tests starting with multiple validators
-func TestMultipleValidators(t *testing.T) {
-	n := 3
-	tm := StartManagerWithValidator(t, n)
-	defer tm.Stop(t)
-
-	app := tm.Va
-	valInstances := app.ListValidatorInstances()
-
-	// submit BTC delegations for each validator
-	for _, valIns := range valInstances {
-		tm.Wg.Add(1)
-		go func(v *service.ValidatorInstance) {
-			defer tm.Wg.Done()
-			// check the public randomness is committed
-			tm.WaitForValPubRandCommitted(t, v)
-
-			// send a BTC delegation
-			_ = tm.InsertBTCDelegation(t, v.MustGetBtcPk(), stakingTime, stakingAmount)
-		}(valIns)
-	}
-	tm.Wg.Wait()
-
-	// check the 3 BTC delegations are pending
-	dels := tm.WaitForNPendingDels(t, 3)
-
-	// submit Covenant sigs for each delegation
-	for _, del := range dels {
-		tm.Wg.Add(1)
-		go func(btcDel *types.Delegation) {
-			defer tm.Wg.Done()
-		}(del)
-	}
-	tm.Wg.Wait()
-
-	for _, valIns := range valInstances {
-		tm.Wg.Add(1)
-		go func(v *service.ValidatorInstance) {
-			defer tm.Wg.Done()
-			_ = tm.WaitForValNActiveDels(t, v.GetBtcPkBIP340(), 1)
-		}(valIns)
-	}
-	tm.Wg.Wait()
-
-	// check there's a block finalized
-	_ = tm.WaitForNFinalizedBlocks(t, 1)
-}
-
-=======
->>>>>>> 922e2c55
 // TestDoubleSigning tests the attack scenario where the validator
 // sends a finality vote over a conflicting block
 // in this case, the BTC private key should be extracted by Babylon
 func TestDoubleSigning(t *testing.T) {
-<<<<<<< HEAD
-	tm := StartManagerWithValidator(t, 1)
-=======
-	tm, valIns := StartManagerWithValidator(t)
->>>>>>> 922e2c55
+	tm, valIns := StartManagerWithValidator(t)
 	defer tm.Stop(t)
 
 	// check the public randomness is committed
@@ -148,11 +89,7 @@
 
 // TestFastSync tests the fast sync process where the validator is terminated and restarted with fast sync
 func TestFastSync(t *testing.T) {
-<<<<<<< HEAD
-	tm := StartManagerWithValidator(t, 1)
-=======
-	tm, valIns := StartManagerWithValidator(t)
->>>>>>> 922e2c55
+	tm, valIns := StartManagerWithValidator(t)
 	defer tm.Stop(t)
 
 	// check the public randomness is committed
@@ -192,11 +129,7 @@
 }
 
 func TestValidatorUnbondingSigSubmission(t *testing.T) {
-<<<<<<< HEAD
-	tm := StartManagerWithValidator(t, 1)
-=======
-	tm, valIns := StartManagerWithValidator(t)
->>>>>>> 922e2c55
+	tm, valIns := StartManagerWithValidator(t)
 	defer tm.Stop(t)
 
 	// check the public randomness is committed
@@ -216,11 +149,7 @@
 }
 
 func TestCovenantLifeCycle(t *testing.T) {
-<<<<<<< HEAD
-	tm := StartManagerWithValidator(t, 1)
-=======
-	tm, valIns := StartManagerWithValidator(t)
->>>>>>> 922e2c55
+	tm, valIns := StartManagerWithValidator(t)
 	defer tm.Stop(t)
 
 	// send BTC delegation and make sure it's deep enough in btclightclient module
