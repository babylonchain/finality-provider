//go:build e2e
// +build e2e

package e2etest

import (
	"math/rand"
	"os"
	"testing"
	"time"

	"github.com/babylonchain/babylon/testutil/datagen"
	btcstakingtypes "github.com/babylonchain/babylon/x/btcstaking/types"
	"github.com/btcsuite/btcd/btcec/v2"
	"github.com/cosmos/cosmos-sdk/crypto/keyring"
	"github.com/cosmos/cosmos-sdk/crypto/keys/secp256k1"
	"github.com/sirupsen/logrus"
	"github.com/stretchr/testify/require"

	"github.com/babylonchain/btc-validator/clientcontroller"
	"github.com/babylonchain/btc-validator/proto"
	"github.com/babylonchain/btc-validator/service"
	"github.com/babylonchain/btc-validator/types"
	"github.com/babylonchain/btc-validator/val"
	"github.com/babylonchain/btc-validator/valcfg"
)

var (
	stakingTime   = uint16(100)
	stakingAmount = int64(20000)
)

func TestPoller(t *testing.T) {
	handler := NewBabylonNodeHandler(t)

	err := handler.Start()
	require.NoError(t, err)
	defer handler.Stop()

	defaultConfig := valcfg.DefaultBBNConfig()
	logger := logrus.New()
	logger.SetLevel(logrus.DebugLevel)
	logger.Out = os.Stdout
	defaultPollerConfig := valcfg.DefaultChainPollerConfig()

	bc, err := clientcontroller.NewBabylonController(handler.GetNodeDataDir(), &defaultConfig, logger)
	require.NoError(t, err)

	poller := service.NewChainPoller(logger, &defaultPollerConfig, bc)
	require.NoError(t, err)

	// Set auto calculated start height to 1, as we have disabled automatic start height calculation
	err = poller.Start(1)
	require.NoError(t, err)
	defer poller.Stop()

	// Get 3 blocks which should be received in order
	select {
	case info := <-poller.GetBlockInfoChan():
		require.Equal(t, uint64(1), info.Height)

	case <-time.After(10 * time.Second):
		t.Fatalf("Failed to get block info")
	}

	select {
	case info := <-poller.GetBlockInfoChan():
		require.Equal(t, uint64(2), info.Height)

	case <-time.After(10 * time.Second):
		t.Fatalf("Failed to get block info")
	}

	select {
	case info := <-poller.GetBlockInfoChan():
		require.Equal(t, uint64(3), info.Height)

	case <-time.After(10 * time.Second):
		t.Fatalf("Failed to get block info")
	}
}

// TestValidatorLifeCycle tests the whole life cycle of a validator
// creation -> registration -> randomness commitment ->
// activation with BTC delegation and Jury sig ->
// vote submission -> block finalization
func TestValidatorLifeCycle(t *testing.T) {
	tm := StartManager(t, false)
	defer tm.Stop(t)

	app := tm.Va
	newValName := "testingValidator"

	_, err := app.CreateValidator(newValName)
	require.NoError(t, err)
	_, bbnPk, err := app.RegisterValidator(newValName)
	require.NoError(t, err)
	err = app.StartHandlingValidator(bbnPk)
	require.NoError(t, err)
	valIns, err := app.GetValidatorInstance(bbnPk)
	require.NoError(t, err)
	require.Equal(t, valIns.GetStoreValidator().Status, proto.ValidatorStatus_REGISTERED)
	tm.waitForValRegistered(t, bbnPk)

	// check the public randomness is committed
	tm.waitForValPubRandCommitted(t, valIns)

	// send a BTC delegation
	delData := tm.InsertBTCDelegation(t, valIns.MustGetBtcPk(), stakingTime, stakingAmount)

	// check the BTC delegation is pending
	dels := tm.waitForNPendingDels(t, 1)
	require.True(t, dels[0].BabylonPk.Equals(delData.DelegatorBabylonKey))

	// submit Jury sig
	_ = tm.AddJurySignature(t, dels[0])

	dels = tm.waitForValNActiveDels(t, valIns.GetBtcPkBIP340(), 1)
	require.True(t, dels[0].BabylonPk.Equals(delData.DelegatorBabylonKey))

	// check there's a block finalized
	_ = tm.waitForNFinalizedBlocks(t, 1)
}

// TestMultipleValidators tests starting with multiple validators
func TestMultipleValidators(t *testing.T) {
	n := 3
	tm := StartManagerWithValidator(t, n, false)
	defer tm.Stop(t)

	app := tm.Va
	valInstances := app.ListValidatorInstances()

	// submit BTC delegations for each validator
	for _, valIns := range valInstances {
		tm.wg.Add(1)
		go func(v *service.ValidatorInstance) {
			defer tm.wg.Done()
			// check the public randomness is committed
			tm.waitForValPubRandCommitted(t, v)

			// send a BTC delegation
			_ = tm.InsertBTCDelegation(t, v.MustGetBtcPk(), stakingTime, stakingAmount)
		}(valIns)
	}
	tm.wg.Wait()

	// check the 3 BTC delegations are pending
	dels := tm.waitForNPendingDels(t, 3)

	// submit Jury sigs for each delegation
	for _, del := range dels {
		tm.wg.Add(1)
		go func(btcDel *btcstakingtypes.BTCDelegation) {
			defer tm.wg.Done()
			_ = tm.AddJurySignature(t, btcDel)
		}(del)
	}
	tm.wg.Wait()

	for _, valIns := range valInstances {
		tm.wg.Add(1)
		go func(v *service.ValidatorInstance) {
			defer tm.wg.Done()
			_ = tm.waitForValNActiveDels(t, v.GetBtcPkBIP340(), 1)
		}(valIns)
	}
	tm.wg.Wait()

	// check there's a block finalized
	_ = tm.waitForNFinalizedBlocks(t, 1)
}

func TestJurySigSubmission(t *testing.T) {
	tm := StartManagerWithValidator(t, 1, true)
	defer tm.Stop(t)
	app := tm.Va
	valIns := app.ListValidatorInstances()[0]

	// send BTC delegation and make sure it's deep enough in btclightclient module
	delData := tm.InsertBTCDelegation(t, valIns.MustGetBtcPk(), stakingTime, stakingAmount)

	dels := tm.waitForValNActiveDels(t, valIns.GetBtcPkBIP340(), 1)
	require.True(t, dels[0].BabylonPk.Equals(delData.DelegatorBabylonKey))
}

// TestDoubleSigning tests the attack scenario where the validator
// sends a finality vote over a conflicting block
// in this case, the BTC private key should be extracted by Babylon
func TestDoubleSigning(t *testing.T) {
	tm := StartManagerWithValidator(t, 1, false)
	defer tm.Stop(t)

	app := tm.Va
	valIns := app.ListValidatorInstances()[0]

	// check the public randomness is committed
	tm.waitForValPubRandCommitted(t, valIns)

	// send a BTC delegation
	delData := tm.InsertBTCDelegation(t, valIns.MustGetBtcPk(), stakingTime, stakingAmount)

	// check the BTC delegation is pending
	dels := tm.waitForNPendingDels(t, 1)
	require.True(t, dels[0].BabylonPk.Equals(delData.DelegatorBabylonKey))

	// submit Jury sig
	_ = tm.AddJurySignature(t, dels[0])

	// check the BTC delegation is active
	dels = tm.waitForValNActiveDels(t, valIns.GetBtcPkBIP340(), 1)
	require.True(t, dels[0].BabylonPk.Equals(delData.DelegatorBabylonKey))

	// check there's a block finalized
	finalizedBlocks := tm.waitForNFinalizedBlocks(t, 1)
	t.Logf("the latest finalized block is at %v", finalizedBlocks[0].Height)

	// attack: manually submit a finality vote over a conflicting block
	// to trigger the extraction of validator's private key
	r := rand.New(rand.NewSource(time.Now().UnixNano()))
	b := &types.BlockInfo{
		Height:         finalizedBlocks[0].Height,
		LastCommitHash: datagen.GenRandomLastCommitHash(r),
	}
	_, extractedKey, err := valIns.TestSubmitFinalitySignatureAndExtractPrivKey(b)
	require.NoError(t, err)
	require.NotNil(t, extractedKey)
	localKey, err := getBtcPrivKey(app.GetKeyring(), val.KeyName(valIns.GetStoreValidator().KeyName))
	require.NoError(t, err)
	require.True(t, localKey.Key.Equals(&extractedKey.Key) || localKey.Key.Negate().Equals(&extractedKey.Key))
}

func getBtcPrivKey(kr keyring.Keyring, keyName val.KeyName) (*btcec.PrivateKey, error) {
	k, err := kr.Key(keyName.GetBtcKeyName())
	if err != nil {
		return nil, err
	}
	localKey := k.GetLocal().PrivKey.GetCachedValue()
	switch v := localKey.(type) {
	case *secp256k1.PrivKey:
		privKey, _ := btcec.PrivKeyFromBytes(v.Key)
		return privKey, nil
	default:
		return nil, err
	}
}

// TestFastSync tests the fast sync process where the validator is terminated and restarted with fast sync
func TestFastSync(t *testing.T) {
	tm := StartManagerWithValidator(t, 1, false)
	defer tm.Stop(t)

	app := tm.Va
	valIns := app.ListValidatorInstances()[0]

	// check the public randomness is committed
	tm.waitForValPubRandCommitted(t, valIns)

	// send a BTC delegation
	delData := tm.InsertBTCDelegation(t, valIns.MustGetBtcPk(), stakingTime, stakingAmount)

	// check the BTC delegation is pending
	dels := tm.waitForNPendingDels(t, 1)
	require.True(t, dels[0].BabylonPk.Equals(delData.DelegatorBabylonKey))

	// submit Jury sig
	_ = tm.AddJurySignature(t, dels[0])

	dels = tm.waitForValNActiveDels(t, valIns.GetBtcPkBIP340(), 1)
	require.True(t, dels[0].BabylonPk.Equals(delData.DelegatorBabylonKey))

	// check there's a block finalized
	finalizedBlocks := tm.waitForNFinalizedBlocks(t, 1)
	t.Logf("the latest finalized block is at %v", finalizedBlocks[0].Height)

	n := 3
	// stop the validator for a few blocks then restart to trigger the fast sync
	tm.stopAndRestartValidatorAfterNBlocks(t, n, valIns)

	// check there are n+1 blocks finalized
	finalizedBlocks = tm.waitForNFinalizedBlocks(t, n+1)
	finalizedHeight := finalizedBlocks[0].Height
	t.Logf("the latest finalized block is at %v", finalizedHeight)

	// check if the fast sync works by checking if the gap is not more than 1
	currentHeaderRes, err := tm.BabylonClient.QueryBestHeader()
	currentHeight := currentHeaderRes.Header.Height
	t.Logf("the current block is at %v", currentHeight)
	require.NoError(t, err)
	require.True(t, currentHeight <= int64(finalizedHeight)+int64(1))
}

func TestValidatorUnbondingSigSubmission(t *testing.T) {
	tm := StartManagerWithValidator(t, 1, false)
	defer tm.Stop(t)

	app := tm.Va
	valIns := app.ListValidatorInstances()[0]

	// check the public randomness is committed
	tm.waitForValPubRandCommitted(t, valIns)

	// send a BTC delegation
	delData := tm.InsertBTCDelegation(t, valIns.MustGetBtcPk(), stakingTime, stakingAmount)

	// check the BTC delegation is pending
	dels := tm.waitForNPendingDels(t, 1)

	// submit Jury sig
	_ = tm.AddJurySignature(t, dels[0])

	dels = tm.waitForValNActiveDels(t, valIns.GetBtcPkBIP340(), 1)
	require.True(t, dels[0].BabylonPk.Equals(delData.DelegatorBabylonKey))

	tm.InsertBTCUnbonding(t, delData.StakingTx, delData.DelegatorPrivKey, valIns.MustGetBtcPk())

<<<<<<< HEAD
	_ = tm.waitForValNUnbondingDels(t, valIns.GetBtcPkBIP340(), 1)
=======
		return true
	}, 1*time.Minute, eventuallyPollTime)
}

func TestJuryUnbondingSigSubmission(t *testing.T) {
	tm := StartManagerWithValidator(t, 1, true)
	defer tm.Stop(t)
	app := tm.Va
	valIns := app.ListValidatorInstances()[0]

	// send BTC delegation and make sure it's deep enough in btclightclient module
	delData := tm.InsertBTCDelegation(t, valIns.MustGetBtcPk(), stakingTime, stakingAmount)

	var (
		dels []*btcstakingtypes.BTCDelegation
		err  error
	)
	require.Eventually(t, func() bool {
		dels, err = tm.BabylonClient.QueryPendingBTCDelegations()
		if err != nil {
			return false
		}
		return len(dels) == 1
	}, eventuallyWaitTimeOut, eventuallyPollTime)
	require.True(t, dels[0].BabylonPk.Equals(delData.DelegatorBabylonKey))

	currentBtcTip, err := tm.BabylonClient.QueryBtcLightClientTip()
	require.NoError(t, err)
	params, err := tm.BabylonClient.GetStakingParams()
	require.NoError(t, err)
	require.Eventually(t, func() bool {
		dels, err = tm.BabylonClient.QueryBTCValidatorDelegations(valIns.GetBtcPkBIP340(), 1000)
		if err != nil {
			return false
		}
		status := dels[0].GetStatus(currentBtcTip.Height, params.FinalizationTimeoutBlocks)
		return len(dels) == 1 && status == btcstakingtypes.BTCDelegationStatus_ACTIVE
	}, eventuallyWaitTimeOut, eventuallyPollTime)
	require.True(t, dels[0].BabylonPk.Equals(delData.DelegatorBabylonKey))

	tm.InsertBTCUnbonding(t, delData.StakingTx, delData.DelegatorPrivKey, valIns.MustGetBtcPk())

	require.Eventually(t, func() bool {
		dels, err = tm.BabylonClient.QueryBTCValidatorDelegations(valIns.GetBtcPkBIP340(), 1000)
		if err != nil {
			return false
		}
		return len(dels) == 1 && dels[0].BtcUndelegation != nil
	}, eventuallyWaitTimeOut, eventuallyPollTime)

	dels, err = tm.BabylonClient.QueryBTCValidatorDelegations(valIns.GetBtcPkBIP340(), 1000)
	require.NoError(t, err)
	delegationWithUndelegation := dels[0]

	validatorPrivKey, err := valIns.BtcPrivKey()
	require.NoError(t, err)

	tm.AddValidatorUnbondingSignature(
		t,
		delegationWithUndelegation,
		validatorPrivKey,
	)

	// after providing validator unbodning signature, we should wait for jury to provide both valid signatures
	require.Eventually(t, func() bool {
		dels, err = tm.BabylonClient.QueryBTCValidatorDelegations(valIns.GetBtcPkBIP340(), 1000)
		if err != nil {
			return false
		}

		if len(dels) != 1 {
			return false
		}

		del := dels[0]

		if del.BtcUndelegation == nil {
			return false
		}

		return del.BtcUndelegation.HasJurySigs()
	}, 1*time.Minute, eventuallyPollTime)
>>>>>>> 1b626cee
}<|MERGE_RESOLUTION|>--- conflicted
+++ resolved
@@ -314,11 +314,7 @@
 
 	tm.InsertBTCUnbonding(t, delData.StakingTx, delData.DelegatorPrivKey, valIns.MustGetBtcPk())
 
-<<<<<<< HEAD
 	_ = tm.waitForValNUnbondingDels(t, valIns.GetBtcPkBIP340(), 1)
-=======
-		return true
-	}, 1*time.Minute, eventuallyPollTime)
 }
 
 func TestJuryUnbondingSigSubmission(t *testing.T) {
@@ -399,5 +395,4 @@
 
 		return del.BtcUndelegation.HasJurySigs()
 	}, 1*time.Minute, eventuallyPollTime)
->>>>>>> 1b626cee
 }