package e2etest

import (
	"math"
	"math/rand"
	"os"
	"path/filepath"
	"strconv"
	"strings"
	"sync"
	"testing"
	"time"

	sdkmath "cosmossdk.io/math"
	"github.com/babylonchain/babylon/btcstaking"
	"github.com/babylonchain/babylon/testutil/datagen"
	bbntypes "github.com/babylonchain/babylon/types"
	btcctypes "github.com/babylonchain/babylon/x/btccheckpoint/types"
	btclctypes "github.com/babylonchain/babylon/x/btclightclient/types"
	bstypes "github.com/babylonchain/babylon/x/btcstaking/types"
	"github.com/btcsuite/btcd/btcec/v2"
	"github.com/btcsuite/btcd/chaincfg"
	"github.com/btcsuite/btcd/wire"
	"github.com/cosmos/cosmos-sdk/crypto/keyring"
	"github.com/cosmos/cosmos-sdk/crypto/keys/secp256k1"
	sdktypes "github.com/cosmos/cosmos-sdk/types"
	stakingtypes "github.com/cosmos/cosmos-sdk/x/staking/types"
	"github.com/sirupsen/logrus"
	"github.com/stretchr/testify/require"

	"github.com/babylonchain/btc-validator/clientcontroller"
	"github.com/babylonchain/btc-validator/covenant"
	covcfg "github.com/babylonchain/btc-validator/covenant/config"
	"github.com/babylonchain/btc-validator/eotsmanager/client"
	eotsconfig "github.com/babylonchain/btc-validator/eotsmanager/config"
	"github.com/babylonchain/btc-validator/service"
	"github.com/babylonchain/btc-validator/types"
	"github.com/babylonchain/btc-validator/valcfg"
)

var (
	eventuallyWaitTimeOut = 1 * time.Minute
	eventuallyPollTime    = 500 * time.Millisecond
	btcNetworkParams      = &chaincfg.SimNetParams

	valNamePrefix   = "test-val-"
	monikerPrefix   = "moniker-"
	covenantKeyName = "covenant-key"
	chainID         = "chain-test"
	passphrase      = "testpass"
	hdPath          = ""
)

type TestManager struct {
	Wg                sync.WaitGroup
	BabylonHandler    *BabylonNodeHandler
	EOTSServerHandler *EOTSServerHandler
	CovenantEmulator  *covenant.CovenantEmulator
	ValConfig         *valcfg.Config
	EOTSConfig        *eotsconfig.Config
	CovenanConfig     *covcfg.Config
	Va                *service.ValidatorApp
	EOTSClient        *client.EOTSManagerGRpcClient
	BabylonClient     *clientcontroller.BabylonController
}

type TestDelegationData struct {
	DelegatorPrivKey        *btcec.PrivateKey
	DelegatorKey            *btcec.PublicKey
	DelegatorBabylonPrivKey *secp256k1.PrivKey
	DelegatorBabylonKey     *secp256k1.PubKey
	SlashingTx              *bstypes.BTCSlashingTx
	StakingTxInfo           *btcctypes.TransactionInfo
	DelegatorSig            *bbntypes.BIP340Signature

	SlashingAddr  string
	StakingTime   uint16
	StakingAmount int64
}

func StartManager(t *testing.T) *TestManager {
	testDir, err := tempDirWithName("vale2etest")
	require.NoError(t, err)

	logger := logrus.New()
	logger.SetLevel(logrus.DebugLevel)
	logger.Out = os.Stdout

	// 1. prepare covenant key, which will be used as input of Babylon node
	covenantConfig := defaultCovenantConfig(testDir)
	err = covenantConfig.Validate()
	require.NoError(t, err)
	covenantPk, err := covenant.CreateCovenantKey(testDir, chainID, covenantKeyName, keyring.BackendTest, passphrase, hdPath)
	require.NoError(t, err)

	// 2. prepare Babylon node
	bh := NewBabylonNodeHandler(t, bbntypes.NewBIP340PubKeyFromBTCPK(covenantPk))
	err = bh.Start()
	require.NoError(t, err)
	cfg := defaultValidatorConfig(bh.GetNodeDataDir(), testDir)
	bc, err := clientcontroller.NewBabylonController(bh.GetNodeDataDir(), cfg.BabylonConfig, logger)
	require.NoError(t, err)

	// 3. prepare EOTS manager
	eotsCfg := defaultEOTSConfig(t)
	eh := NewEOTSServerHandler(t, eotsCfg)
	eh.Start()
	eotsCli, err := client.NewEOTSManagerGRpcClient(cfg.EOTSManagerAddress)
	require.NoError(t, err)

	// 4. prepare validator
	valApp, err := service.NewValidatorApp(cfg, bc, eotsCli, logger)
	require.NoError(t, err)
	err = valApp.Start()
	require.NoError(t, err)

	// 5. prepare covenant emulator
	ce, err := covenant.NewCovenantEmulator(covenantConfig, bc, passphrase, logger)
	require.NoError(t, err)
	err = ce.Start()
	require.NoError(t, err)

	tm := &TestManager{
		BabylonHandler:    bh,
		EOTSServerHandler: eh,
		ValConfig:         cfg,
		EOTSConfig:        eotsCfg,
		Va:                valApp,
		CovenantEmulator:  ce,
		CovenanConfig:     covenantConfig,
		EOTSClient:        eotsCli,
		BabylonClient:     bc,
	}

	tm.WaitForServicesStart(t)

	return tm
}

func (tm *TestManager) WaitForServicesStart(t *testing.T) {
	// wait for Babylon node starts
	require.Eventually(t, func() bool {
		_, err := tm.BabylonClient.QueryStakingParams()

		return err == nil
	}, eventuallyWaitTimeOut, eventuallyPollTime)

	t.Logf("Babylon node is started")
}

func StartManagerWithValidator(t *testing.T) (*TestManager, *service.ValidatorInstance) {
	tm := StartManager(t)
	app := tm.Va

<<<<<<< HEAD
	for i := 0; i < n; i++ {
		valName := valNamePrefix + strconv.Itoa(i)
		moniker := monikerPrefix + strconv.Itoa(i)
		commission := sdktypes.DecCoin{Denom: "bbn", Amount: sdkmath.LegacyZeroDec()}
		res, err := app.CreateValidator(valName, chainID, passphrase, hdPath, newDescription(moniker), &commission)
		require.NoError(t, err)
		_, err = app.RegisterValidator(res.ValPk.MarshalHex())
		require.NoError(t, err)
		err = app.StartHandlingValidator(res.ValPk, passphrase)
		require.NoError(t, err)
		valIns, err := app.GetValidatorInstance(res.ValPk)
		require.NoError(t, err)
		require.True(t, valIns.IsRunning())
		require.NoError(t, err)

		// check validators on Babylon side
		require.Eventually(t, func() bool {
			vals, err := tm.BabylonClient.QueryValidators()
			if err != nil {
				t.Logf("failed to query validtors from Babylon %s", err.Error())
				return false
			}
=======
	valName := valNamePrefix + strconv.Itoa(0)
	moniker := monikerPrefix + strconv.Itoa(0)
	commission := sdktypes.ZeroDec()
	res, err := app.CreateValidator(valName, chainID, passphrase, hdPath, newDescription(moniker), &commission)
	require.NoError(t, err)
	_, err = app.RegisterValidator(res.ValPk.MarshalHex())
	require.NoError(t, err)
	err = app.StartHandlingValidator(res.ValPk, passphrase)
	require.NoError(t, err)
	valIns, err := app.GetValidatorInstance(res.ValPk)
	require.NoError(t, err)
	require.True(t, valIns.IsRunning())
	require.NoError(t, err)

	// check validators on Babylon side
	require.Eventually(t, func() bool {
		vals, err := tm.BabylonClient.QueryValidators()
		if err != nil {
			t.Logf("failed to query validtors from Babylon %s", err.Error())
			return false
		}

		if len(vals) != 1 {
			return false
		}
>>>>>>> 51527879

		for _, v := range vals {
			if !strings.Contains(v.Description.Moniker, monikerPrefix) {
				return false
			}
<<<<<<< HEAD

			for _, v := range vals {
				if !strings.Contains(v.Description.Moniker, monikerPrefix) {
					return false
				}
				if !v.Commission.Equal(commission.Amount) {
					return false
				}
=======
			if !v.Commission.Equal(sdktypes.ZeroDec()) {
				return false
>>>>>>> 51527879
			}
		}

		return true
	}, eventuallyWaitTimeOut, eventuallyPollTime)

	require.Equal(t, 1, len(app.ListValidatorInstances()))

	t.Logf("the test manager is running with a validator")

	return tm, valIns
}

func (tm *TestManager) Stop(t *testing.T) {
	err := tm.Va.Stop()
	require.NoError(t, err)
	err = tm.BabylonHandler.Stop()
	require.NoError(t, err)
	err = os.RemoveAll(tm.ValConfig.DatabaseConfig.Path)
	require.NoError(t, err)
	err = os.RemoveAll(tm.ValConfig.BabylonConfig.KeyDirectory)
	require.NoError(t, err)
	tm.EOTSServerHandler.Stop()
	err = os.RemoveAll(tm.EOTSServerHandler.baseDir)
	require.NoError(t, err)
	err = tm.CovenantEmulator.Stop()
	require.NoError(t, err)
}

func (tm *TestManager) WaitForValRegistered(t *testing.T, bbnPk *secp256k1.PubKey) {
	require.Eventually(t, func() bool {
		queriedValidators, err := tm.BabylonClient.QueryValidators()
		if err != nil {
			return false
		}
		return len(queriedValidators) == 1 && queriedValidators[0].BabylonPk.Equals(bbnPk)
	}, eventuallyWaitTimeOut, eventuallyPollTime)

	t.Logf("the validator is successfully registered")
}

func (tm *TestManager) WaitForValPubRandCommitted(t *testing.T, valIns *service.ValidatorInstance) {
	require.Eventually(t, func() bool {
		return valIns.GetLastCommittedHeight() > 0
	}, eventuallyWaitTimeOut, eventuallyPollTime)

	t.Logf("public randomness is successfully committed")
}

func (tm *TestManager) WaitForNPendingDels(t *testing.T, n int) []*types.Delegation {
	var (
		dels []*types.Delegation
		err  error
	)
	require.Eventually(t, func() bool {
		dels, err = tm.BabylonClient.QueryPendingDelegations(
			tm.CovenanConfig.DelegationLimit,
		)
		if err != nil {
			return false
		}
		return len(dels) == n
	}, eventuallyWaitTimeOut, eventuallyPollTime)

	t.Logf("delegations are pending")

	return dels
}

func (tm *TestManager) WaitForValNActiveDels(t *testing.T, btcPk *bbntypes.BIP340PubKey, n int) []*types.Delegation {
	var dels []*types.Delegation
	currentBtcTip, err := tm.BabylonClient.QueryBtcLightClientTip()
	require.NoError(t, err)
	params, err := tm.BabylonClient.QueryStakingParams()
	require.NoError(t, err)
	require.Eventually(t, func() bool {
		dels, err = tm.BabylonClient.QueryBTCValidatorDelegations(btcPk, 1000)
		if err != nil {
			return false
		}
		return len(dels) == n && CheckDelsStatus(dels, currentBtcTip.Height, params.FinalizationTimeoutBlocks, bstypes.BTCDelegationStatus_ACTIVE)
	}, eventuallyWaitTimeOut, eventuallyPollTime)

	t.Logf("the delegation is active, validators should start voting")

	return dels
}

func (tm *TestManager) WaitForValNUnbondingDels(t *testing.T, btcPk *bbntypes.BIP340PubKey, n int) []*types.Delegation {
	var (
		dels []*types.Delegation
		err  error
	)
	// wait for our validator to:
	// - detect new unbonding
	// - send signature
	require.Eventually(t, func() bool {
		dels, err = tm.BabylonClient.QueryBTCValidatorDelegations(btcPk, 1000)
		if err != nil {
			return false
		}

		return len(dels) == 1 && dels[0].BtcUndelegation != nil

	}, 1*time.Minute, eventuallyPollTime)

	return dels
}

func CheckDelsStatus(dels []*types.Delegation, btcHeight uint64, w uint64, status bstypes.BTCDelegationStatus) bool {
	allChecked := true
	for _, d := range dels {
		s := getDelStatus(d, btcHeight, w)
		if s != status {
			allChecked = false
		}
	}

	return allChecked
}

func getDelStatus(del *types.Delegation, btcHeight uint64, w uint64) bstypes.BTCDelegationStatus {
	if del.BtcUndelegation != nil {
		if del.BtcUndelegation.CovenantSlashingSig != nil &&
			del.BtcUndelegation.CovenantUnbondingSigs != nil {
			return bstypes.BTCDelegationStatus_UNBONDED
		}
		// If we received an undelegation but is still does not have all required signature,
		// delegation receives UNBONING status.
		// Voting power from this delegation is removed from the total voting power and now we
		// are waiting for signatures from validator and covenant for delegation to become expired.
		// For now we do not have any unbonding time on the consumer chain, only time lock on BTC chain
		// we may consider adding unbonding time on the consumer chain later to avoid situation where
		// we can lose to much voting power in to short time.
		return bstypes.BTCDelegationStatus_UNBONDING
	}

	if del.StartHeight <= btcHeight && btcHeight+w <= del.EndHeight {
		if del.CovenantSig != nil {
			return bstypes.BTCDelegationStatus_ACTIVE
		} else {
			return bstypes.BTCDelegationStatus_PENDING
		}
	}
	return bstypes.BTCDelegationStatus_UNBONDED
}

func (tm *TestManager) CheckBlockFinalization(t *testing.T, height uint64, num int) {
	// we need to ensure votes are collected at the given height
	require.Eventually(t, func() bool {
		votes, err := tm.BabylonClient.QueryVotesAtHeight(height)
		if err != nil {
			t.Logf("failed to get the votes at height %v: %s", height, err.Error())
			return false
		}
		return len(votes) == num
	}, eventuallyWaitTimeOut, eventuallyPollTime)

	// as the votes have been collected, the block should be finalized
	require.Eventually(t, func() bool {
		b, err := tm.BabylonClient.QueryBlock(height)
		if err != nil {
			t.Logf("failed to query block at height %v: %s", height, err.Error())
			return false
		}
		return b.Finalized
	}, eventuallyWaitTimeOut, eventuallyPollTime)
}

func (tm *TestManager) WaitForValVoteCast(t *testing.T, valIns *service.ValidatorInstance) uint64 {
	var lastVotedHeight uint64
	require.Eventually(t, func() bool {
		if valIns.GetLastVotedHeight() > 0 {
			lastVotedHeight = valIns.GetLastVotedHeight()
			return true
		} else {
			return false
		}
	}, eventuallyWaitTimeOut, eventuallyPollTime)

	return lastVotedHeight
}

func (tm *TestManager) WaitForNFinalizedBlocks(t *testing.T, n int) []*types.BlockInfo {
	var (
		blocks []*types.BlockInfo
		err    error
	)
	require.Eventually(t, func() bool {
		blocks, err = tm.BabylonClient.QueryLatestFinalizedBlocks(uint64(n))
		if err != nil {
			t.Logf("failed to get the latest finalized block: %s", err.Error())
			return false
		}
		return len(blocks) == n
	}, eventuallyWaitTimeOut, eventuallyPollTime)

	t.Logf("the block is finalized at %v", blocks[0].Height)

	return blocks
}

func (tm *TestManager) WaitForValStopped(t *testing.T, valPk *bbntypes.BIP340PubKey) {
	require.Eventually(t, func() bool {
		_, err := tm.Va.GetValidatorInstance(valPk)
		return err != nil
	}, eventuallyWaitTimeOut, eventuallyPollTime)
}

func (tm *TestManager) StopAndRestartValidatorAfterNBlocks(t *testing.T, n int, valIns *service.ValidatorInstance) {
	blockBeforeStop, err := tm.BabylonClient.QueryBestBlock()
	require.NoError(t, err)
	err = valIns.Stop()
	require.NoError(t, err)

	require.Eventually(t, func() bool {
		headerAfterStop, err := tm.BabylonClient.QueryBestBlock()
		if err != nil {
			return false
		}

		return headerAfterStop.Height >= uint64(n)+blockBeforeStop.Height
	}, eventuallyWaitTimeOut, eventuallyPollTime)

	t.Log("restarting the validator instance")

	tm.ValConfig.ValidatorModeConfig.AutoChainScanningMode = true
	err = valIns.Start()
	require.NoError(t, err)
}

func (tm *TestManager) GetValPrivKey(t *testing.T, valPk []byte) *btcec.PrivateKey {
	record, err := tm.EOTSClient.KeyRecord(valPk, passphrase)
	require.NoError(t, err)
	return record.PrivKey
}

func (tm *TestManager) InsertBTCDelegation(t *testing.T, valBtcPk *btcec.PublicKey, stakingTime uint16, stakingAmount int64) *TestDelegationData {
	r := rand.New(rand.NewSource(time.Now().UnixNano()))

	// examine staking params
	params, err := tm.BabylonClient.QueryStakingParams()
	slashingAddr := params.SlashingAddress
	require.NoError(t, err)
	require.Equal(t, tm.BabylonHandler.GetSlashingAddress(), slashingAddr)
	require.Greater(t, stakingTime, uint16(params.ComfirmationTimeBlocks))
	covenantPk := tm.BabylonHandler.GetCovenantPk().MustToBTCPK()
	require.NoError(t, err)
	require.Equal(t, params.CovenantPk.SerializeCompressed()[1:], covenantPk.SerializeCompressed()[1:])

	// delegator BTC key pairs, staking tx and slashing tx
	delBtcPrivKey, delBtcPubKey, err := datagen.GenRandomBTCKeyPair(r)
	require.NoError(t, err)

	// validator BTC key pairs, staking tx and slashing tx
	valBtcPrivKey, valBtcPubKey, err := datagen.GenRandomBTCKeyPair(r)
	require.NoError(t, err)

	// generate staking tx and slashing tx
	stakingTimeBlocks := uint16(math.MaxUint16)
	testStakingInfo := datagen.GenBTCStakingSlashingTx(
		r,
		t,
		btcNetworkParams,
		delBtcPrivKey,
		[]*btcec.PublicKey{valBtcPubKey},
		covenantBTCPKs,
		1,
		stakingTimeBlocks,
		stakingValue,
		params.SlashingAddress, changeAddress.EncodeAddress(),
		params.SlashingRate,
	)
	require.NoError(t, err)

	// get msgTx
	stakingMsgTx, err := stakingTx.ToMsgTx()
	require.NoError(t, err)

	// delegator Babylon key pairs
	delBabylonPrivKey, delBabylonPubKey, err := datagen.GenRandomSecp256k1KeyPair(r)
	require.NoError(t, err)

	// proof-of-possession
	pop, err := bstypes.NewPoP(delBabylonPrivKey, delBtcPrivKey)
	require.NoError(t, err)

	// create and insert BTC headers which include the staking tx to get staking tx info
	currentBtcTip, err := tm.BabylonClient.QueryBtcLightClientTip()
	require.NoError(t, err)
	blockWithStakingTx := datagen.CreateBlockWithTransaction(r, currentBtcTip.Header.ToBlockHeader(), stakingMsgTx)
	accumulatedWork := btclctypes.CalcWork(&blockWithStakingTx.HeaderBytes)
	accumulatedWork = btclctypes.CumulativeWork(accumulatedWork, *currentBtcTip.Work)
	parentBlockHeaderInfo := &btclctypes.BTCHeaderInfo{
		Header: &blockWithStakingTx.HeaderBytes,
		Hash:   blockWithStakingTx.HeaderBytes.Hash(),
		Height: currentBtcTip.Height + 1,
		Work:   &accumulatedWork,
	}
	headers := make([]bbntypes.BTCHeaderBytes, 0)
	headers = append(headers, blockWithStakingTx.HeaderBytes)
	for i := 0; i < int(params.ComfirmationTimeBlocks); i++ {
		headerInfo := datagen.GenRandomValidBTCHeaderInfoWithParent(r, *parentBlockHeaderInfo)
		headers = append(headers, *headerInfo.Header)
		parentBlockHeaderInfo = headerInfo
	}
	_, err = tm.BabylonClient.InsertBtcBlockHeaders(headers)
	require.NoError(t, err)
	btcHeader := blockWithStakingTx.HeaderBytes
	txInfo := btcctypes.NewTransactionInfo(&btcctypes.TransactionKey{Index: 1, Hash: btcHeader.Hash()}, stakingTx.Tx, blockWithStakingTx.SpvProof.MerkleNodes)

	// delegator sig
	delegatorSig, err := slashingTx.Sign(
		stakingMsgTx,
		stakingTx.Script,
		delBtcPrivKey,
		btcNetworkParams,
	)
	require.NoError(t, err)

	// submit the BTC delegation to Babylon
	_, err = tm.BabylonClient.CreateBTCDelegation(
		delBabylonPubKey.(*secp256k1.PubKey), pop, stakingTx, txInfo, slashingTx, delegatorSig)
	require.NoError(t, err)

	return &TestDelegationData{
		DelegatorPrivKey:        delBtcPrivKey,
		DelegatorKey:            delBtcPubKey,
		DelegatorBabylonPrivKey: delBabylonPrivKey.(*secp256k1.PrivKey),
		DelegatorBabylonKey:     delBabylonPubKey.(*secp256k1.PubKey),
		StakingTx:               stakingTx,
		SlashingTx:              slashingTx,
		StakingTxInfo:           txInfo,
		DelegatorSig:            delegatorSig,
		SlashingAddr:            tm.BabylonHandler.GetSlashingAddress(),
		StakingTime:             stakingTime,
		StakingAmount:           stakingAmount,
	}
}

func (tm *TestManager) InsertBTCUnbonding(
	t *testing.T,
	stakingTx *bstypes.BabylonBTCTaprootTx,
	stakerPrivKey *btcec.PrivateKey,
	validatorPk *btcec.PublicKey,
) {
	r := rand.New(rand.NewSource(time.Now().UnixNano()))
	params, err := tm.BabylonClient.QueryStakingParams()
	require.NoError(t, err)
	slashingAddr := params.SlashingAddress
	stakingMsgTx, err := stakingTx.ToMsgTx()
	require.NoError(t, err)
	stakingTxChainHash := stakingTx.MustGetTxHash()
	require.NoError(t, err)

	stakingOutputIdx, err := btcstaking.GetIdxOutputCommitingToScript(
		stakingMsgTx, stakingTx.Script, btcNetworkParams,
	)
	require.NoError(t, err)

	stakingValue := stakingMsgTx.TxOut[stakingOutputIdx].Value
	fee := int64(1000)

	unbondingTx, slashUnbondingTx, err := datagen.GenBTCUnbondingSlashingTx(
		r,
		btcNetworkParams,
		stakerPrivKey,
		validatorPk,
		params.CovenantPk,
		wire.NewOutPoint(&stakingTxChainHash, uint32(stakingOutputIdx)),
		uint16(params.FinalizationTimeoutBlocks)+1,
		stakingValue-fee,
		slashingAddr,
	)
	require.NoError(t, err)

	unbondingTxMsg, err := unbondingTx.ToMsgTx()
	require.NoError(t, err)

	slashingTxSig, err := slashUnbondingTx.Sign(
		unbondingTxMsg,
		unbondingTx.Script,
		stakerPrivKey,
		btcNetworkParams,
	)
	require.NoError(t, err)

	_, err = tm.BabylonClient.CreateBTCUndelegation(
		unbondingTx, slashUnbondingTx, slashingTxSig,
	)
	require.NoError(t, err)
}

func defaultValidatorConfig(keyringDir, testDir string) *valcfg.Config {
	cfg := valcfg.DefaultConfig()

	cfg.ValidatorModeConfig.AutoChainScanningMode = false
	// babylon configs for sending transactions
	cfg.BabylonConfig.KeyDirectory = keyringDir
	// need to use this one to send otherwise we will have account sequence mismatch
	// errors
	cfg.BabylonConfig.Key = "test-spending-key"
	// Big adjustment to make sure we have enough gas in our transactions
	cfg.BabylonConfig.GasAdjustment = 20
	cfg.DatabaseConfig.Path = filepath.Join(testDir, "db")
	cfg.UnbondingSigSubmissionInterval = 3 * time.Second

	return &cfg
}

func defaultCovenantConfig(testDir string) *covcfg.Config {
	cfg := covcfg.DefaultConfig()
	cfg.CovenantDir = testDir
	cfg.BabylonConfig.KeyDirectory = testDir

	return &cfg
}

func defaultEOTSConfig(t *testing.T) *eotsconfig.Config {
	cfg := eotsconfig.DefaultConfig()

	eotsDir, err := baseDir("zEOTSTest")
	require.NoError(t, err)

	configFile := filepath.Join(eotsDir, "covd-test.conf")
	dataDir := filepath.Join(eotsDir, "data")
	logDir := filepath.Join(eotsDir, "log")

	cfg.EOTSDir = eotsDir
	cfg.ConfigFile = configFile
	cfg.LogDir = logDir
	cfg.KeyDirectory = dataDir
	cfg.DatabaseConfig.Path = filepath.Join(eotsDir, "db")

	return &cfg
}

func tempDirWithName(name string) (string, error) {
	tempPath := os.TempDir()

	tempName, err := os.MkdirTemp(tempPath, name)
	if err != nil {
		return "", err
	}

	err = os.Chmod(tempName, 0755)

	if err != nil {
		return "", err
	}

	return tempName, nil
}

func newDescription(moniker string) *stakingtypes.Description {
	dec := stakingtypes.NewDescription(moniker, "", "", "", "")
	return &dec
}<|MERGE_RESOLUTION|>--- conflicted
+++ resolved
@@ -23,7 +23,6 @@
 	"github.com/btcsuite/btcd/wire"
 	"github.com/cosmos/cosmos-sdk/crypto/keyring"
 	"github.com/cosmos/cosmos-sdk/crypto/keys/secp256k1"
-	sdktypes "github.com/cosmos/cosmos-sdk/types"
 	stakingtypes "github.com/cosmos/cosmos-sdk/x/staking/types"
 	"github.com/sirupsen/logrus"
 	"github.com/stretchr/testify/require"
@@ -90,7 +89,7 @@
 	covenantConfig := defaultCovenantConfig(testDir)
 	err = covenantConfig.Validate()
 	require.NoError(t, err)
-	covenantPk, err := covenant.CreateCovenantKey(testDir, chainID, covenantKeyName, keyring.BackendTest, passphrase, hdPath)
+	_, covenantPk, err := covenant.CreateCovenantKey(testDir, chainID, covenantKeyName, keyring.BackendTest, passphrase, hdPath)
 	require.NoError(t, err)
 
 	// 2. prepare Babylon node
@@ -152,33 +151,9 @@
 	tm := StartManager(t)
 	app := tm.Va
 
-<<<<<<< HEAD
-	for i := 0; i < n; i++ {
-		valName := valNamePrefix + strconv.Itoa(i)
-		moniker := monikerPrefix + strconv.Itoa(i)
-		commission := sdktypes.DecCoin{Denom: "bbn", Amount: sdkmath.LegacyZeroDec()}
-		res, err := app.CreateValidator(valName, chainID, passphrase, hdPath, newDescription(moniker), &commission)
-		require.NoError(t, err)
-		_, err = app.RegisterValidator(res.ValPk.MarshalHex())
-		require.NoError(t, err)
-		err = app.StartHandlingValidator(res.ValPk, passphrase)
-		require.NoError(t, err)
-		valIns, err := app.GetValidatorInstance(res.ValPk)
-		require.NoError(t, err)
-		require.True(t, valIns.IsRunning())
-		require.NoError(t, err)
-
-		// check validators on Babylon side
-		require.Eventually(t, func() bool {
-			vals, err := tm.BabylonClient.QueryValidators()
-			if err != nil {
-				t.Logf("failed to query validtors from Babylon %s", err.Error())
-				return false
-			}
-=======
 	valName := valNamePrefix + strconv.Itoa(0)
 	moniker := monikerPrefix + strconv.Itoa(0)
-	commission := sdktypes.ZeroDec()
+	commission := sdkmath.LegacyZeroDec()
 	res, err := app.CreateValidator(valName, chainID, passphrase, hdPath, newDescription(moniker), &commission)
 	require.NoError(t, err)
 	_, err = app.RegisterValidator(res.ValPk.MarshalHex())
@@ -201,25 +176,13 @@
 		if len(vals) != 1 {
 			return false
 		}
->>>>>>> 51527879
 
 		for _, v := range vals {
 			if !strings.Contains(v.Description.Moniker, monikerPrefix) {
 				return false
 			}
-<<<<<<< HEAD
-
-			for _, v := range vals {
-				if !strings.Contains(v.Description.Moniker, monikerPrefix) {
-					return false
-				}
-				if !v.Commission.Equal(commission.Amount) {
-					return false
-				}
-=======
-			if !v.Commission.Equal(sdktypes.ZeroDec()) {
+			if !v.Commission.Equal(sdkmath.LegacyZeroDec()) {
 				return false
->>>>>>> 51527879
 			}
 		}
 
@@ -343,7 +306,7 @@
 
 func getDelStatus(del *types.Delegation, btcHeight uint64, w uint64) bstypes.BTCDelegationStatus {
 	if del.BtcUndelegation != nil {
-		if del.BtcUndelegation.CovenantSlashingSig != nil &&
+		if del.BtcUndelegation.CovenantSlashingSigs != nil &&
 			del.BtcUndelegation.CovenantUnbondingSigs != nil {
 			return bstypes.BTCDelegationStatus_UNBONDED
 		}
@@ -358,7 +321,7 @@
 	}
 
 	if del.StartHeight <= btcHeight && btcHeight+w <= del.EndHeight {
-		if del.CovenantSig != nil {
+		if del.CovenantSigs != nil {
 			return bstypes.BTCDelegationStatus_ACTIVE
 		} else {
 			return bstypes.BTCDelegationStatus_PENDING
