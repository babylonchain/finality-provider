package e2etest

import (
	"encoding/hex"
	"math/rand"
	"os"
	"path/filepath"
	"strconv"
	"strings"
	"sync"
	"testing"
	"time"

	sdkmath "cosmossdk.io/math"
	"github.com/babylonchain/babylon/btcstaking"
	asig "github.com/babylonchain/babylon/crypto/schnorr-adaptor-signature"
	"github.com/babylonchain/babylon/testutil/datagen"
	bbntypes "github.com/babylonchain/babylon/types"
	btcctypes "github.com/babylonchain/babylon/x/btccheckpoint/types"
	btclctypes "github.com/babylonchain/babylon/x/btclightclient/types"
	bstypes "github.com/babylonchain/babylon/x/btcstaking/types"
	"github.com/btcsuite/btcd/btcec/v2"
	"github.com/btcsuite/btcd/btcutil"
	"github.com/btcsuite/btcd/chaincfg"
	"github.com/btcsuite/btcd/wire"
	"github.com/cosmos/cosmos-sdk/crypto/keyring"
	"github.com/cosmos/cosmos-sdk/crypto/keys/secp256k1"
	stakingtypes "github.com/cosmos/cosmos-sdk/x/staking/types"
	"github.com/stretchr/testify/require"
	"go.uber.org/zap"

	bbncc "github.com/babylonchain/finality-provider/clientcontroller/babylon"
	"github.com/babylonchain/finality-provider/eotsmanager/client"
	eotsconfig "github.com/babylonchain/finality-provider/eotsmanager/config"
	fpcfg "github.com/babylonchain/finality-provider/finality-provider/config"
	"github.com/babylonchain/finality-provider/finality-provider/service"
	"github.com/babylonchain/finality-provider/types"
)

var (
	EventuallyWaitTimeOut = 1 * time.Minute
	EventuallyPollTime    = 500 * time.Millisecond
	btcNetworkParams      = &chaincfg.SimNetParams

	fpNamePrefix  = "test-fp-"
	monikerPrefix = "moniker-"
	chainID       = "chain-test"
	passphrase    = "testpass"
	hdPath        = ""
	simnetParams  = &chaincfg.SimNetParams
)

type TestManager struct {
	Wg                sync.WaitGroup
	BabylonHandler    *BabylonNodeHandler
	EOTSServerHandler *EOTSServerHandler
	FpConfig          *fpcfg.Config
	EOTSConfig        *eotsconfig.Config
	Fpa               *service.FinalityProviderApp
	EOTSClient        *client.EOTSManagerGRpcClient
	BBNClient         *bbncc.BabylonController
	BBNConsumerClient *bbncc.BabylonConsumerController
	StakingParams     *types.StakingParams
	CovenantPrivKeys  []*btcec.PrivateKey
	baseDir           string
}

type TestDelegationData struct {
	DelegatorPrivKey        *btcec.PrivateKey
	DelegatorKey            *btcec.PublicKey
	DelegatorBabylonPrivKey *secp256k1.PrivKey
	DelegatorBabylonKey     *secp256k1.PubKey
	SlashingTx              *bstypes.BTCSlashingTx
	StakingTx               *wire.MsgTx
	StakingTxInfo           *btcctypes.TransactionInfo
	DelegatorSig            *bbntypes.BIP340Signature
	FpPks                   []*btcec.PublicKey

	SlashingAddr  string
	ChangeAddr    string
	StakingTime   uint16
	StakingAmount int64
}

func StartManager(t *testing.T) *TestManager {
<<<<<<< HEAD
	testDir, err := TempDirWithName("fpe2etest")
=======
	testDir, err := BaseDir("fpe2etest")
>>>>>>> 663f7aa3
	require.NoError(t, err)

	logger := zap.NewNop()

	// 1. generate covenant committee
	covenantQuorum := 2
	numCovenants := 3
	covenantPrivKeys, covenantPubKeys := TenerateCovenantCommittee(numCovenants, t)

	// 2. prepare Babylon node
	bh := NewBabylonNodeHandler(t, covenantQuorum, covenantPubKeys)
	err = bh.Start()
	require.NoError(t, err)
	fpHomeDir := filepath.Join(testDir, "fp-home")
	cfg := DefaultFpConfig(bh.GetNodeDataDir(), fpHomeDir)
	bc, err := bbncc.NewBabylonController(cfg.BabylonConfig, &cfg.BTCNetParams, logger)
	require.NoError(t, err)
	bcc, err := bbncc.NewBabylonConsumerController(cfg.BabylonConfig, &cfg.BTCNetParams, logger)
	require.NoError(t, err)

	// 3. prepare EOTS manager
	eotsHomeDir := filepath.Join(testDir, "eots-home")
	eotsCfg := eotsconfig.DefaultConfigWithHomePath(eotsHomeDir)
	eh := NewEOTSServerHandler(t, eotsCfg, eotsHomeDir)
	eh.Start()
	eotsCli, err := client.NewEOTSManagerGRpcClient(cfg.EOTSManagerAddress)
	require.NoError(t, err)

	// 4. prepare finality-provider
	fpdb, err := cfg.DatabaseConfig.GetDbBackend()
	require.NoError(t, err)
	fpApp, err := service.NewFinalityProviderApp(cfg, bc, bcc, eotsCli, fpdb, logger)
	require.NoError(t, err)
	err = fpApp.Start()
	require.NoError(t, err)

	tm := &TestManager{
		BabylonHandler:    bh,
		EOTSServerHandler: eh,
		FpConfig:          cfg,
		EOTSConfig:        eotsCfg,
		Fpa:               fpApp,
		EOTSClient:        eotsCli,
		BBNClient:         bc,
		BBNConsumerClient: bcc,
		CovenantPrivKeys:  covenantPrivKeys,
		baseDir:           testDir,
	}

	tm.WaitForServicesStart(t)

	return tm
}

func (tm *TestManager) WaitForServicesStart(t *testing.T) {
	// wait for Babylon node starts
	require.Eventually(t, func() bool {
		params, err := tm.BBNClient.QueryStakingParams()
		if err != nil {
			return false
		}
		tm.StakingParams = params
		return true
	}, EventuallyWaitTimeOut, EventuallyPollTime)

	t.Logf("Babylon node is started")
}

func StartManagerWithFinalityProvider(t *testing.T, n int) (*TestManager, []*service.FinalityProviderInstance) {
	tm := StartManager(t)
	app := tm.Fpa

	for i := 0; i < n; i++ {
		fpName := fpNamePrefix + strconv.Itoa(i)
		moniker := monikerPrefix + strconv.Itoa(i)
		commission := sdkmath.LegacyZeroDec()
		desc := newDescription(moniker)
		cfg := app.GetConfig()
		_, err := service.CreateChainKey(cfg.BabylonConfig.KeyDirectory, cfg.BabylonConfig.ChainID, fpName, keyring.BackendTest, passphrase, hdPath, "")
		require.NoError(t, err)
		res, err := app.CreateFinalityProvider(fpName, chainID, passphrase, hdPath, desc, &commission)
		require.NoError(t, err)
		fpPk, err := bbntypes.NewBIP340PubKeyFromHex(res.FpInfo.BtcPkHex)
		require.NoError(t, err)
		_, err = app.RegisterFinalityProvider(fpPk.MarshalHex())
		require.NoError(t, err)
		err = app.StartHandlingFinalityProvider(fpPk, passphrase)
		require.NoError(t, err)
		fpIns, err := app.GetFinalityProviderInstance(fpPk)
		require.NoError(t, err)
		require.True(t, fpIns.IsRunning())
		require.NoError(t, err)

		// check finality providers on Babylon side
		require.Eventually(t, func() bool {
			fps, err := tm.BBNClient.QueryFinalityProviders()
			if err != nil {
				t.Logf("failed to query finality providers from Babylon %s", err.Error())
				return false
			}

			if len(fps) != i+1 {
				return false
			}

			for _, fp := range fps {
				if !strings.Contains(fp.Description.Moniker, monikerPrefix) {
					return false
				}
				if !fp.Commission.Equal(sdkmath.LegacyZeroDec()) {
					return false
				}
			}

			return true
		}, EventuallyWaitTimeOut, EventuallyPollTime)
	}

	fpInsList := app.ListFinalityProviderInstances()
	require.Equal(t, n, len(fpInsList))

	t.Logf("the test manager is running with %v finality-provider(s)", len(fpInsList))

	return tm, fpInsList
}

func (tm *TestManager) Stop(t *testing.T) {
	err := tm.Fpa.Stop()
	require.NoError(t, err)
	err = tm.BabylonHandler.Stop()
	require.NoError(t, err)
	err = os.RemoveAll(tm.baseDir)
	require.NoError(t, err)
	tm.EOTSServerHandler.Stop()
}

func (tm *TestManager) WaitForFpRegistered(t *testing.T, bbnPk *secp256k1.PubKey) {
	require.Eventually(t, func() bool {
		queriedFps, err := tm.BBNClient.QueryFinalityProviders()
		if err != nil {
			return false
		}
		return len(queriedFps) == 1 && queriedFps[0].BabylonPk.Equals(bbnPk)
	}, EventuallyWaitTimeOut, EventuallyPollTime)

	t.Logf("the finality-provider is successfully registered")
}

func (tm *TestManager) WaitForFpPubRandCommitted(t *testing.T, fpIns *service.FinalityProviderInstance) {
	require.Eventually(t, func() bool {
		lastCommittedHeight, err := fpIns.GetLastCommittedHeight()
		if err != nil {
			return false
		}
		return lastCommittedHeight > 0
	}, EventuallyWaitTimeOut, EventuallyPollTime)

	t.Logf("public randomness is successfully committed")
}

func (tm *TestManager) WaitForNPendingDels(t *testing.T, n int) []*bstypes.BTCDelegationResponse {
	var (
		dels []*bstypes.BTCDelegationResponse
		err  error
	)
	require.Eventually(t, func() bool {
		dels, err = tm.BBNClient.QueryPendingDelegations(
			100,
		)
		if err != nil {
			return false
		}
		return len(dels) == n
	}, EventuallyWaitTimeOut, EventuallyPollTime)

	t.Logf("delegations are pending")

	return dels
}

func (tm *TestManager) WaitForNActiveDels(t *testing.T, n int) []*bstypes.BTCDelegationResponse {
	var (
		dels []*bstypes.BTCDelegationResponse
		err  error
	)
	require.Eventually(t, func() bool {
		dels, err = tm.BBNClient.QueryActiveDelegations(
			100,
		)
		if err != nil {
			return false
		}
		return len(dels) == n
	}, EventuallyWaitTimeOut, EventuallyPollTime)

	t.Logf("delegations are active")

	return dels
}

func TenerateCovenantCommittee(numCovenants int, t *testing.T) ([]*btcec.PrivateKey, []*bbntypes.BIP340PubKey) {
	var (
		covenantPrivKeys []*btcec.PrivateKey
		covenantPubKeys  []*bbntypes.BIP340PubKey
	)

	for i := 0; i < numCovenants; i++ {
		privKey, err := btcec.NewPrivateKey()
		require.NoError(t, err)
		covenantPrivKeys = append(covenantPrivKeys, privKey)
		pubKey := bbntypes.NewBIP340PubKeyFromBTCPK(privKey.PubKey())
		covenantPubKeys = append(covenantPubKeys, pubKey)
	}

	return covenantPrivKeys, covenantPubKeys
}

func (tm *TestManager) CheckBlockFinalization(t *testing.T, height uint64, num int) {
	// we need to ensure votes are collected at the given height
	require.Eventually(t, func() bool {
		votes, err := tm.BBNClient.QueryVotesAtHeight(height)
		if err != nil {
			t.Logf("failed to get the votes at height %v: %s", height, err.Error())
			return false
		}
		return len(votes) == num
	}, EventuallyWaitTimeOut, EventuallyPollTime)

	// as the votes have been collected, the block should be finalized
	require.Eventually(t, func() bool {
		finalized, err := tm.BBNConsumerClient.QueryIsBlockFinalized(height)
		if err != nil {
			t.Logf("failed to query block at height %v: %s", height, err.Error())
			return false
		}
		return finalized
	}, EventuallyWaitTimeOut, EventuallyPollTime)
}

func (tm *TestManager) WaitForFpVoteCast(t *testing.T, fpIns *service.FinalityProviderInstance) uint64 {
	var lastVotedHeight uint64
	require.Eventually(t, func() bool {
		if fpIns.GetLastVotedHeight() > 0 {
			lastVotedHeight = fpIns.GetLastVotedHeight()
			return true
		} else {
			return false
		}
	}, EventuallyWaitTimeOut, EventuallyPollTime)

	return lastVotedHeight
}

func (tm *TestManager) WaitForNFinalizedBlocksAndReturnTipHeight(t *testing.T, n uint) uint64 {
	var (
		firstFinalizedBlock *types.BlockInfo
		err                 error
		lastFinalizedBlock  *types.BlockInfo
	)

	require.Eventually(t, func() bool {
		lastFinalizedBlock, err = tm.BBNConsumerClient.QueryLatestFinalizedBlock()
		if err != nil {
			t.Logf("failed to get the latest finalized block: %s", err.Error())
			return false
		}
		if lastFinalizedBlock == nil {
			return false
		}
		if firstFinalizedBlock == nil {
			firstFinalizedBlock = lastFinalizedBlock
		}
		return lastFinalizedBlock.Height-firstFinalizedBlock.Height >= uint64(n-1)
	}, EventuallyWaitTimeOut, EventuallyPollTime)

	t.Logf("the block is finalized at %v", lastFinalizedBlock.Height)

	return lastFinalizedBlock.Height
}

func (tm *TestManager) WaitForFpShutDown(t *testing.T, pk *bbntypes.BIP340PubKey) {
	require.Eventually(t, func() bool {
		_, err := tm.Fpa.GetFinalityProviderInstance(pk)
		return err != nil
	}, EventuallyWaitTimeOut, EventuallyPollTime)

	t.Logf("the finality-provider instance %s is shutdown", pk.MarshalHex())
}

func (tm *TestManager) StopAndRestartFpAfterNBlocks(t *testing.T, n uint, fpIns *service.FinalityProviderInstance) {
	blockBeforeStopHeight, err := tm.BBNConsumerClient.QueryLatestBlockHeight()
	require.NoError(t, err)
	err = fpIns.Stop()
	require.NoError(t, err)

	require.Eventually(t, func() bool {
		headerAfterStopHeight, err := tm.BBNConsumerClient.QueryLatestBlockHeight()
		if err != nil {
			return false
		}

		return headerAfterStopHeight >= uint64(n)+blockBeforeStopHeight
	}, EventuallyWaitTimeOut, EventuallyPollTime)

	t.Log("restarting the finality-provider instance")

	tm.FpConfig.PollerConfig.AutoChainScanningMode = true
	err = fpIns.Start()
	require.NoError(t, err)
}

func (tm *TestManager) GetFpPrivKey(t *testing.T, fpPk []byte) *btcec.PrivateKey {
	record, err := tm.EOTSClient.KeyRecord(fpPk, passphrase)
	require.NoError(t, err)
	return record.PrivKey
}

func (tm *TestManager) InsertCovenantSigForDelegation(t *testing.T, btcDel *bstypes.BTCDelegation) {
	slashingTx := btcDel.SlashingTx
	stakingTx := btcDel.StakingTx
	stakingMsgTx, err := bbntypes.NewBTCTxFromBytes(stakingTx)
	require.NoError(t, err)

	params := tm.StakingParams

	stakingInfo, err := btcstaking.BuildStakingInfo(
		btcDel.BtcPk.MustToBTCPK(),
		// TODO: Handle multiple providers
		[]*btcec.PublicKey{btcDel.FpBtcPkList[0].MustToBTCPK()},
		params.CovenantPks,
		params.CovenantQuorum,
		btcDel.GetStakingTime(),
		btcutil.Amount(btcDel.TotalSat),
		simnetParams,
	)
	require.NoError(t, err)
	stakingTxUnbondingPathInfo, err := stakingInfo.UnbondingPathSpendInfo()
	require.NoError(t, err)

	idx, err := bbntypes.GetOutputIdxInBTCTx(stakingMsgTx, stakingInfo.StakingOutput)
	require.NoError(t, err)

	require.NoError(t, err)
	slashingPathInfo, err := stakingInfo.SlashingPathSpendInfo()
	require.NoError(t, err)
	// get covenant private key from the keyring
	valEncKey, err := asig.NewEncryptionKeyFromBTCPK(btcDel.FpBtcPkList[0].MustToBTCPK())
	require.NoError(t, err)

	unbondingMsgTx, err := bbntypes.NewBTCTxFromBytes(btcDel.BtcUndelegation.UnbondingTx)
	require.NoError(t, err)
	unbondingInfo, err := btcstaking.BuildUnbondingInfo(
		btcDel.BtcPk.MustToBTCPK(),
		[]*btcec.PublicKey{btcDel.FpBtcPkList[0].MustToBTCPK()},
		params.CovenantPks,
		params.CovenantQuorum,
		uint16(btcDel.UnbondingTime),
		btcutil.Amount(unbondingMsgTx.TxOut[0].Value),
		simnetParams,
	)
	require.NoError(t, err)

	// Covenant 0 signatures
	covenantAdaptorStakingSlashing1, err := slashingTx.EncSign(
		stakingMsgTx,
		idx,
		slashingPathInfo.RevealedLeaf.Script,
		tm.CovenantPrivKeys[0],
		valEncKey,
	)
	require.NoError(t, err)
	covenantUnbondingSig1, err := btcstaking.SignTxWithOneScriptSpendInputFromTapLeaf(
		unbondingMsgTx,
		stakingInfo.StakingOutput,
		tm.CovenantPrivKeys[0],
		stakingTxUnbondingPathInfo.RevealedLeaf,
	)
	require.NoError(t, err)

	// slashing unbonding tx sig
	unbondingTxSlashingPathInfo, err := unbondingInfo.SlashingPathSpendInfo()
	require.NoError(t, err)
	covenantAdaptorUnbondingSlashing1, err := btcDel.BtcUndelegation.SlashingTx.EncSign(
		unbondingMsgTx,
		0,
		unbondingTxSlashingPathInfo.RevealedLeaf.Script,
		tm.CovenantPrivKeys[0],
		valEncKey,
	)
	require.NoError(t, err)

	_, err = tm.BBNClient.SubmitCovenantSigs(
		tm.CovenantPrivKeys[0].PubKey(),
		stakingMsgTx.TxHash().String(),
		[][]byte{covenantAdaptorStakingSlashing1.MustMarshal()},
		covenantUnbondingSig1,
		[][]byte{covenantAdaptorUnbondingSlashing1.MustMarshal()},
	)
	require.NoError(t, err)

	// Covenant 1 signatures
	covenantAdaptorStakingSlashing2, err := slashingTx.EncSign(
		stakingMsgTx,
		idx,
		slashingPathInfo.RevealedLeaf.Script,
		tm.CovenantPrivKeys[1],
		valEncKey,
	)
	require.NoError(t, err)
	covenantUnbondingSig2, err := btcstaking.SignTxWithOneScriptSpendInputFromTapLeaf(
		unbondingMsgTx,
		stakingInfo.StakingOutput,
		tm.CovenantPrivKeys[1],
		stakingTxUnbondingPathInfo.RevealedLeaf,
	)
	require.NoError(t, err)

	// slashing unbonding tx sig

	covenantAdaptorUnbondingSlashing2, err := btcDel.BtcUndelegation.SlashingTx.EncSign(
		unbondingMsgTx,
		0,
		unbondingTxSlashingPathInfo.RevealedLeaf.Script,
		tm.CovenantPrivKeys[1],
		valEncKey,
	)

	require.NoError(t, err)
	_, err = tm.BBNClient.SubmitCovenantSigs(
		tm.CovenantPrivKeys[1].PubKey(),
		stakingMsgTx.TxHash().String(),
		[][]byte{covenantAdaptorStakingSlashing2.MustMarshal()},
		covenantUnbondingSig2,
		[][]byte{covenantAdaptorUnbondingSlashing2.MustMarshal()},
	)
	require.NoError(t, err)
}

func (tm *TestManager) InsertBTCDelegation(t *testing.T, fpPks []*btcec.PublicKey, stakingTime uint16, stakingAmount int64) *TestDelegationData {
	params := tm.StakingParams
	r := rand.New(rand.NewSource(time.Now().UnixNano()))

	// delegator BTC key pairs, staking tx and slashing tx
	delBtcPrivKey, delBtcPubKey, err := datagen.GenRandomBTCKeyPair(r)
	require.NoError(t, err)

	unbondingTime := uint16(tm.StakingParams.MinimumUnbondingTime()) + 1
	testStakingInfo := datagen.GenBTCStakingSlashingInfo(
		r,
		t,
		btcNetworkParams,
		delBtcPrivKey,
		fpPks,
		params.CovenantPks,
		params.CovenantQuorum,
		stakingTime,
		stakingAmount,
		params.SlashingAddress.String(),
		params.SlashingRate,
		unbondingTime,
	)

	// delegator Babylon key pairs
	delBabylonPrivKey, delBabylonPubKey, err := datagen.GenRandomSecp256k1KeyPair(r)
	require.NoError(t, err)

	// proof-of-possession
	pop, err := bstypes.NewPoP(delBabylonPrivKey, delBtcPrivKey)
	require.NoError(t, err)

	// create and insert BTC headers which include the staking tx to get staking tx info
	btcTipHeaderResp, err := tm.BBNClient.QueryBtcLightClientTip()
	require.NoError(t, err)
	tipHeader, err := bbntypes.NewBTCHeaderBytesFromHex(btcTipHeaderResp.HeaderHex)
	require.NoError(t, err)
	blockWithStakingTx := datagen.CreateBlockWithTransaction(r, tipHeader.ToBlockHeader(), testStakingInfo.StakingTx)
	accumulatedWork := btclctypes.CalcWork(&blockWithStakingTx.HeaderBytes)
	accumulatedWork = btclctypes.CumulativeWork(accumulatedWork, btcTipHeaderResp.Work)
	parentBlockHeaderInfo := &btclctypes.BTCHeaderInfo{
		Header: &blockWithStakingTx.HeaderBytes,
		Hash:   blockWithStakingTx.HeaderBytes.Hash(),
		Height: btcTipHeaderResp.Height + 1,
		Work:   &accumulatedWork,
	}
	headers := make([]bbntypes.BTCHeaderBytes, 0)
	headers = append(headers, blockWithStakingTx.HeaderBytes)
	for i := 0; i < int(params.ComfirmationTimeBlocks); i++ {
		headerInfo := datagen.GenRandomValidBTCHeaderInfoWithParent(r, *parentBlockHeaderInfo)
		headers = append(headers, *headerInfo.Header)
		parentBlockHeaderInfo = headerInfo
	}
	_, err = tm.BBNClient.InsertBtcBlockHeaders(headers)
	require.NoError(t, err)
	btcHeader := blockWithStakingTx.HeaderBytes
	serializedStakingTx, err := bbntypes.SerializeBTCTx(testStakingInfo.StakingTx)
	require.NoError(t, err)
	txInfo := btcctypes.NewTransactionInfo(&btcctypes.TransactionKey{Index: 1, Hash: btcHeader.Hash()}, serializedStakingTx, blockWithStakingTx.SpvProof.MerkleNodes)

	slashignSpendInfo, err := testStakingInfo.StakingInfo.SlashingPathSpendInfo()
	require.NoError(t, err)

	// delegator sig
	delegatorSig, err := testStakingInfo.SlashingTx.Sign(
		testStakingInfo.StakingTx,
		0,
		slashignSpendInfo.GetPkScriptPath(),
		delBtcPrivKey,
	)
	require.NoError(t, err)

	unbondingValue := stakingAmount - 1000
	stakingTxHash := testStakingInfo.StakingTx.TxHash()

	testUnbondingInfo := datagen.GenBTCUnbondingSlashingInfo(
		r,
		t,
		btcNetworkParams,
		delBtcPrivKey,
		fpPks,
		params.CovenantPks,
		params.CovenantQuorum,
		wire.NewOutPoint(&stakingTxHash, 0),
		unbondingTime,
		unbondingValue,
		params.SlashingAddress.String(),
		params.SlashingRate,
		unbondingTime,
	)

	unbondingTxMsg := testUnbondingInfo.UnbondingTx

	unbondingSlashingPathInfo, err := testUnbondingInfo.UnbondingInfo.SlashingPathSpendInfo()
	require.NoError(t, err)

	unbondingSig, err := testUnbondingInfo.SlashingTx.Sign(
		unbondingTxMsg,
		0,
		unbondingSlashingPathInfo.GetPkScriptPath(),
		delBtcPrivKey,
	)
	require.NoError(t, err)

	serializedUnbondingTx, err := bbntypes.SerializeBTCTx(testUnbondingInfo.UnbondingTx)
	require.NoError(t, err)

	// submit the BTC delegation to Babylon
	_, err = tm.BBNClient.CreateBTCDelegation(
		delBabylonPubKey.(*secp256k1.PubKey),
		bbntypes.NewBIP340PubKeyFromBTCPK(delBtcPubKey),
		fpPks,
		pop,
		uint32(stakingTime),
		stakingAmount,
		txInfo,
		testStakingInfo.SlashingTx,
		delegatorSig,
		serializedUnbondingTx,
		uint32(unbondingTime),
		unbondingValue,
		testUnbondingInfo.SlashingTx,
		unbondingSig)
	require.NoError(t, err)

	t.Log("successfully submitted a BTC delegation")

	return &TestDelegationData{
		DelegatorPrivKey:        delBtcPrivKey,
		DelegatorKey:            delBtcPubKey,
		DelegatorBabylonPrivKey: delBabylonPrivKey.(*secp256k1.PrivKey),
		DelegatorBabylonKey:     delBabylonPubKey.(*secp256k1.PubKey),
		FpPks:                   fpPks,
		StakingTx:               testStakingInfo.StakingTx,
		SlashingTx:              testStakingInfo.SlashingTx,
		StakingTxInfo:           txInfo,
		DelegatorSig:            delegatorSig,
		SlashingAddr:            params.SlashingAddress.String(),
		StakingTime:             stakingTime,
		StakingAmount:           stakingAmount,
	}
}

func DefaultFpConfig(keyringDir, homeDir string) *fpcfg.Config {
	cfg := fpcfg.DefaultConfigWithHome(homeDir)

	cfg.BitcoinNetwork = "simnet"
	cfg.BTCNetParams = chaincfg.SimNetParams

	cfg.PollerConfig.AutoChainScanningMode = false
	// babylon configs for sending transactions
	cfg.BabylonConfig.KeyDirectory = keyringDir
	// need to use this one to send otherwise we will have account sequence mismatch
	// errors
	cfg.BabylonConfig.Key = "test-spending-key"
	// Big adjustment to make sure we have enough gas in our transactions
	cfg.BabylonConfig.GasAdjustment = 20

	return &cfg
}

<<<<<<< HEAD
func TempDirWithName(name string) (string, error) {
	tempPath := os.TempDir()

	tempName, err := os.MkdirTemp(tempPath, name)
	if err != nil {
		return "", err
	}

	err = os.Chmod(tempName, 0755)

	if err != nil {
		return "", err
	}

	return tempName, nil
}

=======
>>>>>>> 663f7aa3
func newDescription(moniker string) *stakingtypes.Description {
	dec := stakingtypes.NewDescription(moniker, "", "", "", "")
	return &dec
}

// ParseRespBTCDelToBTCDel parses an BTC delegation response to BTC Delegation
// adapted from
// https://github.com/babylonchain/babylon/blob/1a3c50da64885452c8d669fcea2a2fad78c8a028/test/e2e/btc_staking_e2e_test.go#L548
func ParseRespBTCDelToBTCDel(resp *bstypes.BTCDelegationResponse) (btcDel *bstypes.BTCDelegation, err error) {
	stakingTx, err := hex.DecodeString(resp.StakingTxHex)
	if err != nil {
		return nil, err
	}

	delSig, err := bbntypes.NewBIP340SignatureFromHex(resp.DelegatorSlashSigHex)
	if err != nil {
		return nil, err
	}

	slashingTx, err := bstypes.NewBTCSlashingTxFromHex(resp.SlashingTxHex)
	if err != nil {
		return nil, err
	}

	btcDel = &bstypes.BTCDelegation{
		// missing BabylonPk, Pop
		// these fields are not sent out to the client on BTCDelegationResponse
		BtcPk:            resp.BtcPk,
		FpBtcPkList:      resp.FpBtcPkList,
		StartHeight:      resp.StartHeight,
		EndHeight:        resp.EndHeight,
		TotalSat:         resp.TotalSat,
		StakingTx:        stakingTx,
		DelegatorSig:     delSig,
		StakingOutputIdx: resp.StakingOutputIdx,
		CovenantSigs:     resp.CovenantSigs,
		UnbondingTime:    resp.UnbondingTime,
		SlashingTx:       slashingTx,
	}

	if resp.UndelegationResponse != nil {
		ud := resp.UndelegationResponse
		unbondTx, err := hex.DecodeString(ud.UnbondingTxHex)
		if err != nil {
			return nil, err
		}

		slashTx, err := bstypes.NewBTCSlashingTxFromHex(ud.SlashingTxHex)
		if err != nil {
			return nil, err
		}

		delSlashingSig, err := bbntypes.NewBIP340SignatureFromHex(ud.DelegatorSlashingSigHex)
		if err != nil {
			return nil, err
		}

		btcDel.BtcUndelegation = &bstypes.BTCUndelegation{
			UnbondingTx:              unbondTx,
			CovenantUnbondingSigList: ud.CovenantUnbondingSigList,
			CovenantSlashingSigs:     ud.CovenantSlashingSigs,
			SlashingTx:               slashTx,
			DelegatorSlashingSig:     delSlashingSig,
		}

		if len(ud.DelegatorUnbondingSigHex) > 0 {
			delUnbondingSig, err := bbntypes.NewBIP340SignatureFromHex(ud.DelegatorUnbondingSigHex)
			if err != nil {
				return nil, err
			}
			btcDel.BtcUndelegation.DelegatorUnbondingSig = delUnbondingSig
		}
	}

	return btcDel, nil
}

func (tm *TestManager) InsertWBTCHeaders(t *testing.T, r *rand.Rand) {
	params, err := tm.BBNClient.QueryStakingParams()
	require.NoError(t, err)
	btcTipResp, err := tm.BBNClient.QueryBtcLightClientTip()
	require.NoError(t, err)
	tipHeader, err := bbntypes.NewBTCHeaderBytesFromHex(btcTipResp.HeaderHex)
	require.NoError(t, err)
	kHeaders := datagen.NewBTCHeaderChainFromParentInfo(r, &btclctypes.BTCHeaderInfo{
		Header: &tipHeader,
		Hash:   tipHeader.Hash(),
		Height: btcTipResp.Height,
		Work:   &btcTipResp.Work,
	}, uint32(params.FinalizationTimeoutBlocks))
	_, err = tm.BBNClient.InsertBtcBlockHeaders(kHeaders.ChainToBytes())
	require.NoError(t, err)
}<|MERGE_RESOLUTION|>--- conflicted
+++ resolved
@@ -83,11 +83,7 @@
 }
 
 func StartManager(t *testing.T) *TestManager {
-<<<<<<< HEAD
-	testDir, err := TempDirWithName("fpe2etest")
-=======
 	testDir, err := BaseDir("fpe2etest")
->>>>>>> 663f7aa3
 	require.NoError(t, err)
 
 	logger := zap.NewNop()
@@ -687,26 +683,6 @@
 	return &cfg
 }
 
-<<<<<<< HEAD
-func TempDirWithName(name string) (string, error) {
-	tempPath := os.TempDir()
-
-	tempName, err := os.MkdirTemp(tempPath, name)
-	if err != nil {
-		return "", err
-	}
-
-	err = os.Chmod(tempName, 0755)
-
-	if err != nil {
-		return "", err
-	}
-
-	return tempName, nil
-}
-
-=======
->>>>>>> 663f7aa3
 func newDescription(moniker string) *stakingtypes.Description {
 	dec := stakingtypes.NewDescription(moniker, "", "", "", "")
 	return &dec
