--- conflicted
+++ resolved
@@ -6,7 +6,6 @@
 	"os"
 	"path/filepath"
 	"strconv"
-	"strings"
 	"sync"
 	"testing"
 	"time"
@@ -21,7 +20,6 @@
 	btclctypes "github.com/babylonchain/babylon/x/btclightclient/types"
 	bstypes "github.com/babylonchain/babylon/x/btcstaking/types"
 	ckpttypes "github.com/babylonchain/babylon/x/checkpointing/types"
-	"github.com/btcsuite/btcd/btcec/v2"
 	"github.com/btcsuite/btcd/btcutil"
 	"github.com/btcsuite/btcd/chaincfg"
 	"github.com/btcsuite/btcd/wire"
@@ -158,6 +156,7 @@
 	require.Equal(t, n, len(fpInsList))
 	t.Logf("the test manager is running with %v finality-provider(s)", len(fpInsList))
 
+	// todo: gurjot check here
 	return tm, fpInsList
 }
 
@@ -180,12 +179,7 @@
 		moniker := monikerPrefix + chainID + "-" + strconv.Itoa(i)
 		commission := sdkmath.LegacyZeroDec()
 		desc := newDescription(moniker)
-<<<<<<< HEAD
-		_, err := service.CreateChainKey(cfg.BabylonConfig.KeyDirectory, chainID, fpName, keyring.BackendTest, passphrase, hdPath)
-=======
-		cfg := app.GetConfig()
-		_, err := service.CreateChainKey(cfg.BabylonConfig.KeyDirectory, cfg.BabylonConfig.ChainID, fpName, keyring.BackendTest, passphrase, hdPath, "")
->>>>>>> 79c32609
+		_, err := service.CreateChainKey(cfg.BabylonConfig.KeyDirectory, chainID, fpName, keyring.BackendTest, passphrase, hdPath, "")
 		require.NoError(t, err)
 		res, err := app.CreateFinalityProvider(fpName, chainID, passphrase, hdPath, desc, &commission)
 		require.NoError(t, err)
@@ -210,40 +204,10 @@
 		require.NoError(t, err)
 	}
 
-	// check finality providers on Babylon side
-	require.Eventually(t, func() bool {
-		fps, err := tm.BBNClient.QueryFinalityProviders()
-		if err != nil {
-			t.Logf("failed to query finality providers from Babylon %s", err.Error())
-			return false
-		}
-
-		if len(fps) != n {
-			return false
-		}
-
-		for _, fp := range fps {
-			if !strings.Contains(fp.Description.Moniker, monikerPrefix) {
-				return false
-			}
-			if !fp.Commission.Equal(sdkmath.LegacyZeroDec()) {
-				return false
-			}
-		}
-
-		return true
-	}, eventuallyWaitTimeOut, eventuallyPollTime)
-
 	fpInsList := app.ListFinalityProviderInstancesForChain(chainID)
 	require.Equal(t, n, len(fpInsList))
 
-<<<<<<< HEAD
 	return fpInsList
-=======
-	t.Logf("the test manager is running with %v finality-provider(s)", len(fpInsList))
-
-	return tm, fpInsList, registeredEpoch
->>>>>>> 79c32609
 }
 
 func (tm *TestManager) Stop(t *testing.T) {
