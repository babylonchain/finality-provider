--- conflicted
+++ resolved
@@ -417,11 +417,7 @@
 	)
 
 	require.Eventually(t, func() bool {
-<<<<<<< HEAD
 		lastFinalizedBlock, err = tm.BBNConsumerClient.QueryLatestFinalizedBlock()
-=======
-		blocks, err = tm.BBNConsumerClient.QueryLatestFinalizedBlocks(uint64(n))
->>>>>>> 597fc387
 		if err != nil {
 			t.Logf("failed to get the latest finalized block: %s", err.Error())
 			return false
@@ -449,11 +445,7 @@
 	t.Logf("the finality-provider instance %s is shutdown", pk.MarshalHex())
 }
 
-<<<<<<< HEAD
 func (tm *TestManager) StopAndRestartFpAfterNBlocks(t *testing.T, n uint, fpIns *service.FinalityProviderInstance) {
-=======
-func (tm *TestManager) StopAndRestartFpAfterNBlocks(t *testing.T, n int, fpIns *service.FinalityProviderInstance) {
->>>>>>> 597fc387
 	blockBeforeStopHeight, err := tm.BBNConsumerClient.QueryLatestBlockHeight()
 	require.NoError(t, err)
 	err = fpIns.Stop()
