//go:build e2e_op
// +build e2e_op

package e2etest_op

import (
	"encoding/hex"
	"testing"

	sdkclient "github.com/babylonchain/babylon-finality-gadget/sdk/client"
	"github.com/babylonchain/babylon-finality-gadget/sdk/cwclient"
	e2eutils "github.com/babylonchain/finality-provider/itest"
	"github.com/babylonchain/finality-provider/testutil/log"
	"github.com/btcsuite/btcd/btcec/v2"
	"github.com/stretchr/testify/require"
)

// tests the finality signature submission to the op-finality-gadget contract
func TestOpSubmitFinalitySignature(t *testing.T) {
	ctm := StartOpL2ConsumerManager(t)
	defer ctm.Stop(t)

	consumerFpPkList := ctm.RegisterConsumerFinalityProvider(t, 1)
	// start consumer chain FP
	fpList := ctm.StartConsumerFinalityProvider(t, consumerFpPkList)
	fpInstance := fpList[0]

	e2eutils.WaitForFpPubRandCommitted(t, fpInstance)
	// query the first committed pub rand
	committedPubRand, err := queryFirstPublicRandCommit(ctm.OpL2ConsumerCtrl, fpInstance.GetBtcPk())
	require.NoError(t, err)
	committedStartHeight := committedPubRand.StartHeight
	t.Logf(log.Prefix("First committed pubrandList startHeight %d"), committedStartHeight)
	testBlocks := ctm.WaitForNBlocksAndReturn(t, committedStartHeight, 1)
	testBlock := testBlocks[0]

	// wait for the fp sign
	ctm.WaitForFpVoteAtHeight(t, fpInstance, testBlock.Height)
	queryParams := cwclient.L2Block{
		BlockHeight:    testBlock.Height,
		BlockHash:      hex.EncodeToString(testBlock.Hash),
		BlockTimestamp: 12345, // doesn't matter b/c the BTC client is mocked
	}

	// note: QueryFinalityProviderHasPower is hardcode to return true so FPs can still submit finality sigs even if they
	// don't have voting power. But the finality sigs will not be counted at tally time.
	_, err = ctm.SdkClient.QueryIsBlockBabylonFinalized(queryParams)
	require.ErrorIs(t, err, sdkclient.ErrNoFpHasVotingPower)
}

// This test has two test cases:
// 1. block has both two FP signs, so it would be finalized
// 2. block has only one FP with smaller power (1/4) signs, so it would not be considered as finalized
func TestOpMultipleFinalityProviders(t *testing.T) {
	ctm := StartOpL2ConsumerManager(t)
	defer ctm.Stop(t)

	// A BTC delegation has to stake to at least one Babylon finality provider
	// https://github.com/babylonchain/babylon-private/blob/base/consumer-chain-support/x/btcstaking/keeper/msg_server.go#L169-L213
	// So we have to start Babylon chain FP
	bbnFpPk := ctm.RegisterBabylonFinalityProvider(t, 1)

	// start consumer chain FP
	n := 2
	consumerFpPkList := ctm.RegisterConsumerFinalityProvider(t, n)
	fpList := ctm.StartConsumerFinalityProvider(t, consumerFpPkList)

	// check the public randomness is committed
	e2eutils.WaitForFpPubRandCommitted(t, fpList[0])
	e2eutils.WaitForFpPubRandCommitted(t, fpList[1])

	// send a BTC delegation to consumer and Babylon finality providers
	// for the first FP, we give it more power b/c it will be used later
	ctm.InsertBTCDelegation(t, []*btcec.PublicKey{bbnFpPk[0].MustToBTCPK(), consumerFpPkList[0].MustToBTCPK()}, e2eutils.StakingTime, 3*e2eutils.StakingAmount)
	ctm.InsertBTCDelegation(t, []*btcec.PublicKey{bbnFpPk[0].MustToBTCPK(), consumerFpPkList[1].MustToBTCPK()}, e2eutils.StakingTime, e2eutils.StakingAmount)

	// wait until all delegations are active
	ctm.WaitForDelegations(t, n)

	// the first block both FP will sign
	targetBlockHeight := ctm.WaitForTargetBlockPubRand(t, fpList)

	ctm.WaitForFpVoteAtHeight(t, fpList[0], targetBlockHeight)
	// stop the first FP instance
	fpStopErr := fpList[0].Stop()
	require.NoError(t, fpStopErr)

	ctm.WaitForFpVoteAtHeight(t, fpList[1], targetBlockHeight)

	testBlock, err := ctm.OpL2ConsumerCtrl.QueryBlock(targetBlockHeight)
	require.NoError(t, err)
	queryParams := cwclient.L2Block{
		BlockHeight:    testBlock.Height,
		BlockHash:      hex.EncodeToString(testBlock.Hash),
		BlockTimestamp: 12345, // doesn't matter b/c the BTC client is mocked
	}
	finalized, err := ctm.SdkClient.QueryIsBlockBabylonFinalized(queryParams)
	require.NoError(t, err)
	require.Equal(t, true, finalized)
	t.Logf(log.Prefix("Test case 1: block %d is finalized"), testBlock.Height)

	// ===  another test case only for the last FP instance sign ===
	// first make sure the first FP is stopped
	require.Eventually(t, func() bool {
		return !fpList[0].IsRunning()
	}, e2eutils.EventuallyWaitTimeOut, e2eutils.EventuallyPollTime)
	t.Logf(log.Prefix("Stopped the first FP instance"))

	// select a block that the first FP has not processed yet to give to the second FP to sign
	testNextBlockHeight := fpList[0].GetLastVotedHeight() + 1
	t.Logf(log.Prefix("Test next block height %d"), testNextBlockHeight)
	ctm.WaitForFpVoteAtHeight(t, fpList[1], testNextBlockHeight)

	testNextBlock, err := ctm.OpL2ConsumerCtrl.QueryBlock(testNextBlockHeight)
	require.NoError(t, err)
	queryNextParams := cwclient.L2Block{
		BlockHeight:    testNextBlock.Height,
		BlockHash:      hex.EncodeToString(testNextBlock.Hash),
		BlockTimestamp: 12345, // doesn't matter b/c the BTC client is mocked
	}
	// testNextBlock only have 1/4 total voting power
	nextFinalized, err := ctm.SdkClient.QueryIsBlockBabylonFinalized(queryNextParams)
	require.NoError(t, err)
	require.Equal(t, false, nextFinalized)
	t.Logf(log.Prefix("Test case 2: block %d is not finalized"), testNextBlock.Height)
}

func TestFinalityStuckAndRecover(t *testing.T) {
	ctm := StartOpL2ConsumerManager(t)
	defer ctm.Stop(t)

	// register Babylon finality provider
	bbnFpPk := ctm.RegisterBabylonFinalityProvider(t, 1)

	// register consumer finality providers
	n := 1
	consumerFpPkList := ctm.RegisterConsumerFinalityProvider(t, n)

	// send a BTC delegation to consumer and Babylon finality providers
	ctm.InsertBTCDelegation(t, []*btcec.PublicKey{bbnFpPk[0].MustToBTCPK(), consumerFpPkList[0].MustToBTCPK()}, e2eutils.StakingTime, e2eutils.StakingAmount)

	// check the BTC delegations are pending
	delsResp := ctm.WaitForNPendingDels(t, n)
	require.Equal(t, n, len(delsResp))

	// send covenant sigs to each of the delegations
	for _, delResp := range delsResp {
		d, err := e2eutils.ParseRespBTCDelToBTCDel(delResp)
		require.NoError(t, err)
		// send covenant sigs
		ctm.InsertCovenantSigForDelegation(t, d)
	}

	// check the BTC delegations are active
	ctm.WaitForNActiveDels(t, n)

	// start consumer chain FP
	fpList := ctm.StartConsumerFinalityProvider(t, consumerFpPkList)
	fpInstance := fpList[0]
	e2eutils.WaitForFpPubRandCommitted(t, fpInstance)

	// wait for the first block to be finalized
	ctm.WaitForNextFinalizedBlock(t, uint64(1))

	// stop the FP instance
	fpStopErr := fpInstance.Stop()
	require.NoError(t, fpStopErr)
	// make sure the FP is stopped
	require.Eventually(t, func() bool {
		return !fpInstance.IsRunning()
	}, e2eutils.EventuallyWaitTimeOut, e2eutils.EventuallyPollTime)
	t.Logf(log.Prefix("Stopped the FP instance"))

	// get the last voted height
	lastVotedHeight := fpInstance.GetLastVotedHeight()
	t.Logf(log.Prefix("last processed height %d"), lastVotedHeight)
	// check the finality gets stuck
	require.Eventually(t, func() bool {
		latestFinalizedBlock, err := ctm.OpL2ConsumerCtrl.QueryLatestFinalizedBlock()
		require.NoError(t, err)
		stuckHeight := latestFinalizedBlock.Height
		return lastVotedHeight == stuckHeight
	}, 30*L2BlockTime, e2eutils.EventuallyPollTime)

<<<<<<< HEAD
	// get the last processed height
	lastProcessedHeight := fpInstance.GetLastProcessedHeight()
	t.Logf("last processed height %d", lastProcessedHeight)
	time.Sleep(5 * time.Duration(ctm.OpSystem.Cfg.DeployConfig.L2BlockTime) * time.Second)
	// check the finality is stuck
=======
>>>>>>> 3ef7aae6
	latestFinalizedBlock, err := ctm.OpL2ConsumerCtrl.QueryLatestFinalizedBlock()
	require.NoError(t, err)
	stuckHeight := latestFinalizedBlock.Height
	require.Equal(t, lastVotedHeight, stuckHeight)
	t.Logf(log.Prefix("Test case 1: OP chain block finalized stuck at height %d"), stuckHeight)

	// restart the FP instance
	fpStartErr := fpInstance.Start()
	require.NoError(t, fpStartErr)
	// make sure the FP is running
	require.Eventually(t, func() bool {
		return fpInstance.IsRunning()
	}, e2eutils.EventuallyWaitTimeOut, e2eutils.EventuallyPollTime)
	t.Logf(log.Prefix("Restarted the FP instance"))

	// wait for next finalized block > stuckHeight
	nextFinalizedHeight := ctm.WaitForNextFinalizedBlock(t, stuckHeight)
	t.Logf(log.Prefix(
		"Test case 2: OP chain fianlity is recovered, the latest finalized block height %d"), nextFinalizedHeight)
}<|MERGE_RESOLUTION|>--- conflicted
+++ resolved
@@ -6,6 +6,7 @@
 import (
 	"encoding/hex"
 	"testing"
+	"time"
 
 	sdkclient "github.com/babylonchain/babylon-finality-gadget/sdk/client"
 	"github.com/babylonchain/babylon-finality-gadget/sdk/cwclient"
@@ -173,23 +174,15 @@
 
 	// get the last voted height
 	lastVotedHeight := fpInstance.GetLastVotedHeight()
-	t.Logf(log.Prefix("last processed height %d"), lastVotedHeight)
+	t.Logf(log.Prefix("last voted height %d"), lastVotedHeight)
 	// check the finality gets stuck
 	require.Eventually(t, func() bool {
 		latestFinalizedBlock, err := ctm.OpL2ConsumerCtrl.QueryLatestFinalizedBlock()
 		require.NoError(t, err)
 		stuckHeight := latestFinalizedBlock.Height
 		return lastVotedHeight == stuckHeight
-	}, 30*L2BlockTime, e2eutils.EventuallyPollTime)
-
-<<<<<<< HEAD
-	// get the last processed height
-	lastProcessedHeight := fpInstance.GetLastProcessedHeight()
-	t.Logf("last processed height %d", lastProcessedHeight)
-	time.Sleep(5 * time.Duration(ctm.OpSystem.Cfg.DeployConfig.L2BlockTime) * time.Second)
-	// check the finality is stuck
-=======
->>>>>>> 3ef7aae6
+	}, 30*time.Duration(ctm.OpSystem.Cfg.DeployConfig.L2BlockTime)*time.Second, e2eutils.EventuallyPollTime)
+
 	latestFinalizedBlock, err := ctm.OpL2ConsumerCtrl.QueryLatestFinalizedBlock()
 	require.NoError(t, err)
 	stuckHeight := latestFinalizedBlock.Height
