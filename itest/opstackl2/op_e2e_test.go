//go:build e2e_op
// +build e2e_op

package e2etest_op

import (
	"encoding/hex"
	"testing"

	"github.com/babylonchain/babylon-finality-gadget/sdk"
	e2eutils "github.com/babylonchain/finality-provider/itest"
	"github.com/btcsuite/btcd/btcec/v2"
	"github.com/stretchr/testify/require"
)

// tests the finality signature submission to the op-finality-gadget contract
func TestOpSubmitFinalitySignature(t *testing.T) {
	ctm := StartOpL2ConsumerManager(t)
	defer ctm.Stop(t)

	// start consumer chain FP
	fpList := ctm.StartFinalityProvider(t, 1)
	fpInstance := fpList[0]

	e2eutils.WaitForFpPubRandCommitted(t, fpInstance)
	// query the first committed pub rand
	committedPubRand, err := queryFirstPublicRandCommit(ctm.OpL2ConsumerCtrl, fpInstance.GetBtcPk())
	require.NoError(t, err)
	committedStartHeight := committedPubRand.StartHeight
	t.Logf("First committed pubrandList startHeight %d", committedStartHeight)
	testBlocks := ctm.WaitForNBlocksAndReturn(t, committedStartHeight, 1)
	testBlock := testBlocks[0]

	// wait for the fp sign
	ctm.WaitForFpVoteAtHeight(t, fpInstance, testBlock.Height)
	queryParams := &sdk.L2Block{
		BlockHeight:    testBlock.Height,
		BlockHash:      hex.EncodeToString(testBlock.Hash),
		BlockTimestamp: 12345, // doesn't matter b/c the BTC client is mocked
	}

	// note: QueryFinalityProviderVotingPower is hardcode to return 1 so FPs can still submit finality sigs even if they
	// don't have voting power. But the finality sigs will not be counted at tally time.
	_, err = ctm.SdkClient.QueryIsBlockBabylonFinalized(queryParams)
	require.ErrorIs(t, err, sdk.ErrNoFpHasVotingPower)
}

<<<<<<< HEAD
=======
func TestOpSubmitBatchFinalitySigs(t *testing.T) {
	ctm := StartOpL2ConsumerManager(t)
	defer ctm.Stop(t)

	// start consumer chain FP
	fpList := ctm.StartFinalityProvider(t, 1)
	fpInstance := fpList[0]

	e2eutils.WaitForFpPubRandCommitted(t, fpInstance)

	// query pub rand
	committedPubRand, err := ctm.OpL2ConsumerCtrl.QueryLastPublicRandCommit(fpInstance.GetBtcPk())
	require.NoError(t, err)
	lastCommittedStartHeight := committedPubRand.StartHeight
	t.Logf("Last committed pubrandList startHeight %d", lastCommittedStartHeight)
	pubRandList, err := fpInstance.GetPubRandList(lastCommittedStartHeight, ctm.FpConfig.NumPubRand)
	require.NoError(t, err)
	// generate commitment and proof for each public randomness
	_, proofList := types.GetPubRandCommitAndProofs(pubRandList)

	var fpSigs []*secp256k1.ModNScalar
	testBatchBlocks := ctm.WaitForNBlocksAndReturn(t, lastCommittedStartHeight, 3)
	for _, block := range testBatchBlocks {
		// fp sign
		fpSig, err := fpInstance.SignFinalitySig(block)
		require.NoError(t, err)
		fpSigs = append(fpSigs, fpSig.ToModNScalar())
	}

	// proofs
	var proofs [][]byte
	for i := 0; i <= 2; i++ {
		proof, err := proofList[i].ToProto().Marshal()
		require.NoError(t, err)
		proofs = append(proofs, proof)
	}

	// submit batch finality signatures to smart contract
	_, err = ctm.OpL2ConsumerCtrl.SubmitBatchFinalitySigs(
		fpInstance.GetBtcPk(),
		testBatchBlocks,
		pubRandList[0:3],
		proofs,
		fpSigs,
	)
	require.NoError(t, err)
	t.Logf("Successfully submitted batch finality signatures to op finality contract")
}

>>>>>>> 0dee4e35
// This test has two test cases:
// 1. block has both two FP signs, so it would be finalized
// 2. block has only one FP with smaller power (1/4) signs, so it would not be considered as finalized
func TestOpMultipleFinalityProviders(t *testing.T) {
	ctm := StartOpL2ConsumerManager(t)
	defer ctm.Stop(t)

	// A BTC delegation has to stake to at least one Babylon finality provider
	// https://github.com/babylonchain/babylon-private/blob/base/consumer-chain-support/x/btcstaking/keeper/msg_server.go#L169-L213
	// So we have to start Babylon chain FP
	bbnFpPk := ctm.RegisterBBNFinalityProvider(t)

	// start consumer chain FP
	n := 2
	fpList := ctm.StartFinalityProvider(t, n)

	// check the public randomness is committed
	e2eutils.WaitForFpPubRandCommitted(t, fpList[0])
	e2eutils.WaitForFpPubRandCommitted(t, fpList[1])

	// send a BTC delegation to consumer and Babylon finality providers
	// for the first FP, we give it more power b/c it will be used later
	ctm.InsertBTCDelegation(t, []*btcec.PublicKey{bbnFpPk, fpList[0].GetBtcPk()}, e2eutils.StakingTime, 3*e2eutils.StakingAmount)
	ctm.InsertBTCDelegation(t, []*btcec.PublicKey{bbnFpPk, fpList[1].GetBtcPk()}, e2eutils.StakingTime, e2eutils.StakingAmount)

	// check the BTC delegations are pending
	delsResp := ctm.WaitForNPendingDels(t, n)
	require.Equal(t, n, len(delsResp))

	// send covenant sigs to each of the delegations
	for _, delResp := range delsResp {
		d, err := e2eutils.ParseRespBTCDelToBTCDel(delResp)
		require.NoError(t, err)
		// send covenant sigs
		ctm.InsertCovenantSigForDelegation(t, d)
	}

	// check the BTC delegations are active
	ctm.WaitForNActiveDels(t, n)

	// the first block both FP will sign
	targetBlockHeight := ctm.WaitForTargetBlockPubRand(t, fpList)

	ctm.WaitForFpVoteAtHeight(t, fpList[0], targetBlockHeight)
	// stop the first FP instance
	fpStopErr := fpList[0].Stop()
	require.NoError(t, fpStopErr)

	ctm.WaitForFpVoteAtHeight(t, fpList[1], targetBlockHeight)

	testBlock, err := ctm.OpL2ConsumerCtrl.QueryBlock(targetBlockHeight)
	require.NoError(t, err)
	queryParams := &sdk.L2Block{
		BlockHeight:    testBlock.Height,
		BlockHash:      hex.EncodeToString(testBlock.Hash),
		BlockTimestamp: 12345, // doesn't matter b/c the BTC client is mocked
	}
	finalized, err := ctm.SdkClient.QueryIsBlockBabylonFinalized(queryParams)
	require.NoError(t, err)
	require.Equal(t, true, finalized)
	t.Logf("Test case 1: block %d is finalized", testBlock.Height)

	// ===  another test case only for the last FP instance sign ===
	// first make sure the first FP is stopped
	require.Eventually(t, func() bool {
		return !fpList[0].IsRunning()
	}, e2eutils.EventuallyWaitTimeOut, e2eutils.EventuallyPollTime)
	t.Logf("Stopped the first FP instance")

	// select a block that the first FP has not processed yet to give to the second FP to sign
	testNextBlockHeight := fpList[0].GetLastProcessedHeight() + 1
	t.Logf("Test next block height %d", testNextBlockHeight)
	ctm.WaitForFpVoteAtHeight(t, fpList[1], testNextBlockHeight)

	testNextBlock, err := ctm.OpL2ConsumerCtrl.QueryBlock(testNextBlockHeight)
	require.NoError(t, err)
	queryNextParams := &sdk.L2Block{
		BlockHeight:    testNextBlock.Height,
		BlockHash:      hex.EncodeToString(testNextBlock.Hash),
		BlockTimestamp: 12345, // doesn't matter b/c the BTC client is mocked
	}
	// testNextBlock only have 1/4 total voting power
	nextFinalized, err := ctm.SdkClient.QueryIsBlockBabylonFinalized(queryNextParams)
	require.NoError(t, err)
	require.Equal(t, false, nextFinalized)
	t.Logf("Test case 2: block %d is not finalized", testNextBlock.Height)
}<|MERGE_RESOLUTION|>--- conflicted
+++ resolved
@@ -45,58 +45,6 @@
 	require.ErrorIs(t, err, sdk.ErrNoFpHasVotingPower)
 }
 
-<<<<<<< HEAD
-=======
-func TestOpSubmitBatchFinalitySigs(t *testing.T) {
-	ctm := StartOpL2ConsumerManager(t)
-	defer ctm.Stop(t)
-
-	// start consumer chain FP
-	fpList := ctm.StartFinalityProvider(t, 1)
-	fpInstance := fpList[0]
-
-	e2eutils.WaitForFpPubRandCommitted(t, fpInstance)
-
-	// query pub rand
-	committedPubRand, err := ctm.OpL2ConsumerCtrl.QueryLastPublicRandCommit(fpInstance.GetBtcPk())
-	require.NoError(t, err)
-	lastCommittedStartHeight := committedPubRand.StartHeight
-	t.Logf("Last committed pubrandList startHeight %d", lastCommittedStartHeight)
-	pubRandList, err := fpInstance.GetPubRandList(lastCommittedStartHeight, ctm.FpConfig.NumPubRand)
-	require.NoError(t, err)
-	// generate commitment and proof for each public randomness
-	_, proofList := types.GetPubRandCommitAndProofs(pubRandList)
-
-	var fpSigs []*secp256k1.ModNScalar
-	testBatchBlocks := ctm.WaitForNBlocksAndReturn(t, lastCommittedStartHeight, 3)
-	for _, block := range testBatchBlocks {
-		// fp sign
-		fpSig, err := fpInstance.SignFinalitySig(block)
-		require.NoError(t, err)
-		fpSigs = append(fpSigs, fpSig.ToModNScalar())
-	}
-
-	// proofs
-	var proofs [][]byte
-	for i := 0; i <= 2; i++ {
-		proof, err := proofList[i].ToProto().Marshal()
-		require.NoError(t, err)
-		proofs = append(proofs, proof)
-	}
-
-	// submit batch finality signatures to smart contract
-	_, err = ctm.OpL2ConsumerCtrl.SubmitBatchFinalitySigs(
-		fpInstance.GetBtcPk(),
-		testBatchBlocks,
-		pubRandList[0:3],
-		proofs,
-		fpSigs,
-	)
-	require.NoError(t, err)
-	t.Logf("Successfully submitted batch finality signatures to op finality contract")
-}
-
->>>>>>> 0dee4e35
 // This test has two test cases:
 // 1. block has both two FP signs, so it would be finalized
 // 2. block has only one FP with smaller power (1/4) signs, so it would not be considered as finalized
