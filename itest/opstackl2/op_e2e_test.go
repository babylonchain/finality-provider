--- conflicted
+++ resolved
@@ -4,12 +4,7 @@
 package e2etest_op
 
 import (
-<<<<<<< HEAD
 	"bytes"
-	"testing"
-
-=======
->>>>>>> 0e238355
 	"math/rand"
 	"testing"
 
