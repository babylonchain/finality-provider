//go:build e2e_op
// +build e2e_op

package e2etest_op

import (
	"bytes"
	"compress/gzip"
	"encoding/json"
	"fmt"
	"os"
	"path/filepath"
	"strconv"
	"strings"
	"testing"
	"time"

	sdkmath "cosmossdk.io/math"
	wasmdtypes "github.com/CosmWasm/wasmd/x/wasm/types"
	bbncfg "github.com/babylonchain/babylon/client/config"
	bbntypes "github.com/babylonchain/babylon/types"
	bbncc "github.com/babylonchain/finality-provider/clientcontroller/babylon"
	"github.com/babylonchain/finality-provider/clientcontroller/opstackl2"
	"github.com/babylonchain/finality-provider/eotsmanager/client"
	eotsconfig "github.com/babylonchain/finality-provider/eotsmanager/config"
	fpcfg "github.com/babylonchain/finality-provider/finality-provider/config"
	"github.com/babylonchain/finality-provider/finality-provider/service"
	e2eutils "github.com/babylonchain/finality-provider/itest"
	"github.com/babylonchain/finality-provider/types"
	"github.com/btcsuite/btcd/btcec/v2"
	"github.com/cosmos/cosmos-sdk/crypto/keyring"
	sdkquery "github.com/cosmos/cosmos-sdk/types/query"
	sdkquerytypes "github.com/cosmos/cosmos-sdk/types/query"
	"github.com/stretchr/testify/require"
	"go.uber.org/zap"
)

const (
	opFinalityGadgetContractPath = "../bytecode/op_finality_gadget.wasm"
	opConsumerId                 = "op-stack-l2-12345"
)

type OpL2ConsumerTestManager struct {
	BabylonHandler    *e2eutils.BabylonNodeHandler
	BBNClient         *bbncc.BabylonController
	EOTSClient        *client.EOTSManagerGRpcClient
	EOTSConfig        *eotsconfig.Config
	EOTSServerHandler *e2eutils.EOTSServerHandler
	FpApp             *service.FinalityProviderApp
	FpConfig          *fpcfg.Config
	OpL2ConsumerCtrl  *opstackl2.OPStackL2ConsumerController
	StakingParams     *types.StakingParams
	CovenantPrivKeys  []*btcec.PrivateKey
	BaseDir           string
}

func StartOpL2ConsumerManager(t *testing.T) *OpL2ConsumerTestManager {
	// Setup consumer test manager
	testDir, err := e2eutils.BaseDir("fpe2etest")
	require.NoError(t, err)

	logger := zap.NewNop()

	// 1. generate covenant committee
	covenantQuorum := 2
	numCovenants := 3
	covenantPrivKeys, covenantPubKeys := e2eutils.GenerateCovenantCommittee(numCovenants, t)

	// 2. prepare Babylon node
	bh := e2eutils.NewBabylonNodeHandler(t, covenantQuorum, covenantPubKeys)
	err = bh.Start()
	require.NoError(t, err)
	fpHomeDir := filepath.Join(testDir, "fp-home")
<<<<<<< HEAD
	cfg := e2etest.DefaultFpConfig(bh.GetNodeDataDir(), fpHomeDir)
	cfg.StatusUpdateInterval = 500 * time.Millisecond
	cfg.RandomnessCommitInterval = 500 * time.Millisecond
	cfg.FastSyncInterval = 1 * time.Second
	cfg.NumPubRand = 64
=======
	cfg := e2eutils.DefaultFpConfig(bh.GetNodeDataDir(), fpHomeDir)
>>>>>>> 0e238355
	bc, err := bbncc.NewBabylonController(cfg.BabylonConfig, &cfg.BTCNetParams, logger)
	require.NoError(t, err)

	// 3. register consumer to Babylon
	txRes, err := bc.RegisterConsumerChain(opConsumerId, opConsumerId, opConsumerId)
	require.NoError(t, err)
	t.Logf("Register consumer %s to Babylon %s", opConsumerId, txRes.TxHash)

	// 4. new op consumer controller
	opcc, err := opstackl2.NewOPStackL2ConsumerController(mockOpL2ConsumerCtrlConfig(bh.GetNodeDataDir()), logger)
	require.NoError(t, err)

	// 5. store op-finality-gadget contract
	err = storeWasmCode(opcc, opFinalityGadgetContractPath)
	require.NoError(t, err)

	opFinalityGadgetContractWasmId, err := getLatestCodeId(opcc)
	require.NoError(t, err)
	require.Equal(t, uint64(1), opFinalityGadgetContractWasmId, "first deployed contract code_id should be 1")

	// 6. instantiate op contract
	opFinalityGadgetInitMsg := map[string]interface{}{
		"admin":            opcc.CwClient.MustGetAddr(),
		"consumer_id":      opConsumerId,
		"activated_height": 0,
	}
	opFinalityGadgetInitMsgBytes, err := json.Marshal(opFinalityGadgetInitMsg)
	require.NoError(t, err)
	err = instantiateWasmContract(opcc, opFinalityGadgetContractWasmId, opFinalityGadgetInitMsgBytes)
	require.NoError(t, err)

	// get op contract address
	resp, err := opcc.CwClient.ListContractsByCode(opFinalityGadgetContractWasmId, &sdkquerytypes.PageRequest{})
	require.NoError(t, err)
	require.Len(t, resp.Contracts, 1)

	// update the contract address in config to replace a placeholder address
	// previously used to bypass the validation
	opcc.Cfg.OPFinalityGadgetAddress = resp.Contracts[0]
	t.Logf("Deployed op finality contract address: %s", resp.Contracts[0])

	// 7. prepare EOTS manager
	eotsHomeDir := filepath.Join(testDir, "eots-home")
	eotsCfg := eotsconfig.DefaultConfigWithHomePath(eotsHomeDir)
	eh := e2eutils.NewEOTSServerHandler(t, eotsCfg, eotsHomeDir)
	eh.Start()
	eotsCli, err := client.NewEOTSManagerGRpcClient(cfg.EOTSManagerAddress)
	require.NoError(t, err)

	// 8. prepare finality-provider
	fpdb, err := cfg.DatabaseConfig.GetDbBackend()
	require.NoError(t, err)
	fpApp, err := service.NewFinalityProviderApp(cfg, bc, opcc, eotsCli, fpdb, logger)
	require.NoError(t, err)
	err = fpApp.Start()
	require.NoError(t, err)

	ctm := &OpL2ConsumerTestManager{
		BabylonHandler:    bh,
		BBNClient:         bc,
		EOTSClient:        eotsCli,
		EOTSConfig:        eotsCfg,
		EOTSServerHandler: eh,
		FpApp:             fpApp,
		FpConfig:          cfg,
		OpL2ConsumerCtrl:  opcc,
		CovenantPrivKeys:  covenantPrivKeys,
		BaseDir:           testDir,
	}

	ctm.WaitForServicesStart(t)
	return ctm
}

func mockOpL2ConsumerCtrlConfig(nodeDataDir string) *fpcfg.OPStackL2Config {
	dc := bbncfg.DefaultBabylonConfig()

	// fill up the config from dc config
	return &fpcfg.OPStackL2Config{
		// it has to be a valid EVM RPC which doesn't timeout
		OPStackL2RPCAddress: "https://rpc.ankr.com/eth",
		// it has to be a valid addr that can be passed into `sdktypes.AccAddressFromBech32()`
		OPFinalityGadgetAddress: "bbn1ghd753shjuwexxywmgs4xz7x2q732vcnkm6h2pyv9s6ah3hylvrqxxvh0f",
		Key:                     dc.Key,
		ChainID:                 dc.ChainID,
		RPCAddr:                 dc.RPCAddr,
		GRPCAddr:                dc.GRPCAddr,
		AccountPrefix:           dc.AccountPrefix,
		KeyringBackend:          dc.KeyringBackend,
		KeyDirectory:            nodeDataDir,
		GasAdjustment:           1.5,
		GasPrices:               "0.002ubbn",
		Debug:                   dc.Debug,
		Timeout:                 dc.Timeout,
		// Setting this to relatively low value, out currnet babylon client (lens) will
		// block for this amout of time to wait for transaction inclusion in block
		BlockTimeout: 1 * time.Minute,
		OutputFormat: dc.OutputFormat,
		SignModeStr:  dc.SignModeStr,
	}
}

func (ctm *OpL2ConsumerTestManager) WaitForServicesStart(t *testing.T) {
	require.Eventually(t, func() bool {
		params, err := ctm.BBNClient.QueryStakingParams()
		if err != nil {
			return false
		}
		ctm.StakingParams = params
		return true
	}, e2eutils.EventuallyWaitTimeOut, e2eutils.EventuallyPollTime)
	t.Logf("Babylon node has started")
}

func (ctm *OpL2ConsumerTestManager) StartFinalityProvider(t *testing.T, chainId string, n int) []*service.FinalityProviderInstance {
	app := ctm.FpApp

	for i := 0; i < n; i++ {
<<<<<<< HEAD
		fpName := chainId + "-" + e2etest.FpNamePrefix + strconv.Itoa(i)
		moniker := chainId + "-" + e2etest.MonikerPrefix + strconv.Itoa(i)
=======
		fpName := e2eutils.FpNamePrefix + strconv.Itoa(i)
		moniker := e2eutils.MonikerPrefix + strconv.Itoa(i)
>>>>>>> 0e238355
		commission := sdkmath.LegacyZeroDec()
		desc := e2eutils.NewDescription(moniker)
		cfg := app.GetConfig()
		_, err := service.CreateChainKey(cfg.BabylonConfig.KeyDirectory, cfg.BabylonConfig.ChainID, fpName, keyring.BackendTest, e2eutils.Passphrase, e2eutils.HdPath, "")
		require.NoError(t, err)
<<<<<<< HEAD
		res, err := app.CreateFinalityProvider(fpName, chainId, e2etest.Passphrase, e2etest.HdPath, desc, &commission)
=======
		res, err := app.CreateFinalityProvider(fpName, opConsumerId, e2eutils.Passphrase, e2eutils.HdPath, desc, &commission)
>>>>>>> 0e238355
		require.NoError(t, err)
		fpPk, err := bbntypes.NewBIP340PubKeyFromHex(res.FpInfo.BtcPkHex)
		require.NoError(t, err)
		regRes, err := app.RegisterFinalityProvider(fpPk.MarshalHex())
		t.Logf("Registered Finality Provider %s", regRes.TxHash)
		require.NoError(t, err)
		err = app.StartHandlingFinalityProvider(fpPk, e2eutils.Passphrase)
		require.NoError(t, err)
		fpIns, err := app.GetFinalityProviderInstance(fpPk)
		require.NoError(t, err)
		require.True(t, fpIns.IsRunning())
		require.NoError(t, err)

		require.Eventually(t, func() bool {
<<<<<<< HEAD
			if chainId == opConsumerId {
				fps, err := ctm.BBNClient.QueryConsumerFinalityProviders(opConsumerId)
				if err != nil {
					t.Logf("failed to query finality providers from Babylon %s", err.Error())
=======
			fps, err := ctm.QueryFinalityProviders(opConsumerId)
			if err != nil {
				t.Logf("failed to query finality providers from Babylon %s", err.Error())
				return false
			}

			if len(fps) != i+1 {
				return false
			}

			for _, fp := range fps {
				if !strings.Contains(fp.Description.Moniker, e2eutils.MonikerPrefix) {
>>>>>>> 0e238355
					return false
				}
				return len(fps) > 0
			} else {
				fps, err := ctm.BBNClient.QueryFinalityProviders()
				if err != nil {
					t.Logf("failed to query finality providers from Babylon %s", err.Error())
					return false
				}
				return len(fps) > 0
			}
<<<<<<< HEAD
		}, e2etest.EventuallyWaitTimeOut, e2etest.EventuallyPollTime)
=======

			return true
		}, e2eutils.EventuallyWaitTimeOut, e2eutils.EventuallyPollTime)
>>>>>>> 0e238355
	}

	fpInsList := app.ListFinalityProviderInstances()
	t.Logf("The test manager is running with %v finality-provider(s)", len(fpInsList))

	return fpInsList
}

func (ctm *OpL2ConsumerTestManager) WaitForFpPubRandCommitted(t *testing.T, fpIns *service.FinalityProviderInstance) {
	require.Eventually(t, func() bool {
		lastCommittedHeight, err := fpIns.GetLastCommittedHeight()
		if err != nil {
			return false
		}
<<<<<<< HEAD
		return lastCommittedHeight > 0
	}, e2etest.EventuallyWaitTimeOut, e2etest.EventuallyPollTime)
=======
		for k, v := range committedPubRandMap {
			require.Equal(t, uint64(1), k)
			require.Equal(t, uint64(100), v.NumPubRand)
			break
		}
		return true
	}, e2eutils.EventuallyWaitTimeOut, e2eutils.EventuallyPollTime)
	t.Logf("Public randomness is successfully committed")
}

func (ctm *OpL2ConsumerTestManager) QueryFinalityProviders(consumerId string) ([]*bsctypes.FinalityProviderResponse, error) {
	var fps []*bsctypes.FinalityProviderResponse
	pagination := &sdkquery.PageRequest{
		Limit: 100,
	}

	bbnConfig := fpcfg.BBNConfigToBabylonConfig(ctm.FpConfig.BabylonConfig)
	logger := zap.NewNop()
	bc, err := bbnclient.New(
		&bbnConfig,
		logger,
	)
	if err != nil {
		return nil, fmt.Errorf("failed to create Babylon client: %w", err)
	}

	for {
		res, err := bc.QueryConsumerFinalityProviders(consumerId, pagination)
		if err != nil {
			return nil, fmt.Errorf("failed to query finality providers: %v", err)
		}
		fps = append(fps, res.FinalityProviders...)
		if res.Pagination == nil || res.Pagination.NextKey == nil {
			break
		}

		pagination.Key = res.Pagination.NextKey
	}
>>>>>>> 0e238355

	t.Logf("public randomness is successfully committed")
}

func storeWasmCode(opcc *opstackl2.OPStackL2ConsumerController, wasmFile string) error {
	wasmCode, err := os.ReadFile(wasmFile)
	if err != nil {
		return err
	}
	if strings.HasSuffix(wasmFile, "wasm") { // compress for gas limit
		var buf bytes.Buffer
		gz := gzip.NewWriter(&buf)
		_, err = gz.Write(wasmCode)
		if err != nil {
			return err
		}
		err = gz.Close()
		if err != nil {
			return err
		}
		wasmCode = buf.Bytes()
	}

	storeMsg := &wasmdtypes.MsgStoreCode{
		Sender:       opcc.CwClient.MustGetAddr(),
		WASMByteCode: wasmCode,
	}
	_, err = opcc.ReliablySendMsg(storeMsg, nil, nil)
	if err != nil {
		return err
	}

	return nil
}

func instantiateWasmContract(opcc *opstackl2.OPStackL2ConsumerController, codeID uint64, initMsg []byte) error {
	instantiateMsg := &wasmdtypes.MsgInstantiateContract{
		Sender: opcc.CwClient.MustGetAddr(),
		Admin:  opcc.CwClient.MustGetAddr(),
		CodeID: codeID,
		Label:  "op-test",
		Msg:    initMsg,
		Funds:  nil,
	}

	_, err := opcc.ReliablySendMsg(instantiateMsg, nil, nil)
	if err != nil {
		return err
	}

	return nil
}

// returns the latest wasm code id.
func getLatestCodeId(opcc *opstackl2.OPStackL2ConsumerController) (uint64, error) {
	pagination := &sdkquery.PageRequest{
		Limit:   1,
		Reverse: true,
	}
	resp, err := opcc.CwClient.ListCodes(pagination)
	if err != nil {
		return 0, err
	}

	if len(resp.CodeInfos) == 0 {
		return 0, fmt.Errorf("no codes found")
	}

	return resp.CodeInfos[0].CodeID, nil
}

func (ctm *OpL2ConsumerTestManager) Stop(t *testing.T) {
	var err error
	// FpApp has to stop first or you will get "rpc error: desc = account xxx not found: key not found" error
	// b/c when Babylon daemon is stopped, FP won't be able to find the keyring backend
	err = ctm.FpApp.Stop()
	require.NoError(t, err)
	err = ctm.BabylonHandler.Stop()
	require.NoError(t, err)
	ctm.EOTSServerHandler.Stop()
	err = os.RemoveAll(ctm.BaseDir)
	require.NoError(t, err)
}<|MERGE_RESOLUTION|>--- conflicted
+++ resolved
@@ -71,15 +71,11 @@
 	err = bh.Start()
 	require.NoError(t, err)
 	fpHomeDir := filepath.Join(testDir, "fp-home")
-<<<<<<< HEAD
-	cfg := e2etest.DefaultFpConfig(bh.GetNodeDataDir(), fpHomeDir)
+	cfg := e2eutils.DefaultFpConfig(bh.GetNodeDataDir(), fpHomeDir)
 	cfg.StatusUpdateInterval = 500 * time.Millisecond
 	cfg.RandomnessCommitInterval = 500 * time.Millisecond
 	cfg.FastSyncInterval = 1 * time.Second
 	cfg.NumPubRand = 64
-=======
-	cfg := e2eutils.DefaultFpConfig(bh.GetNodeDataDir(), fpHomeDir)
->>>>>>> 0e238355
 	bc, err := bbncc.NewBabylonController(cfg.BabylonConfig, &cfg.BTCNetParams, logger)
 	require.NoError(t, err)
 
@@ -198,23 +194,14 @@
 	app := ctm.FpApp
 
 	for i := 0; i < n; i++ {
-<<<<<<< HEAD
-		fpName := chainId + "-" + e2etest.FpNamePrefix + strconv.Itoa(i)
-		moniker := chainId + "-" + e2etest.MonikerPrefix + strconv.Itoa(i)
-=======
-		fpName := e2eutils.FpNamePrefix + strconv.Itoa(i)
-		moniker := e2eutils.MonikerPrefix + strconv.Itoa(i)
->>>>>>> 0e238355
+		fpName := chainId + "-" + e2eutils.FpNamePrefix + strconv.Itoa(i)
+		moniker := chainId + "-" + e2eutils.MonikerPrefix + strconv.Itoa(i)
 		commission := sdkmath.LegacyZeroDec()
 		desc := e2eutils.NewDescription(moniker)
 		cfg := app.GetConfig()
 		_, err := service.CreateChainKey(cfg.BabylonConfig.KeyDirectory, cfg.BabylonConfig.ChainID, fpName, keyring.BackendTest, e2eutils.Passphrase, e2eutils.HdPath, "")
 		require.NoError(t, err)
-<<<<<<< HEAD
-		res, err := app.CreateFinalityProvider(fpName, chainId, e2etest.Passphrase, e2etest.HdPath, desc, &commission)
-=======
-		res, err := app.CreateFinalityProvider(fpName, opConsumerId, e2eutils.Passphrase, e2eutils.HdPath, desc, &commission)
->>>>>>> 0e238355
+		res, err := app.CreateFinalityProvider(fpName, chainId, e2eutils.Passphrase, e2eutils.HdPath, desc, &commission)
 		require.NoError(t, err)
 		fpPk, err := bbntypes.NewBIP340PubKeyFromHex(res.FpInfo.BtcPkHex)
 		require.NoError(t, err)
@@ -229,25 +216,10 @@
 		require.NoError(t, err)
 
 		require.Eventually(t, func() bool {
-<<<<<<< HEAD
 			if chainId == opConsumerId {
 				fps, err := ctm.BBNClient.QueryConsumerFinalityProviders(opConsumerId)
 				if err != nil {
 					t.Logf("failed to query finality providers from Babylon %s", err.Error())
-=======
-			fps, err := ctm.QueryFinalityProviders(opConsumerId)
-			if err != nil {
-				t.Logf("failed to query finality providers from Babylon %s", err.Error())
-				return false
-			}
-
-			if len(fps) != i+1 {
-				return false
-			}
-
-			for _, fp := range fps {
-				if !strings.Contains(fp.Description.Moniker, e2eutils.MonikerPrefix) {
->>>>>>> 0e238355
 					return false
 				}
 				return len(fps) > 0
@@ -259,13 +231,7 @@
 				}
 				return len(fps) > 0
 			}
-<<<<<<< HEAD
-		}, e2etest.EventuallyWaitTimeOut, e2etest.EventuallyPollTime)
-=======
-
-			return true
 		}, e2eutils.EventuallyWaitTimeOut, e2eutils.EventuallyPollTime)
->>>>>>> 0e238355
 	}
 
 	fpInsList := app.ListFinalityProviderInstances()
@@ -280,49 +246,8 @@
 		if err != nil {
 			return false
 		}
-<<<<<<< HEAD
 		return lastCommittedHeight > 0
-	}, e2etest.EventuallyWaitTimeOut, e2etest.EventuallyPollTime)
-=======
-		for k, v := range committedPubRandMap {
-			require.Equal(t, uint64(1), k)
-			require.Equal(t, uint64(100), v.NumPubRand)
-			break
-		}
-		return true
 	}, e2eutils.EventuallyWaitTimeOut, e2eutils.EventuallyPollTime)
-	t.Logf("Public randomness is successfully committed")
-}
-
-func (ctm *OpL2ConsumerTestManager) QueryFinalityProviders(consumerId string) ([]*bsctypes.FinalityProviderResponse, error) {
-	var fps []*bsctypes.FinalityProviderResponse
-	pagination := &sdkquery.PageRequest{
-		Limit: 100,
-	}
-
-	bbnConfig := fpcfg.BBNConfigToBabylonConfig(ctm.FpConfig.BabylonConfig)
-	logger := zap.NewNop()
-	bc, err := bbnclient.New(
-		&bbnConfig,
-		logger,
-	)
-	if err != nil {
-		return nil, fmt.Errorf("failed to create Babylon client: %w", err)
-	}
-
-	for {
-		res, err := bc.QueryConsumerFinalityProviders(consumerId, pagination)
-		if err != nil {
-			return nil, fmt.Errorf("failed to query finality providers: %v", err)
-		}
-		fps = append(fps, res.FinalityProviders...)
-		if res.Pagination == nil || res.Pagination.NextKey == nil {
-			break
-		}
-
-		pagination.Key = res.Pagination.NextKey
-	}
->>>>>>> 0e238355
 
 	t.Logf("public randomness is successfully committed")
 }
