--- conflicted
+++ resolved
@@ -346,12 +346,6 @@
 	return fpPk.MustToBTCPK()
 }
 
-<<<<<<< HEAD
-func (ctm *OpL2ConsumerTestManager) StartFinalityProvider(t *testing.T, n int) []*service.FinalityProviderInstance {
-	app := ctm.FpApp
-
-	chainId := ctm.OpChainId
-=======
 func (ctm *OpL2ConsumerTestManager) getConsumerChainId() string {
 	l2ChainId := ctm.OpSystem.Cfg.DeployConfig.L2ChainID
 	return fmt.Sprintf("%s%d", consumerChainIdPrefix, l2ChainId)
@@ -361,7 +355,6 @@
 	app := ctm.FpApp
 
 	chainId := ctm.getConsumerChainId()
->>>>>>> 0dee4e35
 
 	for i := 0; i < n; i++ {
 		fpName := chainId + "-" + e2eutils.FpNamePrefix + strconv.Itoa(i)
@@ -386,11 +379,7 @@
 		require.NoError(t, err)
 
 		require.Eventually(t, func() bool {
-<<<<<<< HEAD
-			fps, err := ctm.BBNClient.QueryConsumerFinalityProviders(ctm.OpChainId)
-=======
 			fps, err := ctm.BBNClient.QueryConsumerFinalityProviders(chainId)
->>>>>>> 0dee4e35
 			if err != nil {
 				t.Logf("failed to query finality providers from Babylon %s", err.Error())
 				return false
