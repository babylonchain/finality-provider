//go:build e2e_op
// +build e2e_op

package e2etest_op

import (
	"bytes"
	"encoding/hex"
	"encoding/json"
	"fmt"
	"os"
	"path/filepath"
	"strings"
	"testing"
	"time"

	sdkmath "cosmossdk.io/math"
	"github.com/babylonchain/babylon-finality-gadget/sdk/btcclient"
	sdkclient "github.com/babylonchain/babylon-finality-gadget/sdk/client"
	sdkcfg "github.com/babylonchain/babylon-finality-gadget/sdk/config"
	bbncfg "github.com/babylonchain/babylon/client/config"
	bbntypes "github.com/babylonchain/babylon/types"
	bbncc "github.com/babylonchain/finality-provider/clientcontroller/babylon"
	"github.com/babylonchain/finality-provider/clientcontroller/opstackl2"
	opconsumer "github.com/babylonchain/finality-provider/clientcontroller/opstackl2"
	"github.com/babylonchain/finality-provider/eotsmanager/client"
	eotsconfig "github.com/babylonchain/finality-provider/eotsmanager/config"
	fpcfg "github.com/babylonchain/finality-provider/finality-provider/config"
	"github.com/babylonchain/finality-provider/finality-provider/service"
	e2eutils "github.com/babylonchain/finality-provider/itest"
	base_test_manager "github.com/babylonchain/finality-provider/itest/test-manager"
	"github.com/babylonchain/finality-provider/testutil/log"
	"github.com/babylonchain/finality-provider/types"
	"github.com/btcsuite/btcd/btcec/v2"
	"github.com/cosmos/cosmos-sdk/crypto/keyring"
	sdkquerytypes "github.com/cosmos/cosmos-sdk/types/query"
	ope2e "github.com/ethereum-optimism/optimism/op-e2e"
	optestlog "github.com/ethereum-optimism/optimism/op-service/testlog"
	gethlog "github.com/ethereum/go-ethereum/log"
	"github.com/stretchr/testify/require"
	"go.uber.org/zap"
	"go.uber.org/zap/zapcore"
)

const (
	opFinalityGadgetContractPath = "../bytecode/op_finality_gadget_42eb9bf.wasm"
	consumerChainIdPrefix        = "op-stack-l2-"
)

type BaseTestManager = base_test_manager.BaseTestManager

type OpL2ConsumerTestManager struct {
	BaseTestManager
	BabylonHandler    *e2eutils.BabylonNodeHandler
	EOTSServerHandler *e2eutils.EOTSServerHandler
	FpApp             *service.FinalityProviderApp
	FpConfig          *fpcfg.Config
	OpL2ConsumerCtrl  *opstackl2.OPStackL2ConsumerController
	BaseDir           string
	SdkClient         *sdkclient.SdkClient
	OpSystem          *ope2e.System
}

func StartOpL2ConsumerManager(t *testing.T) *OpL2ConsumerTestManager {
	// Setup consumer test manager
	testDir, err := e2eutils.BaseDir("fpe2etest")
	require.NoError(t, err)

	logger := createLogger(t, zapcore.ErrorLevel)

	// generate covenant committee
	covenantQuorum := 2
	numCovenants := 3
	covenantPrivKeys, covenantPubKeys := e2eutils.GenerateCovenantCommittee(numCovenants, t)

	// prepare Babylon node
	bh := e2eutils.NewBabylonNodeHandler(t, covenantQuorum, covenantPubKeys)
	err = bh.Start()
	require.NoError(t, err)
	fpHomeDir := filepath.Join(testDir, "fp-home")
	t.Logf(log.Prefix("Fp home dir: %s"), fpHomeDir)
	cfg := e2eutils.DefaultFpConfig(bh.GetNodeDataDir(), fpHomeDir)
	cfg.LogLevel = logger.Level().String()
	cfg.StatusUpdateInterval = 2 * time.Second
	cfg.RandomnessCommitInterval = 2 * time.Second
	cfg.NumPubRand = 64
	cfg.MinRandHeightGap = 1000
	bc, err := bbncc.NewBabylonController(cfg.BabylonConfig, &cfg.BTCNetParams, logger)
	require.NoError(t, err)

	// prepare EOTS manager
	eotsHomeDir := filepath.Join(testDir, "eots-home")
	eotsCfg := eotsconfig.DefaultConfigWithHomePath(eotsHomeDir)
	eh := e2eutils.NewEOTSServerHandler(t, eotsCfg, eotsHomeDir)
	eh.Start()
	eotsCli, err := client.NewEOTSManagerGRpcClient(cfg.EOTSManagerAddress)
	require.NoError(t, err)

	// create cw client
	opL2ConsumerConfig := mockOpL2ConsumerCtrlConfig(bh.GetNodeDataDir())
	cwConfig := opL2ConsumerConfig.ToCosmwasmConfig()
	cwClient, err := opconsumer.NewCwClient(&cwConfig, logger)
	require.NoError(t, err)

	// store op-finality-gadget contract
	err = cwClient.StoreWasmCode(opFinalityGadgetContractPath)
	require.NoError(t, err)
	opFinalityGadgetContractWasmId, err := cwClient.GetLatestCodeId()
	require.NoError(t, err)
	require.Equal(t, uint64(1), opFinalityGadgetContractWasmId, "first deployed contract code_id should be 1")

	// DefaultSystemConfig load the op deploy config from devnet-data folder
	opSysCfg := ope2e.DefaultSystemConfig(t)
	require.Equal(t, e2eutils.ChainID, opSysCfg.DeployConfig.BabylonFinalityGadgetChainID, "should be chain-test in devnetL1.json that means to connect with the Babylon localnet")
	l2ChainID := opSysCfg.DeployConfig.L2ChainID
	opConsumerId := fmt.Sprintf("%s%d", consumerChainIdPrefix, l2ChainID)
	// instantiate op contract
	opFinalityGadgetInitMsg := map[string]interface{}{
		"admin":            cwClient.MustGetAddr(),
		"consumer_id":      opConsumerId,
		"activated_height": 0,
		"is_enabled":       true,
	}
	opFinalityGadgetInitMsgBytes, err := json.Marshal(opFinalityGadgetInitMsg)
	require.NoError(t, err)
	err = cwClient.InstantiateContract(opFinalityGadgetContractWasmId, opFinalityGadgetInitMsgBytes)
	require.NoError(t, err)
	listContractsResponse, err := cwClient.ListContractsByCode(opFinalityGadgetContractWasmId, &sdkquerytypes.PageRequest{})
	require.NoError(t, err)
	require.Len(t, listContractsResponse.Contracts, 1)
	cwContractAddress := listContractsResponse.Contracts[0]
	t.Logf("op-finality-gadget contract address: %s", cwContractAddress)

<<<<<<< HEAD
	// replace the contract address
=======
	// start op stack system
	// TODO: this doesn't read from the devnetL1.json file. we should find a way to make it read from the file to avoid
	// inconsistency.
	opSysCfg := ope2e.DefaultSystemConfig(t)
	sdkCfgChainId := "chain-test" // only for the e2e test
	opSysCfg.DeployConfig.BabylonFinalityGadgetChainID = sdkCfgChainId
>>>>>>> 3ef7aae6
	opSysCfg.DeployConfig.BabylonFinalityGadgetContractAddress = cwContractAddress
	// supress OP system logs
	opSysCfg.Loggers["verifier"] = optestlog.Logger(t, gethlog.LevelError).New("role", "verifier")
	opSysCfg.Loggers["sequencer"] = optestlog.Logger(t, gethlog.LevelError).New("role", "sequencer")
	opSysCfg.Loggers["batcher"] = optestlog.Logger(t, gethlog.LevelError).New("role", "watcher")
	require.NoError(t, err)
	// start op stack system
	opSys, err := opSysCfg.Start(t)
	require.Nil(t, err, "Error starting up op stack system")

	// register consumer to Babylon
	_, err = bc.RegisterConsumerChain(opConsumerId, "OP consumer chain (test)", "some description about the chain")
	require.NoError(t, err)
	t.Logf(log.Prefix("Register consumer %s to Babylon"), opConsumerId)

	// new op consumer controller
	opL2ConsumerConfig.OPStackL2RPCAddress = opSys.EthInstances["sequencer"].HTTPEndpoint()
	opL2ConsumerConfig.OPFinalityGadgetAddress = cwContractAddress
	cfg.OPStackL2Config = opL2ConsumerConfig
	opcc, err := opstackl2.NewOPStackL2ConsumerController(cfg.OPStackL2Config, logger)
	require.NoError(t, err)

	// prepare finality-provider
	fpdb, err := cfg.DatabaseConfig.GetDbBackend()
	require.NoError(t, err)
	fpApp, err := service.NewFinalityProviderApp(cfg, bc, opcc, eotsCli, fpdb, logger)
	require.NoError(t, err)
	err = fpApp.Start()
	require.NoError(t, err)

	// init SDK client
	// We pass in an external Bitcoin RPC address but otherwise use the default configs.
	// The RPC url must be trimmed to remove the http:// or https:// prefix.
	btcConfig := btcclient.DefaultBTCConfig()
	btcConfig.RPCHost = trimLeadingHttp(opSysCfg.DeployConfig.BabylonFinalityGadgetBitcoinRpc)
	sdkClient, err := sdkclient.NewClient(&sdkcfg.Config{
<<<<<<< HEAD
		ChainID:      opSysCfg.DeployConfig.BabylonFinalityGadgetChainID,
		ContractAddr: cwContractAddress,
=======
		ChainID:      sdkCfgChainId,
		ContractAddr: opcc.Cfg.OPFinalityGadgetAddress,
>>>>>>> 3ef7aae6
		BTCConfig:    btcConfig,
	})
	require.NoError(t, err)

	ctm := &OpL2ConsumerTestManager{
		BaseTestManager:   BaseTestManager{BBNClient: bc, CovenantPrivKeys: covenantPrivKeys},
		BabylonHandler:    bh,
		EOTSServerHandler: eh,
		FpApp:             fpApp,
		FpConfig:          cfg,
		OpL2ConsumerCtrl:  opcc,
		BaseDir:           testDir,
		SdkClient:         sdkClient,
		OpSystem:          opSys,
	}

	ctm.WaitForServicesStart(t)
	return ctm
}

func createLogger(t *testing.T, level zapcore.Level) *zap.Logger {
	config := zap.NewDevelopmentConfig()
	config.Level = zap.NewAtomicLevelAt(level)
	logger, err := config.Build()
	require.NoError(t, err)
	return logger
}

func mockOpL2ConsumerCtrlConfig(nodeDataDir string) *fpcfg.OPStackL2Config {
	dc := bbncfg.DefaultBabylonConfig()

	// fill up the config from dc config
	return &fpcfg.OPStackL2Config{
		Key:            dc.Key,
		ChainID:        dc.ChainID,
		RPCAddr:        dc.RPCAddr,
		GRPCAddr:       dc.GRPCAddr,
		AccountPrefix:  dc.AccountPrefix,
		KeyringBackend: dc.KeyringBackend,
		KeyDirectory:   nodeDataDir,
		GasAdjustment:  1.5,
		GasPrices:      "0.002ubbn",
		Debug:          dc.Debug,
		Timeout:        dc.Timeout,
		// Setting this to relatively low value, out currnet babylon client (lens) will
		// block for this amout of time to wait for transaction inclusion in block
		BlockTimeout: 1 * time.Minute,
		OutputFormat: dc.OutputFormat,
		SignModeStr:  dc.SignModeStr,
	}
}

func trimLeadingHttp(s string) string {
	t := strings.TrimPrefix(s, "http://")
	return strings.TrimPrefix(t, "https://")
}

func (ctm *OpL2ConsumerTestManager) WaitForServicesStart(t *testing.T) {
	require.Eventually(t, func() bool {
		params, err := ctm.BBNClient.QueryStakingParams()
		if err != nil {
			return false
		}
		ctm.StakingParams = params
		return true
	}, e2eutils.EventuallyWaitTimeOut, e2eutils.EventuallyPollTime)
	t.Logf(log.Prefix("Babylon node has started"))
}

func (ctm *OpL2ConsumerTestManager) WaitForNBlocksAndReturn(t *testing.T, startHeight uint64, n int) []*types.BlockInfo {
	var blocks []*types.BlockInfo
	var err error
	require.Eventually(t, func() bool {
		blocks, err = ctm.OpL2ConsumerCtrl.QueryBlocks(startHeight, startHeight+uint64(n-1), uint64(n))
		if err != nil || blocks == nil {
			return false
		}
		return len(blocks) == n
	}, e2eutils.EventuallyWaitTimeOut, time.Duration(ctm.OpSystem.Cfg.DeployConfig.L2BlockTime)*time.Second)
	require.Equal(t, n, len(blocks))
	t.Logf(log.Prefix("Successfully waited for %d block(s). The last block's hash at height %d: %s"),
		n, blocks[n-1].Height, hex.EncodeToString(blocks[n-1].Hash))
	return blocks
}

func (ctm *OpL2ConsumerTestManager) WaitForFpVoteAtHeight(t *testing.T, fpIns *service.FinalityProviderInstance, height uint64) {
	require.Eventually(t, func() bool {
		lastVotedHeight := fpIns.GetLastVotedHeight()
		return lastVotedHeight >= height
	}, e2eutils.EventuallyWaitTimeOut, e2eutils.EventuallyPollTime)
	t.Logf(log.Prefix("Fp %s voted at height %d"), fpIns.GetBtcPkHex(), height)
}

/* wait for the target block height that the two FPs both have PubRand commitments
 * the algorithm should be:
 * 1. wait until both FPs have their first PubRand commitments. get the start height of the commitments
 * 2. for the FP that has the smaller start height, wait until it catches up to the other FP's first PubRand commitment
 */
// TODO: there are always two FPs, so we can simplify the logic and data structure
func (ctm *OpL2ConsumerTestManager) WaitForTargetBlockPubRand(t *testing.T, fpList []*service.FinalityProviderInstance) uint64 {
	require.Equal(t, 2, len(fpList), "The below algorithm only supports two FPs")
	var firstFpCommittedPubRand, secondFpCommittedPubRand, targetBlockHeight uint64

	// wait until both FPs have their first PubRand commitments
	require.Eventually(t, func() bool {
		if firstFpCommittedPubRand != 0 && secondFpCommittedPubRand != 0 {
			return true
		}
		if firstFpCommittedPubRand == 0 {
			firstPRCommit, err := queryFirstPublicRandCommit(ctm.OpL2ConsumerCtrl, fpList[0].GetBtcPk())
			require.NoError(t, err)
			if firstPRCommit != nil {
				firstFpCommittedPubRand = firstPRCommit.StartHeight
			}
		}
		if secondFpCommittedPubRand == 0 {
			secondPRCommit, err := queryFirstPublicRandCommit(ctm.OpL2ConsumerCtrl, fpList[1].GetBtcPk())
			require.NoError(t, err)
			if secondPRCommit != nil {
				secondFpCommittedPubRand = secondPRCommit.StartHeight
			}
		}
		return false
	}, e2eutils.EventuallyWaitTimeOut, e2eutils.EventuallyPollTime)

	// find the FP with the smaller first committed pubrand index in `fpList`
	i := 0
	targetBlockHeight = secondFpCommittedPubRand
	if firstFpCommittedPubRand > secondFpCommittedPubRand {
		i = 1
		targetBlockHeight = firstFpCommittedPubRand
	}

	// wait until the two FPs have overlap in their PubRand commitments
	require.Eventually(t, func() bool {
		committedPubRand, err := ctm.OpL2ConsumerCtrl.QueryLastPublicRandCommit(fpList[i].GetBtcPk())
		require.NoError(t, err)
		if committedPubRand == nil {
			return false
		}

		// we found overlap between the two FPs' PubRand commitments
		return committedPubRand.StartHeight+committedPubRand.NumPubRand-1 >= targetBlockHeight
	}, e2eutils.EventuallyWaitTimeOut, e2eutils.EventuallyPollTime)

	t.Logf(log.Prefix("The target block height is %d"), targetBlockHeight)
	return targetBlockHeight
}

// can be used for both the Babylon and Consumer FPs
func (ctm *OpL2ConsumerTestManager) registerFinalityProvider(t *testing.T, consumerID string, n int) []*bbntypes.BIP340PubKey {
	app := ctm.FpApp
	baseFpName := fmt.Sprintf("%s-%s", consumerID, e2eutils.FpNamePrefix)
	baseMoniker := fmt.Sprintf("%s-%s", consumerID, e2eutils.MonikerPrefix)
	fpPkList := make([]*bbntypes.BIP340PubKey, 0, n)

	for i := 0; i < n; i++ {
		fpName := fmt.Sprintf("%s%d", baseFpName, i)
		moniker := fmt.Sprintf("%s%d", baseMoniker, i)

		commission := sdkmath.LegacyZeroDec()
		desc := e2eutils.NewDescription(moniker)
		cfg := app.GetConfig()
		_, err := service.CreateChainKey(cfg.BabylonConfig.KeyDirectory, cfg.BabylonConfig.ChainID, fpName, keyring.BackendTest, e2eutils.Passphrase, e2eutils.HdPath, "")
		require.NoError(t, err)
		res, err := app.CreateFinalityProvider(fpName, consumerID, e2eutils.Passphrase, e2eutils.HdPath, desc, &commission)
		require.NoError(t, err)
		fpPk, err := bbntypes.NewBIP340PubKeyFromHex(res.FpInfo.BtcPkHex)
		require.NoError(t, err)
		_, err = app.RegisterFinalityProvider(fpPk.MarshalHex())
		require.NoError(t, err)
		fpPkList = append(fpPkList, fpPk)
		t.Logf(log.Prefix("Registered Finality Provider %s for %s"), fpPk.MarshalHex(), consumerID)
	}

	return fpPkList
}

func (ctm *OpL2ConsumerTestManager) waitForConsumerFPRegistration(t *testing.T, n int) {
	require.Eventually(t, func() bool {
		fps, err := ctm.BBNClient.QueryConsumerFinalityProviders(ctm.getConsumerChainId())
		if err != nil {
			t.Logf(log.Prefix("failed to query consumer FP(s) from Babylon %s"), err.Error())
			return false
		}
		if len(fps) != n {
			return false
		}
		return true
	}, e2eutils.EventuallyWaitTimeOut, e2eutils.EventuallyPollTime)
}

func (ctm *OpL2ConsumerTestManager) RegisterConsumerFinalityProvider(t *testing.T, n int) []*bbntypes.BIP340PubKey {
	consumerFpPkList := ctm.registerFinalityProvider(t, ctm.getConsumerChainId(), n)
	ctm.waitForConsumerFPRegistration(t, n)
	return consumerFpPkList
}

func (ctm *OpL2ConsumerTestManager) waitForBabylonFPRegistration(t *testing.T, n int) {
	require.Eventually(t, func() bool {
		fps, err := ctm.BBNClient.QueryFinalityProviders()
		if err != nil {
			t.Logf(log.Prefix("failed to query Babylon FP(s) from Babylon %s"), err.Error())
			return false
		}
		if len(fps) != n {
			return false
		}
		return true
	}, e2eutils.EventuallyWaitTimeOut, e2eutils.EventuallyPollTime)
}

func (ctm *OpL2ConsumerTestManager) RegisterBabylonFinalityProvider(t *testing.T, n int) []*bbntypes.BIP340PubKey {
	babylonFpPkList := ctm.registerFinalityProvider(t, e2eutils.ChainID, n)
	ctm.waitForBabylonFPRegistration(t, n)
	return babylonFpPkList
}

func (ctm *OpL2ConsumerTestManager) WaitForNextFinalizedBlock(t *testing.T, checkedHeight uint64) uint64 {
	finalizedBlockHeight := uint64(0)
	require.Eventually(t, func() bool {
		nextFinalizedBlock, err := ctm.OpL2ConsumerCtrl.QueryLatestFinalizedBlock()
		require.NoError(t, err)
		finalizedBlockHeight = nextFinalizedBlock.Height
		return finalizedBlockHeight > checkedHeight
	}, e2eutils.EventuallyWaitTimeOut, 5*time.Duration(ctm.OpSystem.Cfg.DeployConfig.L2BlockTime)*time.Second)
	return finalizedBlockHeight
}

func (ctm *OpL2ConsumerTestManager) getConsumerChainId() string {
	l2ChainId := ctm.OpSystem.Cfg.DeployConfig.L2ChainID
	return fmt.Sprintf("%s%d", consumerChainIdPrefix, l2ChainId)
}

func (ctm *OpL2ConsumerTestManager) StartConsumerFinalityProvider(t *testing.T, fpPkList []*bbntypes.BIP340PubKey) []*service.FinalityProviderInstance {
	app := ctm.FpApp
	chainId := ctm.getConsumerChainId()

	for i := 0; i < len(fpPkList); i++ {
		err := app.StartHandlingFinalityProvider(fpPkList[i], e2eutils.Passphrase)
		require.NoError(t, err)
		fpIns, err := app.GetFinalityProviderInstance(fpPkList[i])
		require.NoError(t, err)
		require.True(t, fpIns.IsRunning())
		require.NoError(t, err)
	}

	fpInsList := app.ListFinalityProviderInstances()
	t.Logf(log.Prefix("The test manager is running with %v finality-provider(s)"), len(fpInsList))

	var resFpList []*service.FinalityProviderInstance
	for _, fp := range fpInsList {
		if bytes.Equal(fp.GetChainID(), []byte(chainId)) {
			resFpList = append(resFpList, fp)
		}
	}
	require.Equal(t, len(fpPkList), len(resFpList))

	return resFpList
}

func queryFirstPublicRandCommit(opcc *opstackl2.OPStackL2ConsumerController, fpPk *btcec.PublicKey) (*types.PubRandCommit, error) {
	fpPubKey := bbntypes.NewBIP340PubKeyFromBTCPK(fpPk)
	queryMsg := &opstackl2.QueryMsg{
		FirstPubRandCommit: &opstackl2.PubRandCommit{
			BtcPkHex: fpPubKey.MarshalHex(),
		},
	}

	jsonData, err := json.Marshal(queryMsg)
	if err != nil {
		return nil, fmt.Errorf("failed marshaling to JSON: %w", err)
	}

	stateResp, err := opcc.CwClient.QuerySmartContractState(opcc.Cfg.OPFinalityGadgetAddress, string(jsonData))
	if err != nil {
		return nil, fmt.Errorf("failed to query smart contract state: %w", err)
	}
	if stateResp.Data == nil {
		return nil, nil
	}

	var resp *types.PubRandCommit
	err = json.Unmarshal(stateResp.Data, &resp)
	if err != nil {
		return nil, fmt.Errorf("failed to unmarshal response: %w", err)
	}
	if resp == nil {
		return nil, nil
	}
	if err := resp.Validate(); err != nil {
		return nil, err
	}

	return resp, nil
}

func (ctm *OpL2ConsumerTestManager) Stop(t *testing.T) {
	t.Log("Stopping test manager")
	var err error
	// FpApp has to stop first or you will get "rpc error: desc = account xxx not found: key not found" error
	// b/c when Babylon daemon is stopped, FP won't be able to find the keyring backend
	err = ctm.FpApp.Stop()
	require.NoError(t, err)
	ctm.OpSystem.Close()
	err = ctm.BabylonHandler.Stop()
	require.NoError(t, err)
	ctm.EOTSServerHandler.Stop()
	err = os.RemoveAll(ctm.BaseDir)
	require.NoError(t, err)
}<|MERGE_RESOLUTION|>--- conflicted
+++ resolved
@@ -131,16 +131,7 @@
 	cwContractAddress := listContractsResponse.Contracts[0]
 	t.Logf("op-finality-gadget contract address: %s", cwContractAddress)
 
-<<<<<<< HEAD
 	// replace the contract address
-=======
-	// start op stack system
-	// TODO: this doesn't read from the devnetL1.json file. we should find a way to make it read from the file to avoid
-	// inconsistency.
-	opSysCfg := ope2e.DefaultSystemConfig(t)
-	sdkCfgChainId := "chain-test" // only for the e2e test
-	opSysCfg.DeployConfig.BabylonFinalityGadgetChainID = sdkCfgChainId
->>>>>>> 3ef7aae6
 	opSysCfg.DeployConfig.BabylonFinalityGadgetContractAddress = cwContractAddress
 	// supress OP system logs
 	opSysCfg.Loggers["verifier"] = optestlog.Logger(t, gethlog.LevelError).New("role", "verifier")
@@ -177,13 +168,8 @@
 	btcConfig := btcclient.DefaultBTCConfig()
 	btcConfig.RPCHost = trimLeadingHttp(opSysCfg.DeployConfig.BabylonFinalityGadgetBitcoinRpc)
 	sdkClient, err := sdkclient.NewClient(&sdkcfg.Config{
-<<<<<<< HEAD
 		ChainID:      opSysCfg.DeployConfig.BabylonFinalityGadgetChainID,
 		ContractAddr: cwContractAddress,
-=======
-		ChainID:      sdkCfgChainId,
-		ContractAddr: opcc.Cfg.OPFinalityGadgetAddress,
->>>>>>> 3ef7aae6
 		BTCConfig:    btcConfig,
 	})
 	require.NoError(t, err)
