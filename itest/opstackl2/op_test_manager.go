//go:build e2e_op
// +build e2e_op

package e2etest_op

import (
<<<<<<< HEAD
	"bytes"
	"context"
=======
>>>>>>> 34c57a0c
	"encoding/hex"
	"encoding/json"
	"fmt"
	"os"
	"path/filepath"
	"strings"
	"testing"
	"time"

	sdkmath "cosmossdk.io/math"
	"github.com/babylonchain/babylon-finality-gadget/sdk/btcclient"
	sdkclient "github.com/babylonchain/babylon-finality-gadget/sdk/client"
	sdkcfg "github.com/babylonchain/babylon-finality-gadget/sdk/config"
	"github.com/babylonchain/babylon-finality-gadget/verifier/verifier"
	bbncfg "github.com/babylonchain/babylon/client/config"
	bbntypes "github.com/babylonchain/babylon/types"
	api "github.com/babylonchain/finality-provider/clientcontroller/api"
	bbncc "github.com/babylonchain/finality-provider/clientcontroller/babylon"
	"github.com/babylonchain/finality-provider/clientcontroller/opstackl2"
	opcc "github.com/babylonchain/finality-provider/clientcontroller/opstackl2"
	"github.com/babylonchain/finality-provider/eotsmanager/client"
	eotsconfig "github.com/babylonchain/finality-provider/eotsmanager/config"
	fpcfg "github.com/babylonchain/finality-provider/finality-provider/config"
	"github.com/babylonchain/finality-provider/finality-provider/service"
	e2eutils "github.com/babylonchain/finality-provider/itest"
	base_test_manager "github.com/babylonchain/finality-provider/itest/test-manager"
	"github.com/babylonchain/finality-provider/metrics"
	"github.com/babylonchain/finality-provider/testutil/log"
	"github.com/babylonchain/finality-provider/types"
	"github.com/btcsuite/btcd/btcec/v2"
	sdkquerytypes "github.com/cosmos/cosmos-sdk/types/query"
	ope2e "github.com/ethereum-optimism/optimism/op-e2e"
	optestlog "github.com/ethereum-optimism/optimism/op-service/testlog"
	gethlog "github.com/ethereum/go-ethereum/log"
	"github.com/stretchr/testify/require"
	"go.uber.org/zap"
	"go.uber.org/zap/zapcore"
)

const (
	opFinalityGadgetContractPath = "../bytecode/op_finality_gadget_42eb9bf.wasm"
	consumerChainIdPrefix        = "op-stack-l2-"
	bbnAddrTopUpAmount           = 1000000
)

type BaseTestManager = base_test_manager.BaseTestManager

type OpL2ConsumerTestManager struct {
	BaseTestManager
	BabylonHandler    *e2eutils.BabylonNodeHandler
	BabylonFpApp      *service.FinalityProviderApp
	ConsumerFpApps    []*service.FinalityProviderApp
	EOTSServerHandler *e2eutils.EOTSServerHandler
	BaseDir           string
	SdkClient         *sdkclient.SdkClient
	verifier					*verifier.Verifier
	OpSystem          *ope2e.System
}

func StartOpL2ConsumerManager(t *testing.T, numOfConsumerFPs uint8) *OpL2ConsumerTestManager {
	// Setup base dir and logger
	testDir, err := e2eutils.BaseDir("fpe2etest")
	require.NoError(t, err)

	logger := createLogger(t, zapcore.DebugLevel)

	// generate covenant committee
	covenantQuorum := 2
	numCovenants := 3
	covenantPrivKeys, covenantPubKeys := e2eutils.GenerateCovenantCommittee(numCovenants, t)

	// start Babylon node
	bh := e2eutils.NewBabylonNodeHandler(t, covenantQuorum, covenantPubKeys)
	err = bh.Start()
	require.NoError(t, err)

	// deploy op-finality-gadget contract and start op stack system
	opL2ConsumerConfig, opSys := startExtSystemsAndCreateConsumerCfg(t, logger, bh)
	// TODO: this is a hack to try to fix a flaky data race
	// https://github.com/babylonchain/finality-provider/issues/528
	time.Sleep(5 * time.Second)

	// init SDK client
	sdkClient := initSdkClient(opSys, opL2ConsumerConfig, t)

	// start multiple FPs. each FP has its own EOTS manager and finality provider app
	// there is one Babylon FP and multiple Consumer FPs
	babylonFpApp, consumerFpApps, eotsHandler := createMultiFps(
		testDir,
		bh,
		opL2ConsumerConfig,
		numOfConsumerFPs+1,
		logger,
		t,
	)

	// register consumer to Babylon (only one of the FPs needs to do it)
	opConsumerId := getConsumerChainId(&opSys.Cfg)
	babylonClient := consumerFpApps[0].GetBabylonController().(*bbncc.BabylonController)
	_, err = babylonClient.RegisterConsumerChain(
		opConsumerId,
		"OP consumer chain (test)",
		"some description about the chain",
	)
	require.NoError(t, err)
	t.Logf(log.Prefix("Register consumer %s to Babylon"), opConsumerId)

	ctm := &OpL2ConsumerTestManager{
		BaseTestManager: BaseTestManager{
			BBNClient:        babylonClient,
			CovenantPrivKeys: covenantPrivKeys,
		},
		BabylonHandler:    bh,
		EOTSServerHandler: eotsHandler,
		BabylonFpApp:      babylonFpApp,
		ConsumerFpApps:    consumerFpApps,
		BaseDir:           testDir,
		SdkClient:         sdkClient,
		OpSystem:          opSys,
	}

	ctm.WaitForServicesStart(t)
	return ctm
}

func createMultiFps(
	testDir string,
	bh *e2eutils.BabylonNodeHandler,
	opL2ConsumerConfig *fpcfg.OPStackL2Config,
	numOfConsumerFPs uint8,
	logger *zap.Logger,
	t *testing.T,
) (*service.FinalityProviderApp, []*service.FinalityProviderApp, *e2eutils.EOTSServerHandler) {
	babylonFpCfg, consumerFpCfgs := createFpConfigs(
		testDir,
		bh,
		opL2ConsumerConfig,
		numOfConsumerFPs,
		logger,
		t,
	)

	eotsHandler, eotsClients := startEotsManagers(testDir, t, babylonFpCfg, consumerFpCfgs, logger)

	babylonFpApp, consumerFpApps := createFpApps(
		babylonFpCfg,
		consumerFpCfgs,
		eotsClients,
		logger,
		t,
	)

	return babylonFpApp, consumerFpApps, eotsHandler
}

func createFpApps(
	babylonFpCfg *fpcfg.Config,
	consumerFpCfgs []*fpcfg.Config,
	eotsClients []*client.EOTSManagerGRpcClient,
	logger *zap.Logger,
	t *testing.T,
) (*service.FinalityProviderApp, []*service.FinalityProviderApp) {
	babylonFpApp := createBabylonFpApp(babylonFpCfg, eotsClients[0], logger, t)
	consumerFpApps := createConsumerFpApps(consumerFpCfgs, eotsClients[1:], logger, t)
	return babylonFpApp, consumerFpApps
}

func createBabylonFpApp(
	cfg *fpcfg.Config,
	eotsCli *client.EOTSManagerGRpcClient,
	logger *zap.Logger,
	t *testing.T,
) *service.FinalityProviderApp {
	cc, err := bbncc.NewBabylonConsumerController(cfg.BabylonConfig, &cfg.BTCNetParams, logger)
	require.NoError(t, err)

	fpApp := createAndStartFpApp(cfg, cc, eotsCli, logger, t)
	t.Log(log.Prefix("Started Babylon FP App"))
	return fpApp
}

func createConsumerFpApps(
	cfgs []*fpcfg.Config,
	eotsClients []*client.EOTSManagerGRpcClient,
	logger *zap.Logger,
	t *testing.T,
) []*service.FinalityProviderApp {
	consumerFpApps := make([]*service.FinalityProviderApp, len(cfgs))
	for i, cfg := range cfgs {
		cc, err := opstackl2.NewOPStackL2ConsumerController(cfg.OPStackL2Config, logger)
		require.NoError(t, err)

		fpApp := createAndStartFpApp(cfg, cc, eotsClients[i], logger, t)
		t.Logf(log.Prefix("Started Consumer FP App %d"), i)
		consumerFpApps[i] = fpApp
	}
	return consumerFpApps
}

func createAndStartFpApp(
	cfg *fpcfg.Config,
	cc api.ConsumerController,
	eotsCli *client.EOTSManagerGRpcClient,
	logger *zap.Logger,
	t *testing.T,
) *service.FinalityProviderApp {
	bc, err := bbncc.NewBabylonController(cfg.BabylonConfig, &cfg.BTCNetParams, logger)
	require.NoError(t, err)

	fpdb, err := cfg.DatabaseConfig.GetDbBackend()
	require.NoError(t, err)

	fpApp, err := service.NewFinalityProviderApp(cfg, bc, cc, eotsCli, fpdb, logger)
	require.NoError(t, err)

	err = fpApp.Start()
	require.NoError(t, err)
	t.Logf(log.Prefix("Started FP App"))

	return fpApp
}

// create configs for multiple FPs. the first config is a Babylon FP, the rest are OP FPs
func createFpConfigs(
	testDir string,
	bh *e2eutils.BabylonNodeHandler,
	opL2ConsumerConfig *fpcfg.OPStackL2Config,
	numOfConsumerFPs uint8,
	logger *zap.Logger,
	t *testing.T,
) (*fpcfg.Config, []*fpcfg.Config) {
	babylonFpCfg := createBabylonFpConfig(testDir, bh, logger, t)
	consumerFpCfgs := createConsumerFpConfigs(
		testDir,
		bh,
		opL2ConsumerConfig,
		numOfConsumerFPs,
		logger,
		t,
	)
	return babylonFpCfg, consumerFpCfgs
}

func createBabylonFpConfig(
	testDir string,
	bh *e2eutils.BabylonNodeHandler,
	logger *zap.Logger,
	t *testing.T,
) *fpcfg.Config {
	fpHomeDir := filepath.Join(testDir, "babylon-fp-home")
	t.Logf(log.Prefix("Babylon FP home dir: %s"), fpHomeDir)

	cfg := createBaseFpConfig(fpHomeDir, 0, logger)
	cfg.BabylonConfig.KeyDirectory = filepath.Join(testDir, "babylon-fp-home-keydir")

	fpBbnKeyInfo := createChainKey(cfg.BabylonConfig, t)
	fundBBNAddr(bh, fpBbnKeyInfo, t)

	return cfg
}

func createConsumerFpConfigs(
	testDir string,
	bh *e2eutils.BabylonNodeHandler,
	opL2ConsumerConfig *fpcfg.OPStackL2Config,
	numOfConsumerFPs uint8,
	logger *zap.Logger,
	t *testing.T,
) []*fpcfg.Config {
	consumerFpConfigs := make([]*fpcfg.Config, numOfConsumerFPs)

	for i := 0; i < int(numOfConsumerFPs); i++ {
		fpHomeDir := filepath.Join(testDir, fmt.Sprintf("consumer-fp-home-%d", i))
		t.Logf(log.Prefix("Consumer FP home dir: %s"), fpHomeDir)

		cfg := createBaseFpConfig(fpHomeDir, i+1, logger)
		cfg.BabylonConfig.KeyDirectory = filepath.Join(testDir, fmt.Sprintf("consumer-fp-home-keydir-%d", i))

		fpBbnKeyInfo := createChainKey(cfg.BabylonConfig, t)
		fundBBNAddr(bh, fpBbnKeyInfo, t)

		opcc := *opL2ConsumerConfig
		opcc.KeyDirectory = cfg.BabylonConfig.KeyDirectory
		opcc.Key = cfg.BabylonConfig.Key
		cfg.OPStackL2Config = &opcc

		consumerFpConfigs[i] = cfg
	}

	return consumerFpConfigs
}

func createBaseFpConfig(fpHomeDir string, index int, logger *zap.Logger) *fpcfg.Config {
	// customize ports
	// FP default RPC port is 12581, EOTS default RPC port i is 12582
	// FP default metrics port is 2112, EOTS default metrics port is 2113
	cfg := e2eutils.DefaultFpConfigWithPorts(
		"this should be the keyring dir", // this will be replaced later
		fpHomeDir,
		fpcfg.DefaultRPCPort-index,
		metrics.DefaultFpConfig().Port-index,
		eotsconfig.DefaultRPCPort+index,
	)
	cfg.LogLevel = logger.Level().String()
	cfg.StatusUpdateInterval = 2 * time.Second
	cfg.RandomnessCommitInterval = 2 * time.Second
	cfg.NumPubRand = 64
	cfg.MinRandHeightGap = 1000
	return cfg
}

func createChainKey(bbnConfig *fpcfg.BBNConfig, t *testing.T) *types.ChainKeyInfo {
	fpBbnKeyInfo, err := service.CreateChainKey(
		bbnConfig.KeyDirectory,
		bbnConfig.ChainID,
		bbnConfig.Key,
		bbnConfig.KeyringBackend,
		e2eutils.Passphrase,
		e2eutils.HdPath,
		"",
	)
	require.NoError(t, err)
	return fpBbnKeyInfo
}

func fundBBNAddr(bh *e2eutils.BabylonNodeHandler, fpBbnKeyInfo *types.ChainKeyInfo, t *testing.T) {
	err := bh.BabylonNode.TxBankSend(
		fpBbnKeyInfo.AccAddress.String(),
		fmt.Sprintf("%dubbn", bbnAddrTopUpAmount),
	)
	require.NoError(t, err)

	// check balance
	require.Eventually(t, func() bool {
		balance, err := bh.BabylonNode.CheckAddrBalance(fpBbnKeyInfo.AccAddress.String())
		if err != nil {
			t.Logf("Error checking balance: %v", err)
			return false
		}
		return balance == bbnAddrTopUpAmount
	}, 30*time.Second, 2*time.Second, fmt.Sprintf("failed to top up %s", fpBbnKeyInfo.AccAddress.String()))
	t.Logf(log.Prefix("Sent %dubbn to %s"), bbnAddrTopUpAmount, fpBbnKeyInfo.AccAddress.String())
}

func startEotsManagers(
	testDir string,
	t *testing.T,
	babylonFpCfg *fpcfg.Config,
	consumerFpCfgs []*fpcfg.Config,
	logger *zap.Logger,
) (*e2eutils.EOTSServerHandler, []*client.EOTSManagerGRpcClient) {
	allConfigs := append([]*fpcfg.Config{babylonFpCfg}, consumerFpCfgs...)
	eotsClients := make([]*client.EOTSManagerGRpcClient, len(allConfigs))
	eotsHomeDirs := make([]string, len(allConfigs))
	eotsConfigs := make([]*eotsconfig.Config, len(allConfigs))

	// start EOTS servers
	for i := 0; i < len(allConfigs); i++ {
		eotsHomeDir := filepath.Join(testDir, fmt.Sprintf("eots-home-%d", i))
		eotsHomeDirs[i] = eotsHomeDir

		// customize ports
		// FP default RPC port is 12581, EOTS default RPC port i is 12582
		// FP default metrics port is 2112, EOTS default metrics port is 2113
		eotsCfg := eotsconfig.DefaultConfigWithHomePathAndPorts(
			eotsHomeDir,
			eotsconfig.DefaultRPCPort+i,
			metrics.DefaultEotsConfig().Port+i,
		)
		eotsConfigs[i] = eotsCfg
	}
	eh := e2eutils.NewEOTSServerHandlerMultiFP(t, eotsConfigs, eotsHomeDirs, logger)
	eh.Start()

	// create EOTS clients
	for i := 0; i < len(allConfigs); i++ {
		// wait for EOTS servers to start
		// see https://github.com/babylonchain/finality-provider/pull/517
		require.Eventually(t, func() bool {
			eotsCli, err := client.NewEOTSManagerGRpcClient(allConfigs[i].EOTSManagerAddress)
			if err != nil {
				t.Logf(log.Prefix("Error creating EOTS client: %v"), err)
				return false
			}
			eotsClients[i] = eotsCli
			return true
		}, 5*time.Second, time.Second, "Failed to create EOTS clients")
	}

	return eh, eotsClients
}

func initSdkClient(
	opSys *ope2e.System,
	opL2ConsumerConfig *fpcfg.OPStackL2Config,
	t *testing.T,
) *sdkclient.SdkClient {
	// We pass in an external Bitcoin RPC address but otherwise use the default configs.
	btcConfig := btcclient.DefaultBTCConfig()
	// The RPC url must be trimmed to remove the http:// or https:// prefix.
	btcConfig.RPCHost = trimLeadingHttp(opSys.Cfg.DeployConfig.BabylonFinalityGadgetBitcoinRpc)
	sdkClient, err := sdkclient.NewClient(&sdkcfg.Config{
		ChainID:      opSys.Cfg.DeployConfig.BabylonFinalityGadgetChainID,
		ContractAddr: opL2ConsumerConfig.OPFinalityGadgetAddress,
		BTCConfig:    btcConfig,
	})
	require.NoError(t, err)
	return sdkClient
}

func deployCwContract(
	t *testing.T,
	logger *zap.Logger,
	opL2ConsumerConfig *fpcfg.OPStackL2Config,
	opConsumerId string,
) string {
	cwConfig := opL2ConsumerConfig.ToCosmwasmConfig()
	cwClient, err := opcc.NewCwClient(&cwConfig, logger)
	require.NoError(t, err)

	// store op-finality-gadget contract
	err = cwClient.StoreWasmCode(opFinalityGadgetContractPath)
	require.NoError(t, err)
	opFinalityGadgetContractWasmId, err := cwClient.GetLatestCodeId()
	require.NoError(t, err)
	require.Equal(
		t,
		uint64(1),
		opFinalityGadgetContractWasmId,
		"first deployed contract code_id should be 1",
	)

	// instantiate op contract
	opFinalityGadgetInitMsg := map[string]interface{}{
		"admin":            cwClient.MustGetAddr(),
		"consumer_id":      opConsumerId,
		"activated_height": 0,
		"is_enabled":       true,
	}
	opFinalityGadgetInitMsgBytes, err := json.Marshal(opFinalityGadgetInitMsg)
	require.NoError(t, err)
	err = cwClient.InstantiateContract(opFinalityGadgetContractWasmId, opFinalityGadgetInitMsgBytes)
	require.NoError(t, err)
	listContractsResponse, err := cwClient.ListContractsByCode(
		opFinalityGadgetContractWasmId,
		&sdkquerytypes.PageRequest{},
	)
	require.NoError(t, err)
	require.Len(t, listContractsResponse.Contracts, 1)
	cwContractAddress := listContractsResponse.Contracts[0]
<<<<<<< HEAD
	t.Logf("op-finality-gadget contract address: %s", cwContractAddress)

	// replace the contract address
	opSysCfg.DeployConfig.BabylonFinalityGadgetContractAddress = cwContractAddress
	// supress OP system logs
	opSysCfg.Loggers["verifier"] = optestlog.Logger(t, gethlog.LevelError).New("role", "verifier")
	opSysCfg.Loggers["sequencer"] = optestlog.Logger(t, gethlog.LevelError).New("role", "sequencer")
	opSysCfg.Loggers["batcher"] = optestlog.Logger(t, gethlog.LevelError).New("role", "watcher")
	require.NoError(t, err)
	// start op stack system
	opSys, err := opSysCfg.Start(t)
	require.Nil(t, err, "Error starting up op stack system")

	// register consumer to Babylon
	_, err = bc.RegisterConsumerChain(
		opConsumerId,
		"OP consumer chain (test)",
		"some description about the chain",
	)
	require.NoError(t, err)
	t.Logf(log.Prefix("Register consumer %s to Babylon"), opConsumerId)

	// new op consumer controller
	opL2ConsumerConfig.OPStackL2RPCAddress = opSys.EthInstances["sequencer"].HTTPEndpoint()
	opL2ConsumerConfig.OPFinalityGadgetAddress = cwContractAddress
	cfg.OPStackL2Config = opL2ConsumerConfig
	opcc, err := opstackl2.NewOPStackL2ConsumerController(cfg.OPStackL2Config, logger)
	require.NoError(t, err)

	// prepare finality-provider
	fpdb, err := cfg.DatabaseConfig.GetDbBackend()
	require.NoError(t, err)
	fpApp, err := service.NewFinalityProviderApp(cfg, bc, opcc, eotsCli, fpdb, logger)
	require.NoError(t, err)
	err = fpApp.Start()
	require.NoError(t, err)

	// init SDK client
	// We pass in an external Bitcoin RPC address but otherwise use the default configs.
	// The RPC url must be trimmed to remove the http:// or https:// prefix.
	btcConfig := btcclient.DefaultBTCConfig()
	btcConfig.RPCHost = trimLeadingHttp(opSysCfg.DeployConfig.BabylonFinalityGadgetBitcoinRpc)
	sdkClient, err := sdkclient.NewClient(&sdkcfg.Config{
		ChainID:      opSysCfg.DeployConfig.BabylonFinalityGadgetChainID,
		ContractAddr: cwContractAddress,
		BTCConfig:    btcConfig,
	})
	require.NoError(t, err)

	// Create new embedded postgres db instance for testing verifier daemon
	// epg.NewDatabase(epg.DefaultConfig().Username("postgres").Password("postgres").Database("babylon"))

	// create verifier daemon
	vf, err := verifier.NewVerifier(context.Background(), &verifier.Config{
		L2RPCHost: opL2ConsumerConfig.OPStackL2RPCAddress,
		BitcoinRPCHost: trimLeadingHttp(opSysCfg.DeployConfig.BabylonFinalityGadgetBitcoinRpc),
		PGConnectionString: "postgresql://parkyeung:parkyeung@localhost:5432/babylon",
		FGContractAddress: cwContractAddress,
		BBNChainID: opSysCfg.DeployConfig.BabylonFinalityGadgetChainID,
		BBNRPCAddress: cwConfig.RPCAddr,
		PollInterval: time.Second * time.Duration(10),
	})
	if err != nil {
		t.Fatalf("failed to create verifier daemon: %v", err)
	}

	ctm := &OpL2ConsumerTestManager{
		BaseTestManager:   BaseTestManager{BBNClient: bc, CovenantPrivKeys: covenantPrivKeys},
		BabylonHandler:    bh,
		EOTSServerHandler: eh,
		FpApp:             fpApp,
		FpConfig:          cfg,
		OpL2ConsumerCtrl:  opcc,
		BaseDir:           testDir,
		SdkClient:         sdkClient,
		verifier:          vf,
		OpSystem:          opSys,
	}

	ctm.WaitForServicesStart(t)
	return ctm
=======
	t.Logf(log.Prefix("op-finality-gadget contract address: %s"), cwContractAddress)
	return cwContractAddress
>>>>>>> 34c57a0c
}

func createLogger(t *testing.T, level zapcore.Level) *zap.Logger {
	config := zap.NewDevelopmentConfig()
	config.Level = zap.NewAtomicLevelAt(level)
	logger, err := config.Build()
	require.NoError(t, err)
	return logger
}

func mockOpL2ConsumerCtrlConfig(nodeDataDir string) *fpcfg.OPStackL2Config {
	dc := bbncfg.DefaultBabylonConfig()

	// fill up the config from dc config
	return &fpcfg.OPStackL2Config{
		Key:            dc.Key,
		ChainID:        dc.ChainID,
		RPCAddr:        dc.RPCAddr,
		GRPCAddr:       dc.GRPCAddr,
		AccountPrefix:  dc.AccountPrefix,
		KeyringBackend: dc.KeyringBackend,
		KeyDirectory:   nodeDataDir,
		GasAdjustment:  1.5,
		GasPrices:      "0.002ubbn",
		Debug:          dc.Debug,
		Timeout:        dc.Timeout,
		// Setting this to relatively low value, out currnet babylon client (lens) will
		// block for this amout of time to wait for transaction inclusion in block
		BlockTimeout: 1 * time.Minute,
		OutputFormat: dc.OutputFormat,
		SignModeStr:  dc.SignModeStr,
	}
}

func trimLeadingHttp(s string) string {
	t := strings.TrimPrefix(s, "http://")
	return strings.TrimPrefix(t, "https://")
}

func (ctm *OpL2ConsumerTestManager) WaitForServicesStart(t *testing.T) {
	require.Eventually(t, func() bool {
		params, err := ctm.BBNClient.QueryStakingParams()
		if err != nil {
			return false
		}
		ctm.StakingParams = params
		return true
	}, e2eutils.EventuallyWaitTimeOut, e2eutils.EventuallyPollTime)
	t.Logf(log.Prefix("Babylon node has started"))
}

func (ctm *OpL2ConsumerTestManager) getOpCCAtIndex(i int) *opcc.OPStackL2ConsumerController {
	return ctm.ConsumerFpApps[i].GetConsumerController().(*opcc.OPStackL2ConsumerController)
}

func (ctm *OpL2ConsumerTestManager) WaitForNBlocksAndReturn(
	t *testing.T,
	startHeight uint64,
	n int,
) []*types.BlockInfo {
	var blocks []*types.BlockInfo
	var err error
	require.Eventually(t, func() bool {
		// doesn't matter which FP we use to query blocks. so we use the first consumer FP
		blocks, err = ctm.getOpCCAtIndex(0).QueryBlocks(
			startHeight,
			startHeight+uint64(n-1),
			uint64(n),
		)
		if err != nil || blocks == nil {
			return false
		}
		return len(blocks) == n
	}, e2eutils.EventuallyWaitTimeOut, ctm.getL2BlockTime())
	require.Equal(t, n, len(blocks))
	t.Logf(
		log.Prefix("Successfully waited for %d block(s). The last block's hash at height %d: %s"),
		n,
		blocks[n-1].Height,
		hex.EncodeToString(blocks[n-1].Hash),
	)
	return blocks
}

func (ctm *OpL2ConsumerTestManager) getL1BlockTime() time.Duration {
	return time.Duration(ctm.OpSystem.Cfg.DeployConfig.L1BlockTime) * time.Second
}

func (ctm *OpL2ConsumerTestManager) getL2BlockTime() time.Duration {
	return time.Duration(ctm.OpSystem.Cfg.DeployConfig.L2BlockTime) * time.Second
}

func (ctm *OpL2ConsumerTestManager) WaitForFpVoteAtHeight(
	t *testing.T,
	fpIns *service.FinalityProviderInstance,
	height uint64,
) {
	require.Eventually(t, func() bool {
		lastVotedHeight := fpIns.GetLastVotedHeight()
		return lastVotedHeight >= height
	}, e2eutils.EventuallyWaitTimeOut, e2eutils.EventuallyPollTime)
	t.Logf(log.Prefix("Fp %s voted at height %d"), fpIns.GetBtcPkHex(), height)
}

/* wait for the target block height that the two FPs both have PubRand commitments
 * the algorithm should be:
 * 1. wait until both FPs have their first PubRand commitments. get the start height of the commitments
 * 2. for the FP that has the smaller start height, wait until it catches up to the other FP's first PubRand commitment
 */
// TODO: there are always two FPs, so we can simplify the logic and data structure. supporting more FPs will require a
// refactor and more complex algorithm
func (ctm *OpL2ConsumerTestManager) WaitForTargetBlockPubRand(
	t *testing.T,
	fpList []*service.FinalityProviderInstance,
) uint64 {
	require.Equal(t, 2, len(fpList), "The below algorithm only supports two FPs")
	var firstFpCommittedPubRand, secondFpCommittedPubRand, targetBlockHeight uint64

	// wait until both FPs have their first PubRand commitments
	require.Eventually(t, func() bool {
		if firstFpCommittedPubRand != 0 && secondFpCommittedPubRand != 0 {
			return true
		}
		if firstFpCommittedPubRand == 0 {
			firstPRCommit, err := queryFirstPublicRandCommit(
				ctm.getOpCCAtIndex(0),
				fpList[0].GetBtcPk(),
			)
			require.NoError(t, err)
			if firstPRCommit != nil {
				firstFpCommittedPubRand = firstPRCommit.StartHeight
			}
		}
		if secondFpCommittedPubRand == 0 {
			secondPRCommit, err := queryFirstPublicRandCommit(
				ctm.getOpCCAtIndex(1),
				fpList[1].GetBtcPk(),
			)
			require.NoError(t, err)
			if secondPRCommit != nil {
				secondFpCommittedPubRand = secondPRCommit.StartHeight
			}
		}
		return false
	}, e2eutils.EventuallyWaitTimeOut, e2eutils.EventuallyPollTime)

	// find the FP's index with the smaller first committed pubrand index in `fpList`
	i := 0
	targetBlockHeight = secondFpCommittedPubRand // the target block is the one with larger start height
	if firstFpCommittedPubRand > secondFpCommittedPubRand {
		i = 1
		targetBlockHeight = firstFpCommittedPubRand
	}

	// wait until the two FPs have overlap in their PubRand commitments
	require.Eventually(t, func() bool {
		committedPubRand, err := ctm.getOpCCAtIndex(i).QueryLastPublicRandCommit(
			fpList[i].GetBtcPk(),
		)
		require.NoError(t, err)
		if committedPubRand == nil {
			return false
		}

		// we found overlap between the two FPs' PubRand commitments
		return committedPubRand.StartHeight+committedPubRand.NumPubRand-1 >= targetBlockHeight
	}, e2eutils.EventuallyWaitTimeOut, e2eutils.EventuallyPollTime)

	t.Logf(log.Prefix("The target block height is %d"), targetBlockHeight)
	return targetBlockHeight
}

// this works for both Babylon and OP FPs
func (ctm *OpL2ConsumerTestManager) registerSingleFinalityProvider(app *service.FinalityProviderApp, consumerID string, monikerIndex int, t *testing.T) *bbntypes.BIP340PubKey {
	cfg := app.GetConfig()
	keyName := cfg.BabylonConfig.Key
	baseMoniker := fmt.Sprintf("%s-%s", consumerID, e2eutils.MonikerPrefix)
	moniker := fmt.Sprintf("%s%d", baseMoniker, monikerIndex)
	commission := sdkmath.LegacyZeroDec()
	desc := e2eutils.NewDescription(moniker)

	res, err := app.CreateFinalityProvider(
		keyName,
		consumerID,
		e2eutils.Passphrase,
		e2eutils.HdPath,
		desc,
		&commission,
	)
	require.NoError(t, err)
	fpPk, err := bbntypes.NewBIP340PubKeyFromHex(res.FpInfo.BtcPkHex)
	require.NoError(t, err)
	_, err = app.RegisterFinalityProvider(fpPk.MarshalHex())
	require.NoError(t, err)
	t.Logf(log.Prefix("Registered Finality Provider %s for %s"), fpPk.MarshalHex(), consumerID)
	return fpPk
}

// - deploy cw contract
// - start op stack system
// - populate the consumer config
// - return the consumer config and the op system
func startExtSystemsAndCreateConsumerCfg(
	t *testing.T,
	logger *zap.Logger,
	bh *e2eutils.BabylonNodeHandler,
) (*fpcfg.OPStackL2Config, *ope2e.System) {
	// create consumer config
	// TODO: using babylon node key dir is a hack. we should fix it
	opL2ConsumerConfig := mockOpL2ConsumerCtrlConfig(bh.GetNodeDataDir())

	// DefaultSystemConfig load the op deploy config from devnet-data folder
	opSysCfg := ope2e.DefaultSystemConfig(t)
	require.Equal(
		t,
		e2eutils.ChainID,
		opSysCfg.DeployConfig.BabylonFinalityGadgetChainID,
		"should be chain-test in devnetL1.json that means to connect with the Babylon localnet",
	)
	opConsumerId := getConsumerChainId(&opSysCfg)

	// deploy op-finality-gadget contract
	cwContractAddress := deployCwContract(t, logger, opL2ConsumerConfig, opConsumerId)

	// replace the contract address
	opSysCfg.DeployConfig.BabylonFinalityGadgetContractAddress = cwContractAddress
	// supress OP system logs
	opSysCfg.Loggers["verifier"] = optestlog.Logger(t, gethlog.LevelError).New("role", "verifier")
	opSysCfg.Loggers["sequencer"] = optestlog.Logger(t, gethlog.LevelError).New("role", "sequencer")
	opSysCfg.Loggers["batcher"] = optestlog.Logger(t, gethlog.LevelError).New("role", "watcher")

	// start op stack system
	opSys, err := opSysCfg.Start(t)
	require.NoError(t, err, "Error starting up op stack system")

	// new op consumer controller
	opL2ConsumerConfig.OPStackL2RPCAddress = opSys.EthInstances["sequencer"].HTTPEndpoint()
	opL2ConsumerConfig.OPFinalityGadgetAddress = cwContractAddress

	return opL2ConsumerConfig, opSys
}

func (ctm *OpL2ConsumerTestManager) waitForConsumerFPRegistration(t *testing.T, n int) {
	require.Eventually(t, func() bool {
		fps, err := ctm.BBNClient.QueryConsumerFinalityProviders(ctm.getConsumerChainId())
		if err != nil {
			t.Logf(log.Prefix("failed to query consumer FP(s) from Babylon %s"), err.Error())
			return false
		}
		if len(fps) != n {
			return false
		}
		return true
	}, e2eutils.EventuallyWaitTimeOut, e2eutils.EventuallyPollTime)
}

type stakingParam struct {
	stakingTime   uint16
	stakingAmount int64
}

// - register a Babylon finality provider
// - register and start n consumer finality providers
// - insert BTC delegations
// - wait until all delegations are active
// - return the list of consumer finality providers
func (ctm *OpL2ConsumerTestManager) SetupFinalityProviders(
	t *testing.T,
	n int, // number of consumer FPs
	stakingParams []stakingParam,
) []*service.FinalityProviderInstance {
	// A BTC delegation has to stake to at least one Babylon finality provider
	// https://github.com/babylonchain/babylon-private/blob/3d8f190c9b0c0795f6546806e3b8582de716cd60/x/btcstaking/keeper/msg_server.go#L220
	// So we have to register a Babylon chain FP
	bbnFpPk := ctm.RegisterBabylonFinalityProvider(t)

	// register consumer chain FPs
	consumerFpPkList := ctm.RegisterConsumerFinalityProvider(t, n)

	// insert BTC delegations
	for i := 0; i < n; i++ {
		ctm.InsertBTCDelegation(
			t,
			[]*btcec.PublicKey{bbnFpPk.MustToBTCPK(), consumerFpPkList[0].MustToBTCPK()},
			stakingParams[i].stakingTime,
			stakingParams[i].stakingAmount,
		)
	}

	// wait until all delegations are active
	ctm.WaitForDelegations(t, n)

	// start consumer chain FPs (has to wait until all delegations are active)
	fpList := ctm.StartConsumerFinalityProvider(t, consumerFpPkList)

	return fpList
}

func (ctm *OpL2ConsumerTestManager) RegisterConsumerFinalityProvider(
	t *testing.T,
	n int,
) []*bbntypes.BIP340PubKey {
	consumerFpPkList := make([]*bbntypes.BIP340PubKey, n)

	for i := 0; i < n; i++ {
		app := ctm.ConsumerFpApps[i]
		fpPk := ctm.registerSingleFinalityProvider(app, ctm.getConsumerChainId(), i, t)
		consumerFpPkList[i] = fpPk
	}

	ctm.waitForConsumerFPRegistration(t, n)
	return consumerFpPkList
}

func (ctm *OpL2ConsumerTestManager) waitForBabylonFPRegistration(t *testing.T) {
	require.Eventually(t, func() bool {
		fps, err := ctm.BBNClient.QueryFinalityProviders()
		if err != nil {
			t.Logf(log.Prefix("failed to query Babylon FP(s) from Babylon %s"), err.Error())
			return false
		}
		// only one Babylon FP should be registered
		if len(fps) != 1 {
			return false
		}
		return true
	}, e2eutils.EventuallyWaitTimeOut, e2eutils.EventuallyPollTime)
}

func (ctm *OpL2ConsumerTestManager) RegisterBabylonFinalityProvider(
	t *testing.T,
) *bbntypes.BIP340PubKey {
	babylonFpPk := ctm.registerSingleFinalityProvider(ctm.BabylonFpApp, e2eutils.ChainID, 0, t)
	ctm.waitForBabylonFPRegistration(t)
	return babylonFpPk
}

func (ctm *OpL2ConsumerTestManager) WaitForNextFinalizedBlock(
	t *testing.T,
	checkedHeight uint64,
) uint64 {
	finalizedBlockHeight := uint64(0)
	require.Eventually(t, func() bool {
		// doesn't matter which FP we use to query. so we use the first consumer FP
		nextFinalizedBlock, err := ctm.getOpCCAtIndex(0).QueryLatestFinalizedBlock()
		require.NoError(t, err)
		finalizedBlockHeight = nextFinalizedBlock.Height
		return finalizedBlockHeight > checkedHeight
	}, e2eutils.EventuallyWaitTimeOut, 5*time.Duration(ctm.OpSystem.Cfg.DeployConfig.L2BlockTime)*time.Second)
	return finalizedBlockHeight
}

func (ctm *OpL2ConsumerTestManager) getConsumerChainId() string {
	return getConsumerChainId(&ctm.OpSystem.Cfg)
}

func getConsumerChainId(opSysCfg *ope2e.SystemConfig) string {
	l2ChainId := opSysCfg.DeployConfig.L2ChainID
	return fmt.Sprintf("%s%d", consumerChainIdPrefix, l2ChainId)
}

func (ctm *OpL2ConsumerTestManager) StartConsumerFinalityProvider(
	t *testing.T,
	fpPkList []*bbntypes.BIP340PubKey,
) []*service.FinalityProviderInstance {
	resFpList := make([]*service.FinalityProviderInstance, len(fpPkList))

	for i := 0; i < len(fpPkList); i++ {
		app := ctm.ConsumerFpApps[i]
		err := app.StartHandlingFinalityProvider(fpPkList[i], e2eutils.Passphrase)
		require.NoError(t, err)
		fpIns, err := app.GetFinalityProviderInstance(fpPkList[i])
		resFpList[i] = fpIns
		require.NoError(t, err)
		require.True(t, fpIns.IsRunning())
		require.NoError(t, err)
	}

	return resFpList
}

// query the FP has its first PubRand commitment
func queryFirstPublicRandCommit(
	opcc *opstackl2.OPStackL2ConsumerController,
	fpPk *btcec.PublicKey,
) (*types.PubRandCommit, error) {
	fpPubKey := bbntypes.NewBIP340PubKeyFromBTCPK(fpPk)
	queryMsg := &opstackl2.QueryMsg{
		FirstPubRandCommit: &opstackl2.PubRandCommit{
			BtcPkHex: fpPubKey.MarshalHex(),
		},
	}

	jsonData, err := json.Marshal(queryMsg)
	if err != nil {
		return nil, fmt.Errorf("failed marshaling to JSON: %w", err)
	}

	stateResp, err := opcc.CwClient.QuerySmartContractState(
		opcc.Cfg.OPFinalityGadgetAddress,
		string(jsonData),
	)
	if err != nil {
		return nil, fmt.Errorf("failed to query smart contract state: %w", err)
	}
	if stateResp.Data == nil {
		return nil, nil
	}

	var resp *types.PubRandCommit
	err = json.Unmarshal(stateResp.Data, &resp)
	if err != nil {
		return nil, fmt.Errorf("failed to unmarshal response: %w", err)
	}
	if resp == nil {
		return nil, nil
	}
	if err := resp.Validate(); err != nil {
		return nil, err
	}

	return resp, nil
}

func (ctm *OpL2ConsumerTestManager) Stop(t *testing.T) {
	t.Log("Stopping test manager")
	var err error
	// FpApp has to stop first or you will get "rpc error: desc = account xxx not found: key not found" error
	// b/c when Babylon daemon is stopped, FP won't be able to find the keyring backend
	err = ctm.BabylonFpApp.Stop()
	require.NoError(t, err)
	t.Log(log.Prefix("Stopped Babylon FP App"))

	for i, app := range ctm.ConsumerFpApps {
		err = app.Stop()
		require.NoError(t, err)
		t.Logf(log.Prefix("Stopped Consumer FP App %d"), i)
	}

	ctm.OpSystem.Close()
	err = ctm.BabylonHandler.Stop()
	require.NoError(t, err)
	ctm.EOTSServerHandler.Stop()
	err = os.RemoveAll(ctm.BaseDir)
	require.NoError(t, err)
}<|MERGE_RESOLUTION|>--- conflicted
+++ resolved
@@ -4,11 +4,7 @@
 package e2etest_op
 
 import (
-<<<<<<< HEAD
-	"bytes"
 	"context"
-=======
->>>>>>> 34c57a0c
 	"encoding/hex"
 	"encoding/json"
 	"fmt"
@@ -43,6 +39,7 @@
 	ope2e "github.com/ethereum-optimism/optimism/op-e2e"
 	optestlog "github.com/ethereum-optimism/optimism/op-service/testlog"
 	gethlog "github.com/ethereum/go-ethereum/log"
+	epg "github.com/fergusstrange/embedded-postgres"
 	"github.com/stretchr/testify/require"
 	"go.uber.org/zap"
 	"go.uber.org/zap/zapcore"
@@ -65,7 +62,8 @@
 	BaseDir           string
 	SdkClient         *sdkclient.SdkClient
 	verifier					*verifier.Verifier
-	OpSystem          *ope2e.System
+	PostgresDB 			  *epg.EmbeddedPostgres
+	OpSystem          *ope2e.System	
 }
 
 func StartOpL2ConsumerManager(t *testing.T, numOfConsumerFPs uint8) *OpL2ConsumerTestManager {
@@ -116,6 +114,26 @@
 	require.NoError(t, err)
 	t.Logf(log.Prefix("Register consumer %s to Babylon"), opConsumerId)
 
+	// Create new embedded postgres db instance for testing verifier daemon
+	postgres := epg.NewDatabase(epg.DefaultConfig().Username("postgres").Password("postgres").Database("babylon").Port(5433))
+	err = postgres.Start()
+	require.NoError(t, err)
+
+	// create verifier daemon
+	vf, err := verifier.NewVerifier(context.Background(), &verifier.Config{
+		L2RPCHost: opL2ConsumerConfig.OPStackL2RPCAddress,
+		BitcoinRPCHost: trimLeadingHttp(opSys.Cfg.DeployConfig.BabylonFinalityGadgetBitcoinRpc),
+		PGConnectionString: "postgresql://postgres:postgres@localhost:5433/babylon",
+		FGContractAddress: opSys.Cfg.DeployConfig.BabylonFinalityGadgetContractAddress, 
+		BBNChainID: opSys.Cfg.DeployConfig.BabylonFinalityGadgetChainID,
+		BBNRPCAddress: opL2ConsumerConfig.RPCAddr,
+		ServerPort: "8080",
+		PollInterval: time.Second * time.Duration(10),
+	})
+	if err != nil {
+		t.Fatalf("failed to create verifier daemon: %v", err)
+	}
+	
 	ctm := &OpL2ConsumerTestManager{
 		BaseTestManager: BaseTestManager{
 			BBNClient:        babylonClient,
@@ -127,6 +145,8 @@
 		ConsumerFpApps:    consumerFpApps,
 		BaseDir:           testDir,
 		SdkClient:         sdkClient,
+		verifier:          vf,
+		PostgresDB: 			 postgres,
 		OpSystem:          opSys,
 	}
 
@@ -459,92 +479,8 @@
 	require.NoError(t, err)
 	require.Len(t, listContractsResponse.Contracts, 1)
 	cwContractAddress := listContractsResponse.Contracts[0]
-<<<<<<< HEAD
-	t.Logf("op-finality-gadget contract address: %s", cwContractAddress)
-
-	// replace the contract address
-	opSysCfg.DeployConfig.BabylonFinalityGadgetContractAddress = cwContractAddress
-	// supress OP system logs
-	opSysCfg.Loggers["verifier"] = optestlog.Logger(t, gethlog.LevelError).New("role", "verifier")
-	opSysCfg.Loggers["sequencer"] = optestlog.Logger(t, gethlog.LevelError).New("role", "sequencer")
-	opSysCfg.Loggers["batcher"] = optestlog.Logger(t, gethlog.LevelError).New("role", "watcher")
-	require.NoError(t, err)
-	// start op stack system
-	opSys, err := opSysCfg.Start(t)
-	require.Nil(t, err, "Error starting up op stack system")
-
-	// register consumer to Babylon
-	_, err = bc.RegisterConsumerChain(
-		opConsumerId,
-		"OP consumer chain (test)",
-		"some description about the chain",
-	)
-	require.NoError(t, err)
-	t.Logf(log.Prefix("Register consumer %s to Babylon"), opConsumerId)
-
-	// new op consumer controller
-	opL2ConsumerConfig.OPStackL2RPCAddress = opSys.EthInstances["sequencer"].HTTPEndpoint()
-	opL2ConsumerConfig.OPFinalityGadgetAddress = cwContractAddress
-	cfg.OPStackL2Config = opL2ConsumerConfig
-	opcc, err := opstackl2.NewOPStackL2ConsumerController(cfg.OPStackL2Config, logger)
-	require.NoError(t, err)
-
-	// prepare finality-provider
-	fpdb, err := cfg.DatabaseConfig.GetDbBackend()
-	require.NoError(t, err)
-	fpApp, err := service.NewFinalityProviderApp(cfg, bc, opcc, eotsCli, fpdb, logger)
-	require.NoError(t, err)
-	err = fpApp.Start()
-	require.NoError(t, err)
-
-	// init SDK client
-	// We pass in an external Bitcoin RPC address but otherwise use the default configs.
-	// The RPC url must be trimmed to remove the http:// or https:// prefix.
-	btcConfig := btcclient.DefaultBTCConfig()
-	btcConfig.RPCHost = trimLeadingHttp(opSysCfg.DeployConfig.BabylonFinalityGadgetBitcoinRpc)
-	sdkClient, err := sdkclient.NewClient(&sdkcfg.Config{
-		ChainID:      opSysCfg.DeployConfig.BabylonFinalityGadgetChainID,
-		ContractAddr: cwContractAddress,
-		BTCConfig:    btcConfig,
-	})
-	require.NoError(t, err)
-
-	// Create new embedded postgres db instance for testing verifier daemon
-	// epg.NewDatabase(epg.DefaultConfig().Username("postgres").Password("postgres").Database("babylon"))
-
-	// create verifier daemon
-	vf, err := verifier.NewVerifier(context.Background(), &verifier.Config{
-		L2RPCHost: opL2ConsumerConfig.OPStackL2RPCAddress,
-		BitcoinRPCHost: trimLeadingHttp(opSysCfg.DeployConfig.BabylonFinalityGadgetBitcoinRpc),
-		PGConnectionString: "postgresql://parkyeung:parkyeung@localhost:5432/babylon",
-		FGContractAddress: cwContractAddress,
-		BBNChainID: opSysCfg.DeployConfig.BabylonFinalityGadgetChainID,
-		BBNRPCAddress: cwConfig.RPCAddr,
-		PollInterval: time.Second * time.Duration(10),
-	})
-	if err != nil {
-		t.Fatalf("failed to create verifier daemon: %v", err)
-	}
-
-	ctm := &OpL2ConsumerTestManager{
-		BaseTestManager:   BaseTestManager{BBNClient: bc, CovenantPrivKeys: covenantPrivKeys},
-		BabylonHandler:    bh,
-		EOTSServerHandler: eh,
-		FpApp:             fpApp,
-		FpConfig:          cfg,
-		OpL2ConsumerCtrl:  opcc,
-		BaseDir:           testDir,
-		SdkClient:         sdkClient,
-		verifier:          vf,
-		OpSystem:          opSys,
-	}
-
-	ctm.WaitForServicesStart(t)
-	return ctm
-=======
 	t.Logf(log.Prefix("op-finality-gadget contract address: %s"), cwContractAddress)
 	return cwContractAddress
->>>>>>> 34c57a0c
 }
 
 func createLogger(t *testing.T, level zapcore.Level) *zap.Logger {
@@ -990,4 +926,6 @@
 	ctm.EOTSServerHandler.Stop()
 	err = os.RemoveAll(ctm.BaseDir)
 	require.NoError(t, err)
+	err = ctm.PostgresDB.Stop()	
+	require.NoError(t, err)
 }