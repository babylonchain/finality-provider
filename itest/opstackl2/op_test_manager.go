--- conflicted
+++ resolved
@@ -388,30 +388,8 @@
 		moniker := fmt.Sprintf("%s%d", baseMoniker, i)
 		commission := sdkmath.LegacyZeroDec()
 		desc := e2eutils.NewDescription(moniker)
-<<<<<<< HEAD
 
 		res, err := app.CreateFinalityProvider(keyName, consumerID, e2eutils.Passphrase, e2eutils.HdPath, desc, &commission)
-=======
-		cfg := app.GetConfig()
-		_, err := service.CreateChainKey(
-			cfg.BabylonConfig.KeyDirectory,
-			cfg.BabylonConfig.ChainID,
-			fpName,
-			keyring.BackendTest,
-			e2eutils.Passphrase,
-			e2eutils.HdPath,
-			"",
-		)
-		require.NoError(t, err)
-		res, err := app.CreateFinalityProvider(
-			fpName,
-			consumerID,
-			e2eutils.Passphrase,
-			e2eutils.HdPath,
-			desc,
-			&commission,
-		)
->>>>>>> 40b913ab
 		require.NoError(t, err)
 		fpPk, err := bbntypes.NewBIP340PubKeyFromHex(res.FpInfo.BtcPkHex)
 		require.NoError(t, err)
