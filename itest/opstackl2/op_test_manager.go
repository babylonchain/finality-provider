--- conflicted
+++ resolved
@@ -328,17 +328,10 @@
 }
 
 // can be used for both the Babylon and Consumer FPs
-<<<<<<< HEAD
-func (ctm *OpL2ConsumerTestManager) RegisterFinalityProvider(t *testing.T, chainId string, n int) []*bbntypes.BIP340PubKey {
-	app := ctm.FpApp
-	baseFpName := fmt.Sprintf("%s-%s", chainId, e2eutils.FpNamePrefix)
-	baseMoniker := fmt.Sprintf("%s-%s", chainId, e2eutils.MonikerPrefix)
-=======
 func (ctm *OpL2ConsumerTestManager) registerFinalityProvider(t *testing.T, consumerID string, n int) []*bbntypes.BIP340PubKey {
 	app := ctm.FpApp
 	baseFpName := fmt.Sprintf("%s-%s", consumerID, e2eutils.FpNamePrefix)
 	baseMoniker := fmt.Sprintf("%s-%s", consumerID, e2eutils.MonikerPrefix)
->>>>>>> f67f85ae
 	fpPkList := make([]*bbntypes.BIP340PubKey, 0, n)
 
 	for i := 0; i < n; i++ {
@@ -355,73 +348,6 @@
 		fpPk, err := bbntypes.NewBIP340PubKeyFromHex(res.FpInfo.BtcPkHex)
 		require.NoError(t, err)
 		_, err = app.RegisterFinalityProvider(fpPk.MarshalHex())
-<<<<<<< HEAD
-		require.NoError(t, err)
-		fpPkList = append(fpPkList, fpPk)
-		log.Logf(t, "Registered Finality Provider %s for %s", fpPk.MarshalHex(), chainId)
-	}
-
-	return fpPkList
-}
-
-func (ctm *OpL2ConsumerTestManager) WaitForConsumerFPRegistration(t *testing.T, n int) {
-	require.Eventually(t, func() bool {
-		fps, err := ctm.BBNClient.QueryConsumerFinalityProviders(ctm.getConsumerChainId())
-		if err != nil {
-			log.Logf(t, "failed to query consumer FP(s) from Babylon %s", err.Error())
-			return false
-		}
-		if len(fps) != n {
-			return false
-		}
-		return true
-	}, e2eutils.EventuallyWaitTimeOut, e2eutils.EventuallyPollTime)
-}
-
-func (ctm *OpL2ConsumerTestManager) RegisterConsumerFinalityProvider(t *testing.T, n int) []*bbntypes.BIP340PubKey {
-	consumerFpPkList := ctm.RegisterFinalityProvider(t, ctm.getConsumerChainId(), n)
-	ctm.WaitForConsumerFPRegistration(t, n)
-	return consumerFpPkList
-}
-
-func (ctm *OpL2ConsumerTestManager) WaitForBabylonFPRegistration(t *testing.T, n int) {
-	require.Eventually(t, func() bool {
-		fps, err := ctm.BBNClient.QueryFinalityProviders()
-		if err != nil {
-			log.Logf(t, "failed to query Babylon FP(s) from Babylon %s", err.Error())
-			return false
-		}
-		if len(fps) != n {
-			return false
-		}
-		return true
-	}, e2eutils.EventuallyWaitTimeOut, e2eutils.EventuallyPollTime)
-}
-
-func (ctm *OpL2ConsumerTestManager) RegisterBabylonFinalityProvider(t *testing.T, n int) []*bbntypes.BIP340PubKey {
-	babylonFpPkList := ctm.RegisterFinalityProvider(t, e2eutils.ChainID, n)
-	ctm.WaitForBabylonFPRegistration(t, n)
-	return babylonFpPkList
-}
-
-func (ctm *OpL2ConsumerTestManager) WaitForOpchainStuck(t *testing.T) {
-	blockHeight := uint64(0)
-	require.Eventually(t, func() bool {
-		finalizedBlock, err := ctm.OpL2ConsumerCtrl.QueryLatestFinalizedBlock()
-		require.NoError(t, err)
-		t.Logf("finalized block height: %d", finalizedBlock.Height)
-		latestBlockHeight, err := ctm.OpL2ConsumerCtrl.QueryLatestBlockHeight()
-		require.NoError(t, err)
-		t.Logf("latest block height: %d", latestBlockHeight)
-		if finalizedBlock.Height == 0 && blockHeight == latestBlockHeight {
-			return true
-		}
-		blockHeight = latestBlockHeight
-		return false
-	}, e2eutils.EventuallyWaitTimeOut, e2eutils.EventuallyPollTime)
-}
-
-=======
 		require.NoError(t, err)
 		fpPkList = append(fpPkList, fpPk)
 		log.Logf(t, "Registered Finality Provider %s for %s", fpPk.MarshalHex(), consumerID)
@@ -470,7 +396,6 @@
 	return babylonFpPkList
 }
 
->>>>>>> f67f85ae
 func (ctm *OpL2ConsumerTestManager) getConsumerChainId() string {
 	l2ChainId := ctm.OpSystem.Cfg.DeployConfig.L2ChainID
 	return fmt.Sprintf("%s%d", consumerChainIdPrefix, l2ChainId)
