--- conflicted
+++ resolved
@@ -16,11 +16,8 @@
 	"time"
 
 	sdkmath "cosmossdk.io/math"
-<<<<<<< HEAD
 	wasmdtypes "github.com/CosmWasm/wasmd/x/wasm/types"
 	"github.com/babylonchain/babylon-da-sdk/btcclient"
-=======
->>>>>>> 5f19ab7a
 	"github.com/babylonchain/babylon-da-sdk/sdk"
 	bbncfg "github.com/babylonchain/babylon/client/config"
 	"github.com/babylonchain/babylon/testutil/datagen"
@@ -181,15 +178,11 @@
 	err = fpApp.Start()
 	require.NoError(t, err)
 
-<<<<<<< HEAD
 	// 10. init SDK client
 	// We pass in an external Bitcoin RPC address but otherwise use the default configs.
 	// The RPC url must be trimmed to remove the http:// or https:// prefix.
 	btcConfig := btcclient.DefaultBTCConfig()
 	btcConfig.RPCHost = trimLeadingHttp(opSysCfg.DeployConfig.BabylonFinalityGadgetBitcoinRpc)
-=======
-	// init SDK client
->>>>>>> 5f19ab7a
 	sdkClient, err := sdk.NewClient(&sdk.Config{
 		ChainType:    sdkCfgChainType,
 		ContractAddr: opcc.Cfg.OPFinalityGadgetAddress,
