//go:build e2e_op
// +build e2e_op

package e2etest_op

import (
	"bytes"
	"encoding/hex"
	"encoding/json"
	"fmt"
	"os"
	"path/filepath"
	"strconv"
	"strings"
	"testing"
	"time"

	sdkmath "cosmossdk.io/math"
	"github.com/babylonchain/babylon-finality-gadget/btcclient"
	"github.com/babylonchain/babylon-finality-gadget/sdk"
	bbncfg "github.com/babylonchain/babylon/client/config"
	bbntypes "github.com/babylonchain/babylon/types"
	bbncc "github.com/babylonchain/finality-provider/clientcontroller/babylon"
	"github.com/babylonchain/finality-provider/clientcontroller/opstackl2"
	opconsumer "github.com/babylonchain/finality-provider/clientcontroller/opstackl2"
	"github.com/babylonchain/finality-provider/eotsmanager/client"
	eotsconfig "github.com/babylonchain/finality-provider/eotsmanager/config"
	fpcfg "github.com/babylonchain/finality-provider/finality-provider/config"
	"github.com/babylonchain/finality-provider/finality-provider/service"
	e2eutils "github.com/babylonchain/finality-provider/itest"
	base_test_manager "github.com/babylonchain/finality-provider/itest/test-manager"
	jsonutil "github.com/babylonchain/finality-provider/testutil/json"
	"github.com/babylonchain/finality-provider/testutil/log"
	"github.com/babylonchain/finality-provider/types"
	"github.com/btcsuite/btcd/btcec/v2"
	"github.com/cosmos/cosmos-sdk/crypto/keyring"
	sdkquerytypes "github.com/cosmos/cosmos-sdk/types/query"
	ope2e "github.com/ethereum-optimism/optimism/op-e2e"
	optestlog "github.com/ethereum-optimism/optimism/op-service/testlog"
	gethlog "github.com/ethereum/go-ethereum/log"
	"github.com/stretchr/testify/require"
	"go.uber.org/zap"
	"go.uber.org/zap/zapcore"
)

const (
	opFinalityGadgetContractPath = "../bytecode/op_finality_gadget_42eb9bf.wasm"
	devnetL1JsonPath             = "./devnet-data/devnetL1.json"
	L2BlockTime                  = 2 * time.Second
	consumerChainIdPrefix        = "op-stack-l2-"
)

type BaseTestManager = base_test_manager.BaseTestManager

type OpL2ConsumerTestManager struct {
	BaseTestManager
	BabylonHandler    *e2eutils.BabylonNodeHandler
	EOTSServerHandler *e2eutils.EOTSServerHandler
	FpApp             *service.FinalityProviderApp
	FpConfig          *fpcfg.Config
	OpL2ConsumerCtrl  *opstackl2.OPStackL2ConsumerController
	BaseDir           string
	SdkClient         *sdk.BabylonFinalityGadgetClient
	OpSystem          *ope2e.System
}

func StartOpL2ConsumerManager(t *testing.T) *OpL2ConsumerTestManager {
	// Setup consumer test manager
	testDir, err := e2eutils.BaseDir("fpe2etest")
	require.NoError(t, err)

	logger := createLogger(t, zapcore.DebugLevel)

	// generate covenant committee
	covenantQuorum := 2
	numCovenants := 3
	covenantPrivKeys, covenantPubKeys := e2eutils.GenerateCovenantCommittee(numCovenants, t)

	// prepare Babylon node
	bh := e2eutils.NewBabylonNodeHandler(t, covenantQuorum, covenantPubKeys)
	err = bh.Start()
	require.NoError(t, err)
	fpHomeDir := filepath.Join(testDir, "fp-home")
	log.Logf(t, "Fp home dir: %s", fpHomeDir)
	cfg := e2eutils.DefaultFpConfig(bh.GetNodeDataDir(), fpHomeDir)
	cfg.LogLevel = logger.Level().String()
	cfg.StatusUpdateInterval = 2 * time.Second
	cfg.RandomnessCommitInterval = 2 * time.Second
	cfg.NumPubRand = 64
	cfg.MinRandHeightGap = 1000
	bc, err := bbncc.NewBabylonController(cfg.BabylonConfig, &cfg.BTCNetParams, logger)
	require.NoError(t, err)

	// prepare EOTS manager
	eotsHomeDir := filepath.Join(testDir, "eots-home")
	eotsCfg := eotsconfig.DefaultConfigWithHomePath(eotsHomeDir)
	eh := e2eutils.NewEOTSServerHandler(t, eotsCfg, eotsHomeDir)
	eh.Start()
	eotsCli, err := client.NewEOTSManagerGRpcClient(cfg.EOTSManagerAddress)
	require.NoError(t, err)

	// create cw client
	opL2ConsumerConfig := mockOpL2ConsumerCtrlConfig(bh.GetNodeDataDir())
	cwConfig := opL2ConsumerConfig.ToCosmwasmConfig()
	cwClient, err := opconsumer.NewCwClient(&cwConfig, logger)
	require.NoError(t, err)

	// store op-finality-gadget contract
	err = cwClient.StoreWasmCode(opFinalityGadgetContractPath)
	require.NoError(t, err)
	opFinalityGadgetContractWasmId, err := cwClient.GetLatestCodeId()
	require.NoError(t, err)
	require.Equal(t, uint64(1), opFinalityGadgetContractWasmId, "first deployed contract code_id should be 1")

	// instantiate op contract
	l2ChainID, err := jsonutil.ReadJSONValueToUint64(
		devnetL1JsonPath, "l2ChainID")
	require.NoError(t, err)
	opConsumerId := fmt.Sprintf("%s%d", consumerChainIdPrefix, l2ChainID)
	opFinalityGadgetInitMsg := map[string]interface{}{
		"admin":            cwClient.MustGetAddr(),
		"consumer_id":      opConsumerId,
		"activated_height": 0,
		"is_enabled":       true,
	}
	opFinalityGadgetInitMsgBytes, err := json.Marshal(opFinalityGadgetInitMsg)
	require.NoError(t, err)
	err = cwClient.InstantiateContract(opFinalityGadgetContractWasmId, opFinalityGadgetInitMsgBytes)
	require.NoError(t, err)
	listContractsResponse, err := cwClient.ListContractsByCode(opFinalityGadgetContractWasmId, &sdkquerytypes.PageRequest{})
	require.NoError(t, err)
	require.Len(t, listContractsResponse.Contracts, 1)
	cwContractAddress := listContractsResponse.Contracts[0]

	// start op stack system
	// TODO: this doesn't read from the devnetL1.json file. we should find a way to make it read from the file to avoid
	// inconsistency.
	opSysCfg := ope2e.DefaultSystemConfig(t)
	sdkCfgChainType := -1 // only for the e2e test
	opSysCfg.DeployConfig.BabylonFinalityGadgetChainType = sdkCfgChainType
	opSysCfg.DeployConfig.BabylonFinalityGadgetContractAddress = cwContractAddress
	opSysCfg.DeployConfig.BabylonFinalityGadgetBitcoinRpc, err = jsonutil.ReadJSONValueToString(
		devnetL1JsonPath, "babylonFinalityGadgetBitcoinRpc")
	// supress OP system logs
	opSysCfg.Loggers["verifier"] = optestlog.Logger(t, gethlog.LevelError).New("role", "verifier")
	opSysCfg.Loggers["sequencer"] = optestlog.Logger(t, gethlog.LevelError).New("role", "sequencer")
	opSysCfg.Loggers["batcher"] = optestlog.Logger(t, gethlog.LevelError).New("role", "watcher")
	require.NoError(t, err)

	opSys, err := opSysCfg.Start(t)
	require.Nil(t, err, "Error starting up op stack system")

	// register consumer to Babylon
	_, err = bc.RegisterConsumerChain(opConsumerId, "OP consumer chain (test)", "some description about the chain")
	require.NoError(t, err)
	log.Logf(t, "Register consumer %s to Babylon", opConsumerId)

	// new op consumer controller
	opL2ConsumerConfig.OPStackL2RPCAddress = opSys.EthInstances["sequencer"].HTTPEndpoint()
	opL2ConsumerConfig.OPFinalityGadgetAddress = cwContractAddress
	cfg.OPStackL2Config = opL2ConsumerConfig
	opcc, err := opstackl2.NewOPStackL2ConsumerController(cfg.OPStackL2Config, logger)
	require.NoError(t, err)

	// prepare finality-provider
	fpdb, err := cfg.DatabaseConfig.GetDbBackend()
	require.NoError(t, err)
	fpApp, err := service.NewFinalityProviderApp(cfg, bc, opcc, eotsCli, fpdb, logger)
	require.NoError(t, err)
	err = fpApp.Start()
	require.NoError(t, err)

	// init SDK client
	// We pass in an external Bitcoin RPC address but otherwise use the default configs.
	// The RPC url must be trimmed to remove the http:// or https:// prefix.
	btcConfig := btcclient.DefaultBTCConfig()
	btcConfig.RPCHost = trimLeadingHttp(opSysCfg.DeployConfig.BabylonFinalityGadgetBitcoinRpc)
	sdkClient, err := sdk.NewClient(&sdk.Config{
		ChainType:    sdkCfgChainType,
		ContractAddr: opcc.Cfg.OPFinalityGadgetAddress,
		BTCConfig:    btcConfig,
	})
	require.NoError(t, err)

	ctm := &OpL2ConsumerTestManager{
		BaseTestManager:   BaseTestManager{BBNClient: bc, CovenantPrivKeys: covenantPrivKeys},
		BabylonHandler:    bh,
		EOTSServerHandler: eh,
		FpApp:             fpApp,
		FpConfig:          cfg,
		OpL2ConsumerCtrl:  opcc,
		BaseDir:           testDir,
		SdkClient:         sdkClient,
		OpSystem:          opSys,
	}

	ctm.WaitForServicesStart(t)
	return ctm
}

func createLogger(t *testing.T, level zapcore.Level) *zap.Logger {
	config := zap.NewDevelopmentConfig()
	config.Level = zap.NewAtomicLevelAt(level)
	logger, err := config.Build()
	require.NoError(t, err)
	return logger
}

func mockOpL2ConsumerCtrlConfig(nodeDataDir string) *fpcfg.OPStackL2Config {
	dc := bbncfg.DefaultBabylonConfig()

	// fill up the config from dc config
	return &fpcfg.OPStackL2Config{
		Key:            dc.Key,
		ChainID:        dc.ChainID,
		RPCAddr:        dc.RPCAddr,
		GRPCAddr:       dc.GRPCAddr,
		AccountPrefix:  dc.AccountPrefix,
		KeyringBackend: dc.KeyringBackend,
		KeyDirectory:   nodeDataDir,
		GasAdjustment:  1.5,
		GasPrices:      "0.002ubbn",
		Debug:          dc.Debug,
		Timeout:        dc.Timeout,
		// Setting this to relatively low value, out currnet babylon client (lens) will
		// block for this amout of time to wait for transaction inclusion in block
		BlockTimeout: 1 * time.Minute,
		OutputFormat: dc.OutputFormat,
		SignModeStr:  dc.SignModeStr,
	}
}

func trimLeadingHttp(s string) string {
	t := strings.TrimPrefix(s, "http://")
	return strings.TrimPrefix(t, "https://")
}

func (ctm *OpL2ConsumerTestManager) WaitForServicesStart(t *testing.T) {
	require.Eventually(t, func() bool {
		params, err := ctm.BBNClient.QueryStakingParams()
		if err != nil {
			return false
		}
		ctm.StakingParams = params
		return true
	}, e2eutils.EventuallyWaitTimeOut, e2eutils.EventuallyPollTime)
	log.Logf(t, "Babylon node has started")
}

func (ctm *OpL2ConsumerTestManager) WaitForNBlocksAndReturn(t *testing.T, startHeight uint64, n int) []*types.BlockInfo {
	var blocks []*types.BlockInfo
	var err error

	require.Eventually(t, func() bool {
		blocks, err = ctm.OpL2ConsumerCtrl.QueryBlocks(startHeight, startHeight+uint64(n-1), uint64(n))
		if err != nil || blocks == nil {
			return false
		}
		return len(blocks) == n
	}, e2eutils.EventuallyWaitTimeOut, L2BlockTime)
	require.Equal(t, n, len(blocks))
<<<<<<< HEAD
	log.Logf(t, "The last block of %d blocks is %d, %s", n, blocks[n-1].Height, hex.EncodeToString(blocks[n-1].Hash))
=======
	t.Logf("Successfully waited for %d block(s). The last block's hash at height %d: %s", n, blocks[n-1].Height, hex.EncodeToString(blocks[n-1].Hash))
>>>>>>> 5d05feb8
	return blocks
}

func (ctm *OpL2ConsumerTestManager) WaitForFpVoteAtHeight(t *testing.T, fpIns *service.FinalityProviderInstance, height uint64) {
	require.Eventually(t, func() bool {
		lastVotedHeight := fpIns.GetLastVotedHeight()
		return lastVotedHeight >= height
	}, e2eutils.EventuallyWaitTimeOut, e2eutils.EventuallyPollTime)
	log.Logf(t, "Fp %s voted at height %d", fpIns.GetBtcPkHex(), height)
}

/* wait for the target block height that the two FPs both have PubRand commitments
 * the algorithm should be:
 * 1. wait until both FPs have their first PubRand commitments. get the start height of the commitments
 * 2. for the FP that has the smaller start height, wait until it catches up to the other FP's first PubRand commitment
 */
// TODO: there are always two FPs, so we can simplify the logic and data structure
func (ctm *OpL2ConsumerTestManager) WaitForTargetBlockPubRand(t *testing.T, fpList []*service.FinalityProviderInstance) uint64 {
	require.Equal(t, 2, len(fpList), "The below algorithm only supports two FPs")
	var firstFpCommittedPubRand, secondFpCommittedPubRand, targetBlockHeight uint64

	// wait until both FPs have their first PubRand commitments
	require.Eventually(t, func() bool {
		if firstFpCommittedPubRand != 0 && secondFpCommittedPubRand != 0 {
			return true
		}
		if firstFpCommittedPubRand == 0 {
			firstPRCommit, err := queryFirstPublicRandCommit(ctm.OpL2ConsumerCtrl, fpList[0].GetBtcPk())
			require.NoError(t, err)
			if firstPRCommit != nil {
				firstFpCommittedPubRand = firstPRCommit.StartHeight
			}
		}
		if secondFpCommittedPubRand == 0 {
			secondPRCommit, err := queryFirstPublicRandCommit(ctm.OpL2ConsumerCtrl, fpList[1].GetBtcPk())
			require.NoError(t, err)
			if secondPRCommit != nil {
				secondFpCommittedPubRand = secondPRCommit.StartHeight
			}
		}
		return false
	}, e2eutils.EventuallyWaitTimeOut, e2eutils.EventuallyPollTime)

	// find the FP with the smaller first committed pubrand index in `fpList`
	i := 0
	targetBlockHeight = secondFpCommittedPubRand
	if firstFpCommittedPubRand > secondFpCommittedPubRand {
		i = 1
		targetBlockHeight = firstFpCommittedPubRand
	}

	// wait until the two FPs have overlap in their PubRand commitments
	require.Eventually(t, func() bool {
		committedPubRand, err := ctm.OpL2ConsumerCtrl.QueryLastPublicRandCommit(fpList[i].GetBtcPk())
		require.NoError(t, err)
		if committedPubRand == nil {
			return false
		}

		// we found overlap between the two FPs' PubRand commitments
		return committedPubRand.StartHeight+committedPubRand.NumPubRand-1 >= targetBlockHeight
	}, e2eutils.EventuallyWaitTimeOut, e2eutils.EventuallyPollTime)

	log.Logf(t, "The target block height is %d", targetBlockHeight)
	return targetBlockHeight
}

func (ctm *OpL2ConsumerTestManager) RegisterBBNFinalityProvider(t *testing.T) *btcec.PublicKey {
	app := ctm.FpApp
	chainId := e2eutils.ChainID
	fpName := chainId + "-" + e2eutils.FpNamePrefix
	moniker := chainId + "-" + e2eutils.MonikerPrefix
	commission := sdkmath.LegacyZeroDec()
	desc := e2eutils.NewDescription(moniker)
	cfg := app.GetConfig()
	_, err := service.CreateChainKey(cfg.BabylonConfig.KeyDirectory, cfg.BabylonConfig.ChainID, fpName, keyring.BackendTest, e2eutils.Passphrase, e2eutils.HdPath, "")
	require.NoError(t, err)
	res, err := app.CreateFinalityProvider(fpName, chainId, e2eutils.Passphrase, e2eutils.HdPath, desc, &commission)
	require.NoError(t, err)
	fpPk, err := bbntypes.NewBIP340PubKeyFromHex(res.FpInfo.BtcPkHex)
	require.NoError(t, err)
	_, err = app.RegisterFinalityProvider(fpPk.MarshalHex())
	require.NoError(t, err)
	log.Logf(t, "Registered Finality Provider %s for %s", fpPk.MarshalHex(), chainId)
	return fpPk.MustToBTCPK()
}

func (ctm *OpL2ConsumerTestManager) getConsumerChainId() string {
	l2ChainId := ctm.OpSystem.Cfg.DeployConfig.L2ChainID
	return fmt.Sprintf("%s%d", consumerChainIdPrefix, l2ChainId)
}

func (ctm *OpL2ConsumerTestManager) StartFinalityProvider(t *testing.T, n int) []*service.FinalityProviderInstance {
	app := ctm.FpApp

	chainId := ctm.getConsumerChainId()

	for i := 0; i < n; i++ {
		fpName := chainId + "-" + e2eutils.FpNamePrefix + strconv.Itoa(i)
		moniker := chainId + "-" + e2eutils.MonikerPrefix + strconv.Itoa(i)
		commission := sdkmath.LegacyZeroDec()
		desc := e2eutils.NewDescription(moniker)
		cfg := app.GetConfig()
		_, err := service.CreateChainKey(cfg.BabylonConfig.KeyDirectory, cfg.BabylonConfig.ChainID, fpName, keyring.BackendTest, e2eutils.Passphrase, e2eutils.HdPath, "")
		require.NoError(t, err)
		res, err := app.CreateFinalityProvider(fpName, chainId, e2eutils.Passphrase, e2eutils.HdPath, desc, &commission)
		require.NoError(t, err)
		fpPk, err := bbntypes.NewBIP340PubKeyFromHex(res.FpInfo.BtcPkHex)
		require.NoError(t, err)
		_, err = app.RegisterFinalityProvider(fpPk.MarshalHex())
		log.Logf(t, "Registered Finality Provider %s for %s", fpPk.MarshalHex(), chainId)
		require.NoError(t, err)
		err = app.StartHandlingFinalityProvider(fpPk, e2eutils.Passphrase)
		require.NoError(t, err)
		fpIns, err := app.GetFinalityProviderInstance(fpPk)
		require.NoError(t, err)
		require.True(t, fpIns.IsRunning())
		require.NoError(t, err)

		require.Eventually(t, func() bool {
<<<<<<< HEAD
			if isBabylonFp {
				fps, err := ctm.BBNClient.QueryFinalityProviders()
				if err != nil {
					log.Logf(t, "failed to query finality providers from Babylon %s", err.Error())
					return false
				}
				if len(fps) != i+1 {
					return false
				}
				for _, fp := range fps {
					if !strings.Contains(fp.Description.Moniker, e2eutils.MonikerPrefix) {
						return false
					}
				}
			} else {
				fps, err := ctm.BBNClient.QueryConsumerFinalityProviders(ctm.OpChainId)
				if err != nil {
					log.Logf(t, "failed to query finality providers from Babylon %s", err.Error())
					return false
				}
				if len(fps) != i+1 {
=======
			fps, err := ctm.BBNClient.QueryConsumerFinalityProviders(chainId)
			if err != nil {
				t.Logf("failed to query finality providers from Babylon %s", err.Error())
				return false
			}
			if len(fps) != i+1 {
				return false
			}
			for _, fp := range fps {
				if !strings.Contains(fp.Description.Moniker, e2eutils.MonikerPrefix) {
>>>>>>> 5d05feb8
					return false
				}
			}
			return true
		}, e2eutils.EventuallyWaitTimeOut, e2eutils.EventuallyPollTime)
	}

	fpInsList := app.ListFinalityProviderInstances()
	log.Logf(t, "The test manager is running with %v finality-provider(s)", len(fpInsList))

	var resFpList []*service.FinalityProviderInstance
	for _, fp := range fpInsList {
		if bytes.Equal(fp.GetChainID(), []byte(chainId)) {
			resFpList = append(resFpList, fp)
		}
	}
	require.Equal(t, n, len(resFpList))

	return resFpList
}

func queryFirstPublicRandCommit(opcc *opstackl2.OPStackL2ConsumerController, fpPk *btcec.PublicKey) (*types.PubRandCommit, error) {
	fpPubKey := bbntypes.NewBIP340PubKeyFromBTCPK(fpPk)
	queryMsg := &opstackl2.QueryMsg{
		FirstPubRandCommit: &opstackl2.PubRandCommit{
			BtcPkHex: fpPubKey.MarshalHex(),
		},
	}

	jsonData, err := json.Marshal(queryMsg)
	if err != nil {
		return nil, fmt.Errorf("failed marshaling to JSON: %w", err)
	}

	stateResp, err := opcc.CwClient.QuerySmartContractState(opcc.Cfg.OPFinalityGadgetAddress, string(jsonData))
	if err != nil {
		return nil, fmt.Errorf("failed to query smart contract state: %w", err)
	}
	if stateResp.Data == nil {
		return nil, nil
	}

	var resp *types.PubRandCommit
	err = json.Unmarshal(stateResp.Data, &resp)
	if err != nil {
		return nil, fmt.Errorf("failed to unmarshal response: %w", err)
	}
	if resp == nil {
		return nil, nil
	}
	if err := resp.Validate(); err != nil {
		return nil, err
	}

	return resp, nil
}

func (ctm *OpL2ConsumerTestManager) Stop(t *testing.T) {
	t.Log("Stopping test manager")
	var err error
	// FpApp has to stop first or you will get "rpc error: desc = account xxx not found: key not found" error
	// b/c when Babylon daemon is stopped, FP won't be able to find the keyring backend
	err = ctm.FpApp.Stop()
	require.NoError(t, err)
	ctm.OpSystem.Close()
	err = ctm.BabylonHandler.Stop()
	require.NoError(t, err)
	ctm.EOTSServerHandler.Stop()
	err = os.RemoveAll(ctm.BaseDir)
	require.NoError(t, err)
}<|MERGE_RESOLUTION|>--- conflicted
+++ resolved
@@ -259,11 +259,8 @@
 		return len(blocks) == n
 	}, e2eutils.EventuallyWaitTimeOut, L2BlockTime)
 	require.Equal(t, n, len(blocks))
-<<<<<<< HEAD
-	log.Logf(t, "The last block of %d blocks is %d, %s", n, blocks[n-1].Height, hex.EncodeToString(blocks[n-1].Hash))
-=======
-	t.Logf("Successfully waited for %d block(s). The last block's hash at height %d: %s", n, blocks[n-1].Height, hex.EncodeToString(blocks[n-1].Hash))
->>>>>>> 5d05feb8
+	log.Logf(t, "Successfully waited for %d block(s). The last block's hash at height %d: %s",
+		n, blocks[n-1].Height, hex.EncodeToString(blocks[n-1].Hash))
 	return blocks
 }
 
@@ -384,32 +381,9 @@
 		require.NoError(t, err)
 
 		require.Eventually(t, func() bool {
-<<<<<<< HEAD
-			if isBabylonFp {
-				fps, err := ctm.BBNClient.QueryFinalityProviders()
-				if err != nil {
-					log.Logf(t, "failed to query finality providers from Babylon %s", err.Error())
-					return false
-				}
-				if len(fps) != i+1 {
-					return false
-				}
-				for _, fp := range fps {
-					if !strings.Contains(fp.Description.Moniker, e2eutils.MonikerPrefix) {
-						return false
-					}
-				}
-			} else {
-				fps, err := ctm.BBNClient.QueryConsumerFinalityProviders(ctm.OpChainId)
-				if err != nil {
-					log.Logf(t, "failed to query finality providers from Babylon %s", err.Error())
-					return false
-				}
-				if len(fps) != i+1 {
-=======
 			fps, err := ctm.BBNClient.QueryConsumerFinalityProviders(chainId)
 			if err != nil {
-				t.Logf("failed to query finality providers from Babylon %s", err.Error())
+				log.Logf(t, "failed to query finality providers from Babylon %s", err.Error())
 				return false
 			}
 			if len(fps) != i+1 {
@@ -417,7 +391,6 @@
 			}
 			for _, fp := range fps {
 				if !strings.Contains(fp.Description.Moniker, e2eutils.MonikerPrefix) {
->>>>>>> 5d05feb8
 					return false
 				}
 			}
