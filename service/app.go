--- conflicted
+++ resolved
@@ -432,19 +432,13 @@
 			return
 		}
 
-		app.wg.Add(2)
+		app.wg.Add(3)
 		go app.handleSentToBabylonLoop()
 		go app.eventLoop()
-<<<<<<< HEAD
 		if !app.IsJury() {
-			go app.automaticSubmissionLoop()
+			go app.validatorSubmissionLoop()
 		} else {
 			go app.jurySigSubmissionLoop()
-=======
-		if !app.config.JuryMode {
-			app.wg.Add(1)
-			go app.ValidatorSubmissionLoop()
->>>>>>> 7bdee023
 		}
 	})
 
@@ -534,7 +528,7 @@
 	babylonPubKey := validator.GetBabylonPK()
 
 	app.logger.Info("successfully created validator")
-	app.logger.WithFields(logrus.Fields{ // TODO: use hex format
+	app.logger.WithFields(logrus.Fields{
 		"btc_pub_key":     hex.EncodeToString(btcPubKey.SerializeCompressed()),
 		"babylon_pub_key": hex.EncodeToString(babylonPubKey.Key),
 	}).Debug("created validator")
@@ -545,25 +539,14 @@
 	}, nil
 }
 
-<<<<<<< HEAD
 func (app *ValidatorApp) getPendingDelegationsForAll() ([]*btcstakingtypes.BTCDelegation, error) {
 	var delegations []*btcstakingtypes.BTCDelegation
 
-	// TODO: the Jury should not have access to the DB as it is managed by the validator program
-	validators, err := app.vs.ListValidators()
-	if err != nil {
-		return nil, err
-	}
-
-	for _, v := range validators {
-		// TODO: should replace this query with the one gets all the BTC delegations other than a specific validator
-		dels, err := app.bc.QueryPendingBTCDelegations(v.MustGetBip340PubKeyHexStr())
-		if err != nil {
-			// TODO should we accumulate the errs?
-			return nil, err
-		}
-		delegations = append(delegations, dels...)
-	}
+	dels, err := app.bc.QueryPendingBTCDelegations()
+	if err != nil {
+		return nil, fmt.Errorf("failed to get pending BTC delegations: %w", err)
+	}
+	delegations = append(delegations, dels...)
 
 	return delegations, nil
 }
@@ -603,33 +586,22 @@
 
 }
 
-// automaticSubmissionLoop is the reactor to submit finality signature and public randomness
-func (app *ValidatorApp) automaticSubmissionLoop() {
+// validatorSubmissionLoop is the reactor to submit finality signature and public randomness
+func (app *ValidatorApp) validatorSubmissionLoop() {
 	defer app.wg.Done()
 
-	commitRandTicker := time.NewTicker(app.config.RandomInterval)
-=======
-func (app *ValidatorApp) ValidatorSubmissionLoop() {
-	defer app.wg.Done()
-
 	commitRandTicker := time.NewTicker(app.config.RandomnessCommitInterval)
->>>>>>> 7bdee023
 
 	for {
 		select {
 		case <-app.poller.GetBlockInfoChan():
 			// TODO finality sig submission
 		case <-commitRandTicker.C:
-<<<<<<< HEAD
-			if app.lastBbnBlock == nil {
-				continue
-=======
 			lastBlock, err := app.GetCurrentBbnBlock()
 			if err != nil {
 				app.logger.WithFields(logrus.Fields{
 					"err": err,
 				}).Fatal("failed to get the current Babylon block")
->>>>>>> 7bdee023
 			}
 			_, err = app.CommitPubRandForAll(lastBlock)
 			if err != nil {
@@ -769,7 +741,7 @@
 				app.logger.WithFields(logrus.Fields{
 					"err":       err,
 					"bbnPubKey": hex.EncodeToString(req.bbnPubKey.Key),
-					"btcPubKey": req.btcPubKey.ToHexStr(),
+					"btcPubKey": req.btcPubKey.MarshalHex(),
 				}).Error("failed to register validator")
 				req.errResponse <- err
 				continue
@@ -786,7 +758,7 @@
 			}
 		case req := <-app.commitPubRandRequestChan:
 			app.logger.WithFields(logrus.Fields{
-				"val_btc_pk":   req.valBtcPk.ToHexStr(),
+				"val_btc_pk":   req.valBtcPk.MarshalHex(),
 				"start_height": req.startingHeight,
 			}).Debug("trying to commit public randomness to Babylon for the validator")
 
@@ -801,7 +773,7 @@
 				continue
 			}
 
-			app.logger.WithField("btcPk", req.valBtcPk.ToHexStr()).Info("successfully committed public rand list on babylon")
+			app.logger.WithField("btcPk", req.valBtcPk.MarshalHex()).Info("successfully committed public rand list on babylon")
 
 			app.pubRandCommittedEventChan <- &pubRandCommittedEvent{
 				startingHeight: req.startingHeight,
