--- conflicted
+++ resolved
@@ -47,6 +47,7 @@
 	registerValidatorRequestChan chan *registerValidatorRequest
 	commitPubRandRequestChan     chan *commitPubRandRequest
 	addJurySigRequestChan        chan *addJurySigRequest
+	addFinalitySigRequestChan    chan *addFinalitySigRequest
 
 	validatorRegisteredEventChan chan *validatorRegisteredEvent
 	pubRandCommittedEventChan    chan *pubRandCommittedEvent
@@ -95,6 +96,7 @@
 		registerValidatorRequestChan: make(chan *registerValidatorRequest),
 		commitPubRandRequestChan:     make(chan *commitPubRandRequest),
 		addJurySigRequestChan:        make(chan *addJurySigRequest),
+		addFinalitySigRequestChan:    make(chan *addFinalitySigRequest),
 		pubRandCommittedEventChan:    make(chan *pubRandCommittedEvent),
 		validatorRegisteredEventChan: make(chan *validatorRegisteredEvent),
 		jurySigAddedEventChan:        make(chan *jurySigAddedEvent),
@@ -236,13 +238,9 @@
 			}).Debug("the validator's last voted height should be less than the current block height")
 			continue
 		}
-<<<<<<< HEAD
-		txHash, _, err := app.SubmitFinalitySignatureForValidator(b, v)
-=======
 
 		// build proper finality signature request
 		privRand, err := app.GetCommittedPrivPubRand(v.BabylonPk, b.Height)
->>>>>>> 369205f4
 		if err != nil {
 			return nil, err
 		}
@@ -252,17 +250,6 @@
 			return nil, err
 		}
 
-<<<<<<< HEAD
-func (app *ValidatorApp) SubmitFinalitySignatureForValidator(b *BlockInfo, validator *proto.Validator) ([]byte, *btcec.PrivateKey, error) {
-	privRand, err := app.GetCommittedPrivPubRand(validator.BabylonPk, b.Height)
-	if err != nil {
-		return nil, nil, err
-	}
-
-	btcPrivKey, err := app.getBtcPrivKey(validator.KeyName)
-	if err != nil {
-		return nil, nil, err
-=======
 		msg := &ftypes.MsgAddFinalitySig{
 			ValBtcPk:            v.MustGetBIP340BTCPK(),
 			BlockHeight:         b.Height,
@@ -294,7 +281,7 @@
 	for _, request := range finalitySigRequests {
 		req := request
 		eg.Go(func() error {
-			txHash, err := app.bc.SubmitFinalitySig(req.valBtcPk, req.blockHeight, req.blockLastCommitHash, req.sig)
+			txHash, _, err := app.bc.SubmitFinalitySig(req.valBtcPk, req.blockHeight, req.blockLastCommitHash, req.sig)
 			mu.Lock()
 			defer mu.Unlock()
 
@@ -315,7 +302,6 @@
 			}
 			return nil
 		})
->>>>>>> 369205f4
 	}
 
 	// should not happen as we do not return errors from our go routines
@@ -324,15 +310,6 @@
 			"err": err,
 		}).Fatal("Unexpected error when waiting for finality signature submissions")
 	}
-<<<<<<< HEAD
-	msgToSign := msg.MsgToSign()
-	sig, err := eots.Sign(btcPrivKey, privRand, msgToSign)
-	if err != nil {
-		return nil, nil, err
-	}
-	eotsSig := types.NewSchnorrEOTSSigFromModNScalar(sig)
-=======
->>>>>>> 369205f4
 
 	// 3. Check which requests succeed and bump the LastVotedHeight for each succeed one
 	// report errors for failed ones.
@@ -350,7 +327,67 @@
 			continue
 		}
 
-<<<<<<< HEAD
+		respChannel := make(chan *addFinalitySigResponse, 1)
+
+		app.finalitySigAddedEventChan <- &finalitySigAddedEvent{
+			bbnPubKey: res.bbnPubKey,
+			height:    res.height,
+			txHash:    res.txHash,
+			// pass the channel to the event so that we can send the response to the user which requested
+			// the registration
+			successResponse: respChannel,
+		}
+
+		select {
+		case <-respChannel:
+			app.logger.WithFields(logrus.Fields{
+				"bbn_height": res.height,
+				"bbn_pk":     res.bbnPubKey,
+			}).Debug("successfully updated last voted height in db")
+		case <-app.quit:
+		}
+
+		txHashes = append(txHashes, res.txHash)
+	}
+
+	return txHashes, nil
+}
+
+func (app *ValidatorApp) SubmitFinalitySignatureForValidator(b *BlockInfo, validator *proto.Validator) ([]byte, *btcec.PrivateKey, error) {
+	privRand, err := app.GetCommittedPrivPubRand(validator.BabylonPk, b.Height)
+	if err != nil {
+		return nil, nil, err
+	}
+
+	btcPrivKey, err := app.getBtcPrivKey(validator.KeyName)
+	if err != nil {
+		return nil, nil, err
+	}
+
+	msg := &ftypes.MsgAddFinalitySig{
+		ValBtcPk:            validator.MustGetBIP340BTCPK(),
+		BlockHeight:         b.Height,
+		BlockLastCommitHash: b.LastCommitHash,
+	}
+	msgToSign := msg.MsgToSign()
+	sig, err := eots.Sign(btcPrivKey, privRand, msgToSign)
+	if err != nil {
+		return nil, nil, err
+	}
+	eotsSig := types.NewSchnorrEOTSSigFromModNScalar(sig)
+
+	request := &addFinalitySigRequest{
+		bbnPubKey:           validator.GetBabylonPK(),
+		valBtcPk:            validator.MustGetBIP340BTCPK(),
+		blockHeight:         b.Height,
+		blockLastCommitHash: b.LastCommitHash,
+		sig:                 eotsSig,
+		errResponse:         make(chan error, 1),
+		successResponse:     make(chan *addFinalitySigResponse, 1),
+	}
+
+	app.addFinalitySigRequestChan <- request
+
 	select {
 	case err := <-request.errResponse:
 		return nil, nil, err
@@ -358,32 +395,7 @@
 		return successResponse.txHash, successResponse.extractedPrivKey, nil
 	case <-app.quit:
 		return nil, nil, fmt.Errorf("validator app is shutting down")
-=======
-		respChannel := make(chan struct{}, 1)
-
-		app.finalitySigAddedEventChan <- &finalitySigAddedEvent{
-			bbnPubKey: res.bbnPubKey,
-			height:    res.height,
-			txHash:    res.txHash,
-			// pass the channel to the event so that we can send the response to the user which requested
-			// the registration
-			successResponse: respChannel,
-		}
-
-		select {
-		case <-respChannel:
-			app.logger.WithFields(logrus.Fields{
-				"bbn_height": res.height,
-				"bbn_pk":     res.bbnPubKey,
-			}).Debug("successfully updated last voted height in db")
-		case <-app.quit:
-		}
-
-		txHashes = append(txHashes, res.txHash)
->>>>>>> 369205f4
-	}
-
-	return txHashes, nil
+	}
 }
 
 // AddJurySignature adds a Jury signature on the given Bitcoin delegation and submits it to Babylon
