package service

import (
	"fmt"
	"sync"

	"github.com/babylonchain/babylon/types"
	bstypes "github.com/babylonchain/babylon/x/btcstaking/types"
	btcstakingtypes "github.com/babylonchain/babylon/x/btcstaking/types"
	ftypes "github.com/babylonchain/babylon/x/finality/types"
	"github.com/btcsuite/btcd/btcec/v2"
	"github.com/btcsuite/btcd/chaincfg"
	"github.com/cosmos/cosmos-sdk/crypto/keyring"
	"github.com/cosmos/cosmos-sdk/crypto/keys/secp256k1"
	"github.com/sirupsen/logrus"

	bbncli "github.com/babylonchain/btc-validator/bbnclient"
	"github.com/babylonchain/btc-validator/proto"
	"github.com/babylonchain/btc-validator/valcfg"

	"github.com/babylonchain/btc-validator/val"
)

type ValidatorApp struct {
	startOnce sync.Once
	stopOnce  sync.Once
	wg        sync.WaitGroup
	quit      chan struct{}

	bc     bbncli.BabylonClient
	kr     keyring.Keyring
	vs     *val.ValidatorStore
	config *valcfg.Config
	logger *logrus.Logger
	poller *ChainPoller

	createValidatorRequestChan   chan *createValidatorRequest
	registerValidatorRequestChan chan *registerValidatorRequest

	validatorRegisteredEventChan chan *validatorRegisteredEvent
}

func NewValidatorAppFromConfig(
	config *valcfg.Config,
	logger *logrus.Logger,
	bc bbncli.BabylonClient,
) (*ValidatorApp, error) {

	kr, err := CreateKeyring(config.BabylonConfig.KeyDirectory,
		config.BabylonConfig.ChainID,
		config.BabylonConfig.KeyringBackend)
	if err != nil {
		return nil, fmt.Errorf("failed to create keyring: %w", err)
	}

	valStore, err := val.NewValidatorStore(config.DatabaseConfig)
	if err != nil {
		return nil, fmt.Errorf("failed to open the store for validators: %w", err)
	}

<<<<<<< HEAD
	poller := NewChainPoller(logger, config.PollerConfig, bc)

	if config.JuryMode {
		_, err := kr.Key(config.JuryKeyName)
		if err != nil {
			return nil, fmt.Errorf("the program is running in Jury mode but the Jury key %s is not found: %w",
				config.JuryKeyName, err)
=======
	if config.JuryMode {
		if _, err := kr.Key(config.JuryModeConfig.JuryKeyName); err != nil {
			return nil, fmt.Errorf("the program is running in Jury mode but the Jury key %s is not found: %w",
				config.JuryModeConfig.JuryKeyName, err)
>>>>>>> c7c5e088
		}
	}

	return &ValidatorApp{
		bc:                           bc,
		vs:                           valStore,
		kr:                           kr,
		config:                       config,
		logger:                       logger,
		poller:                       poller,
		quit:                         make(chan struct{}),
		createValidatorRequestChan:   make(chan *createValidatorRequest),
		registerValidatorRequestChan: make(chan *registerValidatorRequest),
		validatorRegisteredEventChan: make(chan *validatorRegisteredEvent),
	}, nil
}

type createValidatorResponse struct {
	BtcValidatorPk     btcec.PublicKey
	BabylonValidatorPk secp256k1.PubKey
}
type createValidatorRequest struct {
	keyName         string
	errResponse     chan error
	successResponse chan *createValidatorResponse
}

type registerValidatorRequest struct {
	bbnPubKey *secp256k1.PubKey
	btcPubKey *types.BIP340PubKey
	// TODO we should have our own representation of PoP
	pop             *btcstakingtypes.ProofOfPossession
	errResponse     chan error
	successResponse chan *registerValidatorResponse
}

type validatorRegisteredEvent struct {
	bbnPubKey       *secp256k1.PubKey
	txHash          []byte
	successResponse chan *registerValidatorResponse
}

type registerValidatorResponse struct {
	txHash []byte
}

type CreateValidatorResult struct {
	BtcValidatorPk     btcec.PublicKey
	BabylonValidatorPk secp256k1.PubKey
}

func (app *ValidatorApp) GetValidatorStore() *val.ValidatorStore {
	return app.vs
}

func (app *ValidatorApp) GetKeyring() keyring.Keyring {
	return app.kr
}

func (app *ValidatorApp) RegisterValidator(keyName string) ([]byte, error) {
	kc, err := val.NewKeyringControllerWithKeyring(app.kr, keyName)
	if err != nil {
		return nil, err
	}
	if !kc.ValidatorKeyExists() {
		return nil, fmt.Errorf("key name %s does not exist", keyName)
	}
	babylonPublicKeyBytes, err := kc.GetBabylonPublicKeyBytes()
	if err != nil {
		return nil, err
	}
	validator, err := app.vs.GetValidator(babylonPublicKeyBytes)
	if err != nil {
		return nil, err
	}

	if validator.Status != proto.ValidatorStatus_VALIDATOR_STATUS_CREATED {
		return nil, fmt.Errorf("validator is already registered")
	}

	// TODO: the following decoding is not needed if Babylon and cosmos protos are introduced

	bbnPk := validator.GetBabylonPK()
	btcPk := validator.MustGetBIP340BTCPK()
	btcSig, err := types.NewBIP340Signature(validator.Pop.BtcSig)
	if err != nil {
		return nil, err
	}

	pop := &bstypes.ProofOfPossession{
		BabylonSig: validator.Pop.BabylonSig,
		BtcSig:     btcSig,
	}

	request := &registerValidatorRequest{
		bbnPubKey:       bbnPk,
		btcPubKey:       btcPk,
		pop:             pop,
		errResponse:     make(chan error),
		successResponse: make(chan *registerValidatorResponse),
	}

	app.registerValidatorRequestChan <- request

	select {
	case err := <-request.errResponse:
		return nil, err
	case successResponse := <-request.successResponse:
		return successResponse.txHash, nil
	case <-app.quit:
		return nil, fmt.Errorf("validator app is shutting down")
	}
}

func (app *ValidatorApp) AddJurySignature(btcDel *bstypes.BTCDelegation) ([]byte, error) {
	if btcDel.JurySig != nil {
		return nil, fmt.Errorf("the Jury sig already existed in the Bitcoin delection")
	}

	slashingTx := btcDel.SlashingTx
	stakingTx := btcDel.StakingTx
	stakingMsgTx, err := stakingTx.ToMsgTx()
	if err != nil {
		return nil, err
	}

	// get Jury private key from the keyring
<<<<<<< HEAD
	var juryPrivKey *btcec.PrivateKey
	k, err := app.kr.Key(app.config.JuryKeyName)
	if err != nil {
		return nil, err
	}
	privKey := k.GetLocal().PrivKey.GetCachedValue()
	switch v := privKey.(type) {
	case *secp256k1.PrivKey:
		juryPrivKey, _ = btcec.PrivKeyFromBytes(v.Key)
	default:
		return nil, fmt.Errorf("unsupported key type in keyring")
=======
	juryPrivKey, err := app.getJuryPrivKey()
	if err != nil {
		return nil, fmt.Errorf("failed to get Jury private key: %w", err)
>>>>>>> c7c5e088
	}

	jurySig, err := slashingTx.Sign(
		stakingMsgTx,
		stakingTx.StakingScript,
		juryPrivKey,
		&chaincfg.SimNetParams,
	)
	if err != nil {
		return nil, err
	}

	return app.bc.SubmitJurySig(btcDel.ValBtcPk, btcDel.BtcPk, jurySig)
}

<<<<<<< HEAD
=======
func (app *ValidatorApp) getJuryPrivKey() (*btcec.PrivateKey, error) {
	var juryPrivKey *btcec.PrivateKey
	k, err := app.kr.Key(app.config.JuryModeConfig.JuryKeyName)
	if err != nil {
		return nil, err
	}
	privKey := k.GetLocal().PrivKey.GetCachedValue()
	switch v := privKey.(type) {
	case *secp256k1.PrivKey:
		juryPrivKey, _ = btcec.PrivKeyFromBytes(v.Key)
		return juryPrivKey, nil
	default:
		return nil, fmt.Errorf("unsupported key type in keyring")
	}
}

>>>>>>> c7c5e088
// CommitPubRandForAll generates a list of Schnorr rand pairs,
// commits the public randomness for the managed validators,
// and save the randomness pair to DB
// Note: if pkBytes is nil, this function works for this validator.
// Otherwise, it is for all the managed validators.
func (app *ValidatorApp) CommitPubRandForAll(num uint64) ([][]byte, error) {
	var txHashes [][]byte
	validators, err := app.vs.ListValidators()
	if err != nil {
		return nil, err
	}
	for _, v := range validators {
		txHash, err := app.CommitPubRandForValidator(v.BabylonPk, num)
		if err != nil {
			return nil, err
		}
		txHashes = append(txHashes, txHash)
	}

	return txHashes, nil
}

// CommitPubRandForValidator generates, commits and saves a list of
// Schnorr random pair for a specific managed validator
func (app *ValidatorApp) CommitPubRandForValidator(pkBytes []byte, num uint64) ([]byte, error) {
	// get the managed validator object
	validator, err := app.vs.GetValidator(pkBytes)
	if err != nil {
		return nil, err
	}

	// generate a list of Schnorr randomness pairs
	privRandList, pubRandList, err := GenerateRandPairList(num)
	if err != nil {
		return nil, err
	}

	// get the message hash for signing
	btcPk := validator.MustGetBIP340BTCPK()
	startHeight := validator.LastCommittedHeight + 1
	msg := &ftypes.MsgCommitPubRandList{
		ValBtcPk:    btcPk,
		StartHeight: startHeight,
		PubRandList: pubRandList,
	}
	hash, err := msg.HashToSign()
	if err != nil {
		return nil, err
	}

	// sign the message hash using the validator's BTC private key
	kc, err := val.NewKeyringControllerWithKeyring(app.kr, validator.KeyName)
	if err != nil {
		return nil, err
	}
	schnorrSig, err := kc.SchnorrSign(hash)
	if err != nil {
		return nil, err
	}
	sig := types.NewBIP340SignatureFromBTCSig(schnorrSig)

	// commit the rand list to Babylon
	txHash, err := app.bc.CommitPubRandList(btcPk, startHeight, pubRandList, &sig)
	if err != nil {
		return nil, err
	}

	// update and save the validator object to DB
	validator.LastCommittedHeight = validator.LastCommittedHeight + num
	err = app.vs.SaveValidator(validator)
	if err != nil {
		panic(fmt.Errorf("failed to save updated validator object: %w", err))
	}

	// save the committed random list to DB
	// TODO 1: Optimize the db interface to batch the saving operations
	// TODO 2: Consider safety after recovery
	for i := 0; i < int(num); i++ {
		height := startHeight + uint64(i)
		privRand := privRandList[i].Bytes()
		randPair := &proto.SchnorrRandPair{
			SecRand: privRand[:],
			PubRand: pubRandList[i].MustMarshal(),
		}
		err = app.vs.SaveRandPair(pkBytes, height, randPair)
		if err != nil {
			return nil, err
		}
	}

	return txHash, nil
}

func (app *ValidatorApp) Start() error {
	var startErr error
	app.startOnce.Do(func() {
		app.logger.Infof("Starting ValidatorApp")

		app.wg.Add(2)
		go app.handleSentToBabylonLoop()
		go app.eventLoop()
	})

	return startErr
}

func (app *ValidatorApp) Stop() error {
	var stopErr error
	app.stopOnce.Do(func() {
		app.logger.Infof("Stopping ValidatorApp")
		close(app.quit)
		app.wg.Wait()
	})
	return stopErr
}

func (app *ValidatorApp) CreateValidator(keyName string) (*CreateValidatorResult, error) {
	req := &createValidatorRequest{
		keyName:         keyName,
		errResponse:     make(chan error),
		successResponse: make(chan *createValidatorResponse),
	}

	app.createValidatorRequestChan <- req

	select {
	case err := <-req.errResponse:
		return nil, err
	case successResponse := <-req.successResponse:
		return &CreateValidatorResult{
			BtcValidatorPk:     successResponse.BtcValidatorPk,
			BabylonValidatorPk: successResponse.BabylonValidatorPk,
		}, nil
	case <-app.quit:
		return nil, fmt.Errorf("validator app is shutting down")
	}
}

func (app *ValidatorApp) ListValidators() ([]*proto.Validator, error) {
	return app.vs.ListValidators()
}

func (app *ValidatorApp) GetValidator(pkBytes []byte) (*proto.Validator, error) {
	return app.vs.GetValidator(pkBytes)
}

func (app *ValidatorApp) handleCreateValidatorRequest(req *createValidatorRequest) (*createValidatorResponse, error) {

	app.logger.Debug("handling CreateValidator request")

	kr, err := val.NewKeyringControllerWithKeyring(app.kr, req.keyName)

	if err != nil {
		return nil, fmt.Errorf("failed to create keyring controller: %w", err)
	}

	if kr.ValidatorKeyNameTaken() {
		return nil, fmt.Errorf("the key name %s is taken", kr.GetKeyName())
	}

	// TODO should not expose direct proto here, as this is internal db representation
	// connected to serialization
	validator, err := kr.CreateBTCValidator()
	if err != nil {
		return nil, fmt.Errorf("failed to create validator: %w", err)
	}

	if err := app.vs.SaveValidator(validator); err != nil {
		return nil, fmt.Errorf("failed to save validator: %w", err)
	}

	btcPubKey := validator.MustGetBTCPK()
	babylonPubKey := validator.GetBabylonPK()

	app.logger.Info("successfully created validator")
	app.logger.WithFields(logrus.Fields{ // TODO: use hex format
		"btc_pub_key":     btcPubKey,
		"babylon_pub_key": babylonPubKey,
	}).Debug("created validator")

	return &createValidatorResponse{
		BtcValidatorPk:     *btcPubKey,
		BabylonValidatorPk: *babylonPubKey,
	}, nil
}

// main event loop for the validator app
func (app *ValidatorApp) eventLoop() {
	defer app.wg.Done()

	for {
		select {
		case req := <-app.createValidatorRequestChan:
			resp, err := app.handleCreateValidatorRequest(req)

			if err != nil {
				req.errResponse <- err
				continue
			}

			req.successResponse <- resp

		case ev := <-app.validatorRegisteredEventChan:
			val, err := app.vs.GetValidator(ev.bbnPubKey.Key)

			if err != nil {
				// we always check if the validator is in the DB before sending the registration request
				app.logger.WithFields(logrus.Fields{
					"bbn_pk": ev.bbnPubKey,
				}).Fatal("Registred validator not found in DB")
			}

			// change the status of the validator to registered
			val.Status = proto.ValidatorStatus_VALIDATOR_STATUS_REGISTERED

			// save the updated validator object to DB
			err = app.vs.SaveValidator(val)

			if err != nil {
				app.logger.WithFields(logrus.Fields{
					"bbn_pk": ev.bbnPubKey,
				}).Fatal("erroch while saving validator to DB")
			}

			// return to the caller
			ev.successResponse <- &registerValidatorResponse{
				txHash: ev.txHash,
			}

		case <-app.quit:
			return
		}
	}
}

// Loop for handling requests to send stuff to babylon. It is necessart to properly
// serialize bayblon sends as otherwise we would keep hitting sequence mismatch errors.
// This could be done either by send loop or by lock. We choose send loop as it is
// more flexible.
// TODO: This could be probably separate component responsible for queuing stuff
// and sending it to babylon.
func (app *ValidatorApp) handleSentToBabylonLoop() {
	defer app.wg.Done()
	for {
		select {
		case req := <-app.registerValidatorRequestChan:
			// we won't do any retries here to not block the loop for more important messages.
			// Most probably it fails due so some user error so we just return the error to the user.
			// TODO: need to start passing context here to be able to cancel the request in case of app quiting
			tx, err := app.bc.RegisterValidator(req.bbnPubKey, req.btcPubKey, req.pop)

			if err != nil {
				app.logger.WithFields(logrus.Fields{
					"err":       err,
					"bbnPubKey": req.bbnPubKey,
					"btcPubKey": req.btcPubKey,
				}).Error("failed to register validator")
				req.errResponse <- err
				continue
			}

			app.logger.WithField("bbnPk", req.bbnPubKey).Info("successfully registered validator on babylon")

			app.validatorRegisteredEventChan <- &validatorRegisteredEvent{
				bbnPubKey: req.bbnPubKey,
				txHash:    tx,
				// pass the channel to the event so that we can send the response to the user which requested
				// the registration
				successResponse: req.successResponse,
			}
		case <-app.quit:
			return
		}
	}
}<|MERGE_RESOLUTION|>--- conflicted
+++ resolved
@@ -58,20 +58,12 @@
 		return nil, fmt.Errorf("failed to open the store for validators: %w", err)
 	}
 
-<<<<<<< HEAD
 	poller := NewChainPoller(logger, config.PollerConfig, bc)
 
-	if config.JuryMode {
-		_, err := kr.Key(config.JuryKeyName)
-		if err != nil {
-			return nil, fmt.Errorf("the program is running in Jury mode but the Jury key %s is not found: %w",
-				config.JuryKeyName, err)
-=======
 	if config.JuryMode {
 		if _, err := kr.Key(config.JuryModeConfig.JuryKeyName); err != nil {
 			return nil, fmt.Errorf("the program is running in Jury mode but the Jury key %s is not found: %w",
 				config.JuryModeConfig.JuryKeyName, err)
->>>>>>> c7c5e088
 		}
 	}
 
@@ -199,23 +191,9 @@
 	}
 
 	// get Jury private key from the keyring
-<<<<<<< HEAD
-	var juryPrivKey *btcec.PrivateKey
-	k, err := app.kr.Key(app.config.JuryKeyName)
-	if err != nil {
-		return nil, err
-	}
-	privKey := k.GetLocal().PrivKey.GetCachedValue()
-	switch v := privKey.(type) {
-	case *secp256k1.PrivKey:
-		juryPrivKey, _ = btcec.PrivKeyFromBytes(v.Key)
-	default:
-		return nil, fmt.Errorf("unsupported key type in keyring")
-=======
 	juryPrivKey, err := app.getJuryPrivKey()
 	if err != nil {
 		return nil, fmt.Errorf("failed to get Jury private key: %w", err)
->>>>>>> c7c5e088
 	}
 
 	jurySig, err := slashingTx.Sign(
@@ -231,8 +209,6 @@
 	return app.bc.SubmitJurySig(btcDel.ValBtcPk, btcDel.BtcPk, jurySig)
 }
 
-<<<<<<< HEAD
-=======
 func (app *ValidatorApp) getJuryPrivKey() (*btcec.PrivateKey, error) {
 	var juryPrivKey *btcec.PrivateKey
 	k, err := app.kr.Key(app.config.JuryModeConfig.JuryKeyName)
@@ -249,7 +225,6 @@
 	}
 }
 
->>>>>>> c7c5e088
 // CommitPubRandForAll generates a list of Schnorr rand pairs,
 // commits the public randomness for the managed validators,
 // and save the randomness pair to DB
