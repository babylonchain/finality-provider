package service

import (
	"encoding/hex"
	"fmt"
	"sync"
	"time"

	"github.com/babylonchain/babylon/crypto/eots"
	"github.com/babylonchain/babylon/types"
	bstypes "github.com/babylonchain/babylon/x/btcstaking/types"
	btcstakingtypes "github.com/babylonchain/babylon/x/btcstaking/types"
	ftypes "github.com/babylonchain/babylon/x/finality/types"
	"github.com/btcsuite/btcd/btcec/v2"
	"github.com/cosmos/cosmos-sdk/crypto/keyring"
	"github.com/cosmos/cosmos-sdk/crypto/keys/secp256k1"
	"github.com/sirupsen/logrus"

	bbncli "github.com/babylonchain/btc-validator/bbnclient"
	"github.com/babylonchain/btc-validator/proto"
	"github.com/babylonchain/btc-validator/valcfg"

	"github.com/babylonchain/btc-validator/val"
)

type ValidatorApp struct {
	startOnce sync.Once
	stopOnce  sync.Once
	mu        sync.Mutex
	wg        sync.WaitGroup
	quit      chan struct{}

	bc     bbncli.BabylonClient
	kr     keyring.Keyring
	vs     *val.ValidatorStore
	config *valcfg.Config
	logger *logrus.Logger
	poller *ChainPoller

	lastBbnBlock *BlockInfo

	createValidatorRequestChan   chan *createValidatorRequest
	registerValidatorRequestChan chan *registerValidatorRequest
	commitPubRandRequestChan     chan *commitPubRandRequest
	addJurySigRequestChan        chan *addJurySigRequest

	validatorRegisteredEventChan chan *validatorRegisteredEvent
	pubRandCommittedEventChan    chan *pubRandCommittedEvent
	jurySigAddedEventChan        chan *jurySigAddedEvent
}

func NewValidatorAppFromConfig(
	config *valcfg.Config,
	logger *logrus.Logger,
	bc bbncli.BabylonClient,
) (*ValidatorApp, error) {

	kr, err := CreateKeyring(config.BabylonConfig.KeyDirectory,
		config.BabylonConfig.ChainID,
		config.BabylonConfig.KeyringBackend)
	if err != nil {
		return nil, fmt.Errorf("failed to create keyring: %w", err)
	}

	valStore, err := val.NewValidatorStore(config.DatabaseConfig)
	if err != nil {
		return nil, fmt.Errorf("failed to open the store for validators: %w", err)
	}

	poller := NewChainPoller(logger, config.PollerConfig, bc)

	if config.JuryMode {
		if _, err := kr.Key(config.JuryModeConfig.JuryKeyName); err != nil {
			return nil, fmt.Errorf("the program is running in Jury mode but the Jury key %s is not found: %w",
				config.JuryModeConfig.JuryKeyName, err)
		}
	}

	return &ValidatorApp{
		bc:                           bc,
		vs:                           valStore,
		kr:                           kr,
		config:                       config,
		logger:                       logger,
		poller:                       poller,
		quit:                         make(chan struct{}),
		createValidatorRequestChan:   make(chan *createValidatorRequest),
		registerValidatorRequestChan: make(chan *registerValidatorRequest),
		commitPubRandRequestChan:     make(chan *commitPubRandRequest),
		addJurySigRequestChan:        make(chan *addJurySigRequest),
		pubRandCommittedEventChan:    make(chan *pubRandCommittedEvent),
		validatorRegisteredEventChan: make(chan *validatorRegisteredEvent),
		jurySigAddedEventChan:        make(chan *jurySigAddedEvent),
	}, nil
}

type createValidatorResponse struct {
	BtcValidatorPk     btcec.PublicKey
	BabylonValidatorPk secp256k1.PubKey
}
type createValidatorRequest struct {
	keyName         string
	errResponse     chan error
	successResponse chan *createValidatorResponse
}

type registerValidatorRequest struct {
	bbnPubKey *secp256k1.PubKey
	btcPubKey *types.BIP340PubKey
	// TODO we should have our own representation of PoP
	pop             *btcstakingtypes.ProofOfPossession
	errResponse     chan error
	successResponse chan *registerValidatorResponse
}

type validatorRegisteredEvent struct {
	bbnPubKey       *secp256k1.PubKey
	txHash          []byte
	successResponse chan *registerValidatorResponse
}

type registerValidatorResponse struct {
	txHash []byte
}

type commitPubRandRequest struct {
	startingHeight uint64
	bbnPubKey      *secp256k1.PubKey
	valBtcPk       *types.BIP340PubKey
	privRandList   []*eots.PrivateRand
	pubRandList    []types.SchnorrPubRand
	sig            *types.BIP340Signature

	errResponse     chan error
	successResponse chan *commitPubRandResponse
}

type commitPubRandResponse struct {
	txHash []byte
}

type pubRandCommittedEvent struct {
	startingHeight  uint64
	bbnPubKey       *secp256k1.PubKey
	valBtcPk        *types.BIP340PubKey
	pubRandList     []types.SchnorrPubRand
	privRandList    []*eots.PrivateRand
	txHash          []byte
	successResponse chan *commitPubRandResponse
}

type addJurySigRequest struct {
	bbnPubKey       *secp256k1.PubKey
	valBtcPk        *types.BIP340PubKey
	delBtcPk        *types.BIP340PubKey
	sig             *types.BIP340Signature
	errResponse     chan error
	successResponse chan *addJurySigResponse
}

type addJurySigResponse struct {
	txHash []byte
}

type jurySigAddedEvent struct {
	bbnPubKey       *secp256k1.PubKey
	txHash          []byte
	successResponse chan *addJurySigResponse
}

type CreateValidatorResult struct {
	BtcValidatorPk     btcec.PublicKey
	BabylonValidatorPk secp256k1.PubKey
}

func (app *ValidatorApp) GetValidatorStore() *val.ValidatorStore {
	return app.vs
}

func (app *ValidatorApp) GetKeyring() keyring.Keyring {
	return app.kr
}

func (app *ValidatorApp) GetLastBbnBlock() *BlockInfo {
	app.mu.Lock()
	defer app.mu.Unlock()
	return app.lastBbnBlock
}

func (app *ValidatorApp) UpdateLastBbnBlock(b *BlockInfo) {
	app.mu.Lock()
	defer app.mu.Unlock()
	app.lastBbnBlock = b
}

func (app *ValidatorApp) RegisterValidator(keyName string) ([]byte, error) {
	kc, err := val.NewKeyringControllerWithKeyring(app.kr, keyName)
	if err != nil {
		return nil, err
	}
	if !kc.ValidatorKeyExists() {
		return nil, fmt.Errorf("key name %s does not exist", keyName)
	}
	babylonPublicKeyBytes, err := kc.GetBabylonPublicKeyBytes()
	if err != nil {
		return nil, err
	}
	validator, err := app.vs.GetValidator(babylonPublicKeyBytes)
	if err != nil {
		return nil, err
	}

	if validator.Status != proto.ValidatorStatus_VALIDATOR_STATUS_CREATED {
		return nil, fmt.Errorf("validator is already registered")
	}

	// TODO: the following decoding is not needed if Babylon and cosmos protos are introduced

	bbnPk := validator.GetBabylonPK()
	btcPk := validator.MustGetBIP340BTCPK()
	btcSig, err := types.NewBIP340Signature(validator.Pop.BtcSig)
	if err != nil {
		return nil, err
	}

	pop := &bstypes.ProofOfPossession{
		BabylonSig: validator.Pop.BabylonSig,
		BtcSig:     btcSig,
	}

	request := &registerValidatorRequest{
		bbnPubKey:       bbnPk,
		btcPubKey:       btcPk,
		pop:             pop,
		errResponse:     make(chan error),
		successResponse: make(chan *registerValidatorResponse),
	}

	app.registerValidatorRequestChan <- request

	select {
	case err := <-request.errResponse:
		return nil, err
	case successResponse := <-request.successResponse:
		return successResponse.txHash, nil
	case <-app.quit:
		return nil, fmt.Errorf("validator app is shutting down")
	}
}

func (app *ValidatorApp) AddJurySignature(btcDel *bstypes.BTCDelegation) ([]byte, error) {
	if btcDel.JurySig != nil {
		return nil, fmt.Errorf("the Jury sig already existed in the Bitcoin delection")
	}

	slashingTx := btcDel.SlashingTx
	stakingTx := btcDel.StakingTx
	stakingMsgTx, err := stakingTx.ToMsgTx()
	if err != nil {
		return nil, err
	}

	// get Jury private key from the keyring
	juryPrivKey, err := app.getJuryPrivKey()
	if err != nil {
		return nil, fmt.Errorf("failed to get Jury private key: %w", err)
	}

	jurySig, err := slashingTx.Sign(
		stakingMsgTx,
		stakingTx.StakingScript,
		juryPrivKey,
		&app.config.JuryModeConfig.ActiveNetParams,
	)
	if err != nil {
		return nil, err
	}

	request := &addJurySigRequest{
		bbnPubKey:       btcDel.BabylonPk,
		valBtcPk:        btcDel.ValBtcPk,
		delBtcPk:        btcDel.BtcPk,
		sig:             jurySig,
		errResponse:     make(chan error),
		successResponse: make(chan *addJurySigResponse),
	}

	app.addJurySigRequestChan <- request

	select {
	case err := <-request.errResponse:
		return nil, err
	case successResponse := <-request.successResponse:
		return successResponse.txHash, nil
	case <-app.quit:
		return nil, fmt.Errorf("validator app is shutting down")
	}
}

func (app *ValidatorApp) getJuryPrivKey() (*btcec.PrivateKey, error) {
	var juryPrivKey *btcec.PrivateKey
	k, err := app.kr.Key(app.config.JuryModeConfig.JuryKeyName)
	if err != nil {
		return nil, err
	}
	privKey := k.GetLocal().PrivKey.GetCachedValue()
	switch v := privKey.(type) {
	case *secp256k1.PrivKey:
		juryPrivKey, _ = btcec.PrivKeyFromBytes(v.Key)
		return juryPrivKey, nil
	default:
		return nil, fmt.Errorf("unsupported key type in keyring")
	}
}

// CommitPubRandForAll generates a list of Schnorr rand pairs,
// commits the public randomness for the managed validators,
// and save the randomness pair to DB
func (app *ValidatorApp) CommitPubRandForAll(b *BlockInfo) ([][]byte, error) {
	var txHashes [][]byte
	validators, err := app.vs.ListValidators()
	if err != nil {
		return nil, err
	}

	for _, v := range validators {
		// skip validators whose status are still CREATED
		if v.Status == proto.ValidatorStatus_VALIDATOR_STATUS_CREATED {
			continue
		}
		txHash, err := app.CommitPubRandForValidator(b, v)
		if err != nil {
			return nil, err
		}
		if txHash != nil {
			txHashes = append(txHashes, txHash)
		} else {
			app.logger.WithFields(logrus.Fields{
				"btc_pub_key":           v.MustGetBIP340BTCPK(),
				"block_height":          b.Height,
				"last_committed_height": v.LastCommittedHeight,
			}).Debug("the validator has sufficient committed randomness")
		}
	}

	return txHashes, nil
}

// CommitPubRandForValidator asks Babylon whether the given
// validator's public randomness has run out
// if so, generates commit public randomness request
func (app *ValidatorApp) CommitPubRandForValidator(latestBbnBlock *BlockInfo, validator *proto.Validator) ([]byte, error) {
	bip340BTCPK := validator.MustGetBIP340BTCPK()
	h, err := app.bc.QueryHeightWithLastPubRand(bip340BTCPK)
	if err != nil {
		return nil, err
	}

	if validator.LastCommittedHeight != h {
		// for some reason number of random numbers locally does not match babylon node
		// log it and try to recover somehow
		return nil, fmt.Errorf("the local last committed height %v does not match the remote last committed height %v",
			validator.LastCommittedHeight, h)
	}

	var startHeight uint64
	// the validator has never submitted public rand before
	if h == uint64(0) {
		startHeight = latestBbnBlock.Height + 1
	} else if h-latestBbnBlock.Height < app.config.MinRandomGap {
		startHeight = h + 1
	} else {
		return nil, nil
	}

	// generate a list of Schnorr randomness pairs
	privRandList, pubRandList, err := GenerateRandPairList(app.config.RandomNum)
	if err != nil {
		return nil, err
	}

	// get the message hash for signing
	btcPk := validator.MustGetBIP340BTCPK()
	msg := &ftypes.MsgCommitPubRandList{
		ValBtcPk:    btcPk,
		StartHeight: startHeight,
		PubRandList: pubRandList,
	}
	hash, err := msg.HashToSign()
	if err != nil {
		return nil, err
	}

	// sign the message hash using the validator's BTC private key
	kc, err := val.NewKeyringControllerWithKeyring(app.kr, validator.KeyName)
	if err != nil {
		return nil, err
	}
	schnorrSig, err := kc.SchnorrSign(hash)
	if err != nil {
		return nil, err
	}
	sig := types.NewBIP340SignatureFromBTCSig(schnorrSig)

	request := &commitPubRandRequest{
		startingHeight:  startHeight,
		bbnPubKey:       validator.GetBabylonPK(),
		valBtcPk:        validator.MustGetBIP340BTCPK(),
		privRandList:    privRandList,
		pubRandList:     pubRandList,
		errResponse:     make(chan error),
		successResponse: make(chan *commitPubRandResponse),
		sig:             &sig,
	}

	app.commitPubRandRequestChan <- request

	select {
	case err := <-request.errResponse:
		return nil, err
	case successResponse := <-request.successResponse:
		return successResponse.txHash, nil
	case <-app.quit:
		return nil, fmt.Errorf("validator app is shutting down")
	}
}

func (app *ValidatorApp) Start() error {
	var startErr error
	app.startOnce.Do(func() {
		app.logger.Infof("Starting ValidatorApp")

		err := app.poller.Start()
		if err != nil {
			startErr = err
			return
		}

		app.wg.Add(3)
		go app.handleSentToBabylonLoop()
		go app.eventLoop()
		if !app.config.JuryMode {
			go app.automaticSubmissionLoop()
		}
		// TODO add another loop in which the app asks Babylon whether there are any delegations need jury sig if the program is running in Jury mode
	})

	return startErr
}

func (app *ValidatorApp) Stop() error {
	var stopErr error
	app.stopOnce.Do(func() {
		app.logger.Infof("Stopping ValidatorApp")
		err := app.poller.Stop()
		if err != nil {
			stopErr = err
			return
		}
		close(app.quit)
		app.wg.Wait()
	})
	return stopErr
}

func (app *ValidatorApp) CreateValidator(keyName string) (*CreateValidatorResult, error) {
	req := &createValidatorRequest{
		keyName:         keyName,
		errResponse:     make(chan error),
		successResponse: make(chan *createValidatorResponse),
	}

	app.createValidatorRequestChan <- req

	select {
	case err := <-req.errResponse:
		return nil, err
	case successResponse := <-req.successResponse:
		return &CreateValidatorResult{
			BtcValidatorPk:     successResponse.BtcValidatorPk,
			BabylonValidatorPk: successResponse.BabylonValidatorPk,
		}, nil
	case <-app.quit:
		return nil, fmt.Errorf("validator app is shutting down")
	}
}

func (app *ValidatorApp) IsJury() bool {
	return app.config.JuryMode
}

func (app *ValidatorApp) ListValidators() ([]*proto.Validator, error) {
	return app.vs.ListValidators()
}

func (app *ValidatorApp) GetValidator(pkBytes []byte) (*proto.Validator, error) {
	return app.vs.GetValidator(pkBytes)
}

func (app *ValidatorApp) GetCommittedPubRand(pkBytes []byte, height uint64) (*proto.SchnorrRandPair, error) {
	return app.vs.GetRandPair(pkBytes, height)
}

func (app *ValidatorApp) handleCreateValidatorRequest(req *createValidatorRequest) (*createValidatorResponse, error) {

	app.logger.Debug("handling CreateValidator request")

	kr, err := val.NewKeyringControllerWithKeyring(app.kr, req.keyName)

	if err != nil {
		return nil, fmt.Errorf("failed to create keyring controller: %w", err)
	}

	if kr.ValidatorKeyNameTaken() {
		return nil, fmt.Errorf("the key name %s is taken", kr.GetKeyName())
	}

	// TODO should not expose direct proto here, as this is internal db representation
	// connected to serialization
	validator, err := kr.CreateBTCValidator()
	if err != nil {
		return nil, fmt.Errorf("failed to create validator: %w", err)
	}

	if err := app.vs.SaveValidator(validator); err != nil {
		return nil, fmt.Errorf("failed to save validator: %w", err)
	}

	btcPubKey := validator.MustGetBTCPK()
	babylonPubKey := validator.GetBabylonPK()

	app.logger.Info("successfully created validator")
	app.logger.WithFields(logrus.Fields{ // TODO: use hex format
		"btc_pub_key":     hex.EncodeToString(btcPubKey.SerializeCompressed()),
		"babylon_pub_key": hex.EncodeToString(babylonPubKey.Key),
	}).Debug("created validator")

	return &createValidatorResponse{
		BtcValidatorPk:     *btcPubKey,
		BabylonValidatorPk: *babylonPubKey,
	}, nil
}

<<<<<<< HEAD
func (app *ValidatorApp) getPendingDelegationsForAll() ([]*btcstakingtypes.BTCDelegation, error) {
	var delegations []*btcstakingtypes.BTCDelegation

	validators, err := app.vs.ListValidators()
	if err != nil {
		return nil, err
	}

	for _, v := range validators {
		dels, err := app.bc.QueryPendingBTCDelegations(v.MustGetBtcPubKeyHexStr())
		if err != nil {
			// TODO should we accumulate the errs?
			return nil, err
		}
		delegations = append(delegations, dels...)
	}

	return delegations, nil
}

func (app *ValidatorApp) newBabylonBlockLoop() {
=======
func (app *ValidatorApp) automaticSubmissionLoop() {
>>>>>>> 4eed4b4c
	defer app.wg.Done()

	commitRandTicker := time.NewTicker(app.config.RandomInterval)
	defer commitRandTicker.Stop()

	for {
		select {
<<<<<<< HEAD
		case b := <-app.poller.GetBlockInfoChan():
			if app.IsJury() {
				dels, err := app.getPendingDelegationsForAll()
				if err != nil {
					app.logger.WithFields(logrus.Fields{
						"err": err,
					}).Error("failed to get pending delegations")
					continue
				}

				for _, d := range dels {
					_, err := app.AddJurySignature(d)
					if err != nil {
						app.logger.WithFields(logrus.Fields{
							"err":        err,
							"del_btc_pk": d.BtcPk,
						}).Error("failed to submit Jury sig to the Bitcoin delegation")
						continue
					}
				}

			} else {
				// TODO: add a new trigger for CommitPubRand as doing this upon every
				// block is kinda overkill
				_, err := app.CommitPubRandForAll(b)
				if err != nil {
					app.logger.WithFields(logrus.Fields{
						"block_height": b.Height,
						"err":          err,
					}).Error("failed to commit public randomness")
					continue
				}

				// TODO ask Babylon whether finality vote is needed
			}
=======
		case <-commitRandTicker.C:
			commitRandTicker.Reset(app.config.RandomInterval)
			if app.lastBbnBlock == nil {
				continue
			}
			lastBlock := app.GetLastBbnBlock()
			_, err := app.CommitPubRandForAll(lastBlock)
			if err != nil {
				app.logger.WithFields(logrus.Fields{
					"block_height": lastBlock.Height,
					"err":          err,
				}).Error("failed to commit public randomness")
				continue
			}

		case b := <-app.poller.GetBlockInfoChan():
			app.UpdateLastBbnBlock(b)
		// TODO ask Babylon whether finality vote is needed
>>>>>>> 4eed4b4c
		case <-app.quit:
			return
		}
	}
}

// main event loop for the validator app
func (app *ValidatorApp) eventLoop() {
	defer app.wg.Done()

	for {
		select {
		case req := <-app.createValidatorRequestChan:
			resp, err := app.handleCreateValidatorRequest(req)

			if err != nil {
				req.errResponse <- err
				continue
			}

			req.successResponse <- resp

		case ev := <-app.validatorRegisteredEventChan:
			val, err := app.vs.GetValidator(ev.bbnPubKey.Key)

			if err != nil {
				// we always check if the validator is in the DB before sending the registration request
				app.logger.WithFields(logrus.Fields{
					"bbn_pk": ev.bbnPubKey,
				}).Fatal("Registred validator not found in DB")
			}

			// change the status of the validator to registered
			val.Status = proto.ValidatorStatus_VALIDATOR_STATUS_REGISTERED

			// save the updated validator object to DB
			err = app.vs.SaveValidator(val)

			if err != nil {
				app.logger.WithFields(logrus.Fields{
					"bbn_pk": ev.bbnPubKey,
				}).Fatal("err while saving validator to DB")
			}

			// return to the caller
			ev.successResponse <- &registerValidatorResponse{
				txHash: ev.txHash,
			}

		case ev := <-app.pubRandCommittedEventChan:
			val, err := app.vs.GetValidator(ev.bbnPubKey.Key)
			if err != nil {
				// we always check if the validator is in the DB before sending the registration request
				app.logger.WithFields(logrus.Fields{
					"bbn_pk": ev.bbnPubKey,
				}).Fatal("Public randomness committed validator not found in DB")
			}

			val.LastCommittedHeight = ev.startingHeight + uint64(len(ev.pubRandList)-1)

			// save the updated validator object to DB
			err = app.vs.SaveValidator(val)

			if err != nil {
				app.logger.WithFields(logrus.Fields{
					"bbn_pk": ev.bbnPubKey,
				}).Fatal("err while saving validator to DB")
			}

			// save the committed random list to DB
			// TODO 1: Optimize the db interface to batch the saving operations
			// TODO 2: Consider safety after recovery
			for i, pr := range ev.privRandList {
				height := ev.startingHeight + uint64(i)
				privRand := pr.Bytes()
				randPair := &proto.SchnorrRandPair{
					SecRand: privRand[:],
					PubRand: ev.pubRandList[i].MustMarshal(),
				}
				err = app.vs.SaveRandPair(ev.bbnPubKey.Key, height, randPair)
				if err != nil {
					app.logger.WithFields(logrus.Fields{
						"bbn_pk": ev.bbnPubKey,
					}).Fatal("err while saving committed random pair to DB")
				}
			}

			// return to the caller
			ev.successResponse <- &commitPubRandResponse{
				txHash: ev.txHash,
			}
		case ev := <-app.jurySigAddedEventChan:
			// TODO do we assume the delegator is also a BTC validator?
			// if so, do we want to change its status to ACTIVE here?
			// if not, maybe we can remove the handler of this event

			// return to the caller
			ev.successResponse <- &addJurySigResponse{
				txHash: ev.txHash,
			}

		case <-app.quit:
			return
		}
	}
}

// Loop for handling requests to send stuff to babylon. It is necessart to properly
// serialize bayblon sends as otherwise we would keep hitting sequence mismatch errors.
// This could be done either by send loop or by lock. We choose send loop as it is
// more flexible.
// TODO: This could be probably separate component responsible for queuing stuff
// and sending it to babylon.
func (app *ValidatorApp) handleSentToBabylonLoop() {
	defer app.wg.Done()
	for {
		select {
		case req := <-app.registerValidatorRequestChan:
			// we won't do any retries here to not block the loop for more important messages.
			// Most probably it fails due so some user error so we just return the error to the user.
			// TODO: need to start passing context here to be able to cancel the request in case of app quiting
			tx, err := app.bc.RegisterValidator(req.bbnPubKey, req.btcPubKey, req.pop)

			if err != nil {
				app.logger.WithFields(logrus.Fields{
					"err":       err,
					"bbnPubKey": hex.EncodeToString(req.bbnPubKey.Key),
					"btcPubKey": req.btcPubKey.ToHexStr(),
				}).Error("failed to register validator")
				req.errResponse <- err
				continue
			}

			app.logger.WithField("bbnPk", req.bbnPubKey).Info("successfully registered validator on babylon")

			app.validatorRegisteredEventChan <- &validatorRegisteredEvent{
				bbnPubKey: req.bbnPubKey,
				txHash:    tx,
				// pass the channel to the event so that we can send the response to the user which requested
				// the registration
				successResponse: req.successResponse,
			}
		case req := <-app.commitPubRandRequestChan:
			tx, err := app.bc.CommitPubRandList(req.valBtcPk, req.startingHeight, req.pubRandList, req.sig)
			if err != nil {
				app.logger.WithFields(logrus.Fields{
					"err":         err,
					"btcPubKey":   req.valBtcPk,
					"startHeight": req.startingHeight,
				}).Error("failed to commit public randomness")
				req.errResponse <- err
				continue
			}

			app.logger.WithField("btcPk", req.valBtcPk).Info("successfully commit public rand list to Babylon")

			app.pubRandCommittedEventChan <- &pubRandCommittedEvent{
				startingHeight: req.startingHeight,
				bbnPubKey:      req.bbnPubKey,
				valBtcPk:       req.valBtcPk,
				privRandList:   req.privRandList,
				pubRandList:    req.pubRandList,
				txHash:         tx,
				// pass the channel to the event so that we can send the response to the user which requested
				// the commit
				successResponse: req.successResponse,
			}
		case req := <-app.addJurySigRequestChan:
			tx, err := app.bc.SubmitJurySig(req.valBtcPk, req.delBtcPk, req.sig)
			if err != nil {
				app.logger.WithFields(logrus.Fields{
					"err":          err,
					"valBtcPubKey": req.valBtcPk,
					"delBtcPubKey": req.delBtcPk,
				}).Error("failed to submit Jury signature")
				req.errResponse <- err
				continue
			}

			app.logger.WithField("delBtcPk", req.delBtcPk).Info("successfully submit Jury sig over Bitcoin delegation to Babylon")

			app.jurySigAddedEventChan <- &jurySigAddedEvent{
				bbnPubKey: req.bbnPubKey,
				txHash:    tx,
				// pass the channel to the event so that we can send the response to the user which requested
				// the registration
				successResponse: req.successResponse,
			}

		case <-app.quit:
			return
		}
	}
}<|MERGE_RESOLUTION|>--- conflicted
+++ resolved
@@ -541,7 +541,6 @@
 	}, nil
 }
 
-<<<<<<< HEAD
 func (app *ValidatorApp) getPendingDelegationsForAll() ([]*btcstakingtypes.BTCDelegation, error) {
 	var delegations []*btcstakingtypes.BTCDelegation
 
@@ -551,7 +550,7 @@
 	}
 
 	for _, v := range validators {
-		dels, err := app.bc.QueryPendingBTCDelegations(v.MustGetBtcPubKeyHexStr())
+		dels, err := app.bc.QueryPendingBTCDelegations(v.MustGetBip340PubKeyHexStr())
 		if err != nil {
 			// TODO should we accumulate the errs?
 			return nil, err
@@ -562,10 +561,7 @@
 	return delegations, nil
 }
 
-func (app *ValidatorApp) newBabylonBlockLoop() {
-=======
 func (app *ValidatorApp) automaticSubmissionLoop() {
->>>>>>> 4eed4b4c
 	defer app.wg.Done()
 
 	commitRandTicker := time.NewTicker(app.config.RandomInterval)
@@ -573,7 +569,6 @@
 
 	for {
 		select {
-<<<<<<< HEAD
 		case b := <-app.poller.GetBlockInfoChan():
 			if app.IsJury() {
 				dels, err := app.getPendingDelegationsForAll()
@@ -596,8 +591,6 @@
 				}
 
 			} else {
-				// TODO: add a new trigger for CommitPubRand as doing this upon every
-				// block is kinda overkill
 				_, err := app.CommitPubRandForAll(b)
 				if err != nil {
 					app.logger.WithFields(logrus.Fields{
@@ -609,7 +602,6 @@
 
 				// TODO ask Babylon whether finality vote is needed
 			}
-=======
 		case <-commitRandTicker.C:
 			commitRandTicker.Reset(app.config.RandomInterval)
 			if app.lastBbnBlock == nil {
@@ -628,7 +620,6 @@
 		case b := <-app.poller.GetBlockInfoChan():
 			app.UpdateLastBbnBlock(b)
 		// TODO ask Babylon whether finality vote is needed
->>>>>>> 4eed4b4c
 		case <-app.quit:
 			return
 		}
