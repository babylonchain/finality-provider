package service

import (
	"fmt"
	"sync"

	"github.com/babylonchain/babylon/crypto/eots"
	"github.com/babylonchain/babylon/types"
	bstypes "github.com/babylonchain/babylon/x/btcstaking/types"
	btcstakingtypes "github.com/babylonchain/babylon/x/btcstaking/types"
	ftypes "github.com/babylonchain/babylon/x/finality/types"
	"github.com/btcsuite/btcd/btcec/v2"
	"github.com/cosmos/cosmos-sdk/crypto/keyring"
	"github.com/cosmos/cosmos-sdk/crypto/keys/secp256k1"
	"github.com/sirupsen/logrus"

	bbncli "github.com/babylonchain/btc-validator/bbnclient"
	"github.com/babylonchain/btc-validator/proto"
	"github.com/babylonchain/btc-validator/valcfg"

	"github.com/babylonchain/btc-validator/val"
)

type ValidatorApp struct {
	startOnce sync.Once
	stopOnce  sync.Once
	wg        sync.WaitGroup
	quit      chan struct{}

	bc     bbncli.BabylonClient
	kr     keyring.Keyring
	vs     *val.ValidatorStore
	config *valcfg.Config
	logger *logrus.Logger
	poller *ChainPoller

	createValidatorRequestChan   chan *createValidatorRequest
	registerValidatorRequestChan chan *registerValidatorRequest
	commitPubRandRequestChan     chan *commitPubRandRequest
	addJurySigRequestChan        chan *addJurySigRequest

	validatorRegisteredEventChan chan *validatorRegisteredEvent
	pubRandCommittedEventChan    chan *pubRandCommittedEvent
	jurySigAddedEventChan        chan *jurySigAddedEvent
}

func NewValidatorAppFromConfig(
	config *valcfg.Config,
	logger *logrus.Logger,
	bc bbncli.BabylonClient,
) (*ValidatorApp, error) {

	kr, err := CreateKeyring(config.BabylonConfig.KeyDirectory,
		config.BabylonConfig.ChainID,
		config.BabylonConfig.KeyringBackend)
	if err != nil {
		return nil, fmt.Errorf("failed to create keyring: %w", err)
	}

	valStore, err := val.NewValidatorStore(config.DatabaseConfig)
	if err != nil {
		return nil, fmt.Errorf("failed to open the store for validators: %w", err)
	}

	poller := NewChainPoller(logger, config.PollerConfig, bc)

	if config.JuryMode {
		if _, err := kr.Key(config.JuryModeConfig.JuryKeyName); err != nil {
			return nil, fmt.Errorf("the program is running in Jury mode but the Jury key %s is not found: %w",
				config.JuryModeConfig.JuryKeyName, err)
		}
	}

	return &ValidatorApp{
		bc:                           bc,
		vs:                           valStore,
		kr:                           kr,
		config:                       config,
		logger:                       logger,
		poller:                       poller,
		quit:                         make(chan struct{}),
		createValidatorRequestChan:   make(chan *createValidatorRequest),
		registerValidatorRequestChan: make(chan *registerValidatorRequest),
		commitPubRandRequestChan:     make(chan *commitPubRandRequest),
		addJurySigRequestChan:        make(chan *addJurySigRequest),
		pubRandCommittedEventChan:    make(chan *pubRandCommittedEvent),
		validatorRegisteredEventChan: make(chan *validatorRegisteredEvent),
		jurySigAddedEventChan:        make(chan *jurySigAddedEvent),
	}, nil
}

type createValidatorResponse struct {
	BtcValidatorPk     btcec.PublicKey
	BabylonValidatorPk secp256k1.PubKey
}
type createValidatorRequest struct {
	keyName         string
	errResponse     chan error
	successResponse chan *createValidatorResponse
}

type registerValidatorRequest struct {
	bbnPubKey *secp256k1.PubKey
	btcPubKey *types.BIP340PubKey
	// TODO we should have our own representation of PoP
	pop             *btcstakingtypes.ProofOfPossession
	errResponse     chan error
	successResponse chan *registerValidatorResponse
}

type validatorRegisteredEvent struct {
	bbnPubKey       *secp256k1.PubKey
	txHash          []byte
	successResponse chan *registerValidatorResponse
}

type registerValidatorResponse struct {
	txHash []byte
}

type commitPubRandRequest struct {
	startingHeight uint64
	bbnPubKey      *secp256k1.PubKey
	valBtcPk       *types.BIP340PubKey
	privRandList   []*eots.PrivateRand
	pubRandList    []types.SchnorrPubRand
	sig            *types.BIP340Signature

	errResponse     chan error
	successResponse chan *commitPubRandResponse
}

type commitPubRandResponse struct {
	txHash []byte
}

type pubRandCommittedEvent struct {
	startingHeight  uint64
	bbnPubKey       *secp256k1.PubKey
	valBtcPk        *types.BIP340PubKey
	pubRandList     []types.SchnorrPubRand
	privRandList    []*eots.PrivateRand
	txHash          []byte
	successResponse chan *commitPubRandResponse
}

type addJurySigRequest struct {
	bbnPubKey       *secp256k1.PubKey
	valBtcPk        *types.BIP340PubKey
	delBtcPk        *types.BIP340PubKey
	sig             *types.BIP340Signature
	errResponse     chan error
	successResponse chan *addJurySigResponse
}

type addJurySigResponse struct {
	txHash []byte
}

type jurySigAddedEvent struct {
	bbnPubKey       *secp256k1.PubKey
	txHash          []byte
	successResponse chan *addJurySigResponse
}

type CreateValidatorResult struct {
	BtcValidatorPk     btcec.PublicKey
	BabylonValidatorPk secp256k1.PubKey
}

func (app *ValidatorApp) GetValidatorStore() *val.ValidatorStore {
	return app.vs
}

func (app *ValidatorApp) GetKeyring() keyring.Keyring {
	return app.kr
}

func (app *ValidatorApp) RegisterValidator(keyName string) ([]byte, error) {
	kc, err := val.NewKeyringControllerWithKeyring(app.kr, keyName)
	if err != nil {
		return nil, err
	}
	if !kc.ValidatorKeyExists() {
		return nil, fmt.Errorf("key name %s does not exist", keyName)
	}
	babylonPublicKeyBytes, err := kc.GetBabylonPublicKeyBytes()
	if err != nil {
		return nil, err
	}
	validator, err := app.vs.GetValidator(babylonPublicKeyBytes)
	if err != nil {
		return nil, err
	}

	if validator.Status != proto.ValidatorStatus_VALIDATOR_STATUS_CREATED {
		return nil, fmt.Errorf("validator is already registered")
	}

	// TODO: the following decoding is not needed if Babylon and cosmos protos are introduced

	bbnPk := validator.GetBabylonPK()
	btcPk := validator.MustGetBIP340BTCPK()
	btcSig, err := types.NewBIP340Signature(validator.Pop.BtcSig)
	if err != nil {
		return nil, err
	}

	pop := &bstypes.ProofOfPossession{
		BabylonSig: validator.Pop.BabylonSig,
		BtcSig:     btcSig,
	}

	request := &registerValidatorRequest{
		bbnPubKey:       bbnPk,
		btcPubKey:       btcPk,
		pop:             pop,
		errResponse:     make(chan error),
		successResponse: make(chan *registerValidatorResponse),
	}

	app.registerValidatorRequestChan <- request

	select {
	case err := <-request.errResponse:
		return nil, err
	case successResponse := <-request.successResponse:
		return successResponse.txHash, nil
	case <-app.quit:
		return nil, fmt.Errorf("validator app is shutting down")
	}
}

func (app *ValidatorApp) AddJurySignature(btcDel *bstypes.BTCDelegation) ([]byte, error) {
	if btcDel.JurySig != nil {
		return nil, fmt.Errorf("the Jury sig already existed in the Bitcoin delection")
	}

	slashingTx := btcDel.SlashingTx
	stakingTx := btcDel.StakingTx
	stakingMsgTx, err := stakingTx.ToMsgTx()
	if err != nil {
		return nil, err
	}

	// get Jury private key from the keyring
	juryPrivKey, err := app.getJuryPrivKey()
	if err != nil {
		return nil, fmt.Errorf("failed to get Jury private key: %w", err)
	}

	jurySig, err := slashingTx.Sign(
		stakingMsgTx,
		stakingTx.StakingScript,
		juryPrivKey,
		&app.config.JuryModeConfig.ActiveNetParams,
	)
	if err != nil {
		return nil, err
	}

	request := &addJurySigRequest{
		bbnPubKey:       btcDel.BabylonPk,
		valBtcPk:        btcDel.ValBtcPk,
		delBtcPk:        btcDel.BtcPk,
		sig:             jurySig,
		errResponse:     make(chan error),
		successResponse: make(chan *addJurySigResponse),
	}

	app.addJurySigRequestChan <- request

	select {
	case err := <-request.errResponse:
		return nil, err
	case successResponse := <-request.successResponse:
		return successResponse.txHash, nil
	case <-app.quit:
		return nil, fmt.Errorf("validator app is shutting down")
	}
}

func (app *ValidatorApp) getJuryPrivKey() (*btcec.PrivateKey, error) {
	var juryPrivKey *btcec.PrivateKey
	k, err := app.kr.Key(app.config.JuryModeConfig.JuryKeyName)
	if err != nil {
		return nil, err
	}
	privKey := k.GetLocal().PrivKey.GetCachedValue()
	switch v := privKey.(type) {
	case *secp256k1.PrivKey:
		juryPrivKey, _ = btcec.PrivKeyFromBytes(v.Key)
		return juryPrivKey, nil
	default:
		return nil, fmt.Errorf("unsupported key type in keyring")
	}
}

// CommitPubRandForAll generates a list of Schnorr rand pairs,
// commits the public randomness for the managed validators,
// and save the randomness pair to DB
func (app *ValidatorApp) CommitPubRandForAll(b *BlockInfo) ([][]byte, error) {
	var txHashes [][]byte
	validators, err := app.vs.ListValidators()
	if err != nil {
		return nil, err
	}

	for _, v := range validators {
		txHash, err := app.CommitPubRandForValidator(b, v)
		if err != nil {
			return nil, err
		}
		if txHash != nil {
			txHashes = append(txHashes, txHash)
		} else {
			app.logger.WithFields(logrus.Fields{
				"btc_pub_key":           v.MustGetBIP340BTCPK(),
				"block_height":          b.Height,
				"last_committed_height": v.LastCommittedHeight,
			}).Debug("the validator has sufficient committed randomness")
		}
	}

	return txHashes, nil
}

// CommitPubRandForValidator asks Babylon whether the given
// validator's public randomness has run out
// if so, generates commit public randomness request
func (app *ValidatorApp) CommitPubRandForValidator(b *BlockInfo, validator *proto.Validator) ([]byte, error) {
	pkStr := validator.MustGetBtcPubKeyHexStr()
	h, err := app.bc.QueryHeightWithLastPubRand(pkStr)
	if err != nil {
		return nil, err
	}

	if validator.LastCommittedHeight != h {
		// for some reason number of random numbers locally does not match babylon node
		// log it and try to recover somehow
		return nil, fmt.Errorf("the local last committed height %v does not match the remote last committed height %v",
			validator.LastCommittedHeight, h)
	}

	var startHeight uint64
	// the validator has never submitted public rand before
	if h == uint64(0) {
		startHeight = b.Height + 1
	} else if h-b.Height < app.config.MinRandomGap {
		startHeight = h + 1
	} else {
		return nil, nil
	}

	// generate a list of Schnorr randomness pairs
	privRandList, pubRandList, err := GenerateRandPairList(app.config.RandomNum)
	if err != nil {
		return nil, err
	}

	// get the message hash for signing
	btcPk := validator.MustGetBIP340BTCPK()
	msg := &ftypes.MsgCommitPubRandList{
		ValBtcPk:    btcPk,
		StartHeight: startHeight,
		PubRandList: pubRandList,
	}
	hash, err := msg.HashToSign()
	if err != nil {
		return nil, err
	}

	// sign the message hash using the validator's BTC private key
	kc, err := val.NewKeyringControllerWithKeyring(app.kr, validator.KeyName)
	if err != nil {
		return nil, err
	}
	schnorrSig, err := kc.SchnorrSign(hash)
	if err != nil {
		return nil, err
	}
	sig := types.NewBIP340SignatureFromBTCSig(schnorrSig)

	request := &commitPubRandRequest{
		startingHeight:  startHeight,
		bbnPubKey:       validator.GetBabylonPK(),
		valBtcPk:        validator.MustGetBIP340BTCPK(),
		privRandList:    privRandList,
		pubRandList:     pubRandList,
		errResponse:     make(chan error),
		successResponse: make(chan *commitPubRandResponse),
		sig:             &sig,
	}

	app.commitPubRandRequestChan <- request

	select {
	case err := <-request.errResponse:
		return nil, err
	case successResponse := <-request.successResponse:
		return successResponse.txHash, nil
	case <-app.quit:
		return nil, fmt.Errorf("validator app is shutting down")
	}
}

func (app *ValidatorApp) Start() error {
	var startErr error
	app.startOnce.Do(func() {
		app.logger.Infof("Starting ValidatorApp")

		app.wg.Add(3)
		go app.handleSentToBabylonLoop()
		go app.eventLoop()
		go app.newBabylonBlockLoop()
	})

	return startErr
}

func (app *ValidatorApp) Stop() error {
	var stopErr error
	app.stopOnce.Do(func() {
		app.logger.Infof("Stopping ValidatorApp")
		close(app.quit)
		app.wg.Wait()
	})
	return stopErr
}

func (app *ValidatorApp) CreateValidator(keyName string) (*CreateValidatorResult, error) {
	req := &createValidatorRequest{
		keyName:         keyName,
		errResponse:     make(chan error),
		successResponse: make(chan *createValidatorResponse),
	}

	app.createValidatorRequestChan <- req

	select {
	case err := <-req.errResponse:
		return nil, err
	case successResponse := <-req.successResponse:
		return &CreateValidatorResult{
			BtcValidatorPk:     successResponse.BtcValidatorPk,
			BabylonValidatorPk: successResponse.BabylonValidatorPk,
		}, nil
	case <-app.quit:
		return nil, fmt.Errorf("validator app is shutting down")
	}
}

func (app *ValidatorApp) IsJury() bool {
	return app.config.JuryMode
}

func (app *ValidatorApp) ListValidators() ([]*proto.Validator, error) {
	return app.vs.ListValidators()
}

func (app *ValidatorApp) GetValidator(pkBytes []byte) (*proto.Validator, error) {
	return app.vs.GetValidator(pkBytes)
}

func (app *ValidatorApp) handleCreateValidatorRequest(req *createValidatorRequest) (*createValidatorResponse, error) {

	app.logger.Debug("handling CreateValidator request")

	kr, err := val.NewKeyringControllerWithKeyring(app.kr, req.keyName)

	if err != nil {
		return nil, fmt.Errorf("failed to create keyring controller: %w", err)
	}

	if kr.ValidatorKeyNameTaken() {
		return nil, fmt.Errorf("the key name %s is taken", kr.GetKeyName())
	}

	// TODO should not expose direct proto here, as this is internal db representation
	// connected to serialization
	validator, err := kr.CreateBTCValidator()
	if err != nil {
		return nil, fmt.Errorf("failed to create validator: %w", err)
	}

	if err := app.vs.SaveValidator(validator); err != nil {
		return nil, fmt.Errorf("failed to save validator: %w", err)
	}

	btcPubKey := validator.MustGetBTCPK()
	babylonPubKey := validator.GetBabylonPK()

	app.logger.Info("successfully created validator")
	app.logger.WithFields(logrus.Fields{ // TODO: use hex format
		"btc_pub_key":     btcPubKey,
		"babylon_pub_key": babylonPubKey,
	}).Debug("created validator")

	return &createValidatorResponse{
		BtcValidatorPk:     *btcPubKey,
		BabylonValidatorPk: *babylonPubKey,
	}, nil
}

func (app *ValidatorApp) getPendingDelegationsForAll() ([]*btcstakingtypes.BTCDelegation, error) {
	var delegations []*btcstakingtypes.BTCDelegation

	validators, err := app.vs.ListValidators()
	if err != nil {
		return nil, err
	}

	for _, v := range validators {
		dels, err := app.bc.QueryPendingBTCDelegations(v.MustGetBtcPubKeyHexStr())
		if err != nil {
			// TODO should we accumulate the errs?
			return nil, err
		}
		delegations = append(delegations, dels...)
	}

	return delegations, nil
}

func (app *ValidatorApp) newBabylonBlockLoop() {
	defer app.wg.Done()

	for {
		select {
		case b := <-app.poller.GetBlockInfoChan():
<<<<<<< HEAD
			if app.IsJury() {
				dels, err := app.getPendingDelegationsForAll()
				if err != nil {
					app.logger.WithFields(logrus.Fields{
						"err": err,
					}).Error("failed to get pending delegations")
					continue
				}
=======
			// TODO: add a new trigger for CommitPubRand as doing this upon every
			// block is kinda overkill
			_, err := app.CommitPubRandForAll(b)
			if err != nil {
				app.logger.WithFields(logrus.Fields{
					"block_height": b.Height,
					"err":          err,
				}).Error("failed to commit public randomness")
				continue
			}
>>>>>>> 7566e838

				for _, d := range dels {
					_, err := app.AddJurySignature(d)
					if err != nil {
						app.logger.WithFields(logrus.Fields{
							"err":        err,
							"del_btc_pk": d.BtcPk,
						}).Error("failed to submit Jury sig to the Bitcoin delegation")
						continue
					}
				}

			} else {
				_, err := app.CommitPubRandForAll(b)
				if err != nil {
					app.logger.WithFields(logrus.Fields{
						"block_height": b.Height,
						"err":          err,
					}).Error("failed to commit public randomness")
					continue
				}

				// TODO ask Babylon whether finality vote is needed
			}
		case <-app.quit:
			return
		}
	}
}

// main event loop for the validator app
func (app *ValidatorApp) eventLoop() {
	defer app.wg.Done()

	for {
		select {
		case req := <-app.createValidatorRequestChan:
			resp, err := app.handleCreateValidatorRequest(req)

			if err != nil {
				req.errResponse <- err
				continue
			}

			req.successResponse <- resp

		case ev := <-app.validatorRegisteredEventChan:
			val, err := app.vs.GetValidator(ev.bbnPubKey.Key)

			if err != nil {
				// we always check if the validator is in the DB before sending the registration request
				app.logger.WithFields(logrus.Fields{
					"bbn_pk": ev.bbnPubKey,
				}).Fatal("Registred validator not found in DB")
			}

			// change the status of the validator to registered
			val.Status = proto.ValidatorStatus_VALIDATOR_STATUS_REGISTERED

			// save the updated validator object to DB
			err = app.vs.SaveValidator(val)

			if err != nil {
				app.logger.WithFields(logrus.Fields{
					"bbn_pk": ev.bbnPubKey,
				}).Fatal("err while saving validator to DB")
			}

			// return to the caller
			ev.successResponse <- &registerValidatorResponse{
				txHash: ev.txHash,
			}

		case ev := <-app.pubRandCommittedEventChan:
			val, err := app.vs.GetValidator(ev.bbnPubKey.Key)
			if err != nil {
				// we always check if the validator is in the DB before sending the registration request
				app.logger.WithFields(logrus.Fields{
					"bbn_pk": ev.bbnPubKey,
				}).Fatal("Public randomness committed validator not found in DB")
			}

			val.LastCommittedHeight = ev.startingHeight + uint64(len(ev.pubRandList)-1)

			// save the updated validator object to DB
			err = app.vs.SaveValidator(val)

			if err != nil {
				app.logger.WithFields(logrus.Fields{
					"bbn_pk": ev.bbnPubKey,
				}).Fatal("err while saving validator to DB")
			}

			// save the committed random list to DB
			// TODO 1: Optimize the db interface to batch the saving operations
			// TODO 2: Consider safety after recovery
			for i, pr := range ev.privRandList {
				height := ev.startingHeight + uint64(i)
				privRand := pr.Bytes()
				randPair := &proto.SchnorrRandPair{
					SecRand: privRand[:],
					PubRand: ev.pubRandList[i].MustMarshal(),
				}
				err = app.vs.SaveRandPair(ev.bbnPubKey.Key, height, randPair)
				if err != nil {
					app.logger.WithFields(logrus.Fields{
						"bbn_pk": ev.bbnPubKey,
					}).Fatal("err while saving committed random pair to DB")
				}
			}

			// return to the caller
			ev.successResponse <- &commitPubRandResponse{
				txHash: ev.txHash,
			}
		case ev := <-app.jurySigAddedEventChan:
			// TODO do we assume the delegator is also a BTC validator?
			// if so, do we want to change its status to ACTIVE here?
			// if not, maybe we can remove the handler of this event

			// return to the caller
			ev.successResponse <- &addJurySigResponse{
				txHash: ev.txHash,
			}

		case <-app.quit:
			return
		}
	}
}

// Loop for handling requests to send stuff to babylon. It is necessart to properly
// serialize bayblon sends as otherwise we would keep hitting sequence mismatch errors.
// This could be done either by send loop or by lock. We choose send loop as it is
// more flexible.
// TODO: This could be probably separate component responsible for queuing stuff
// and sending it to babylon.
func (app *ValidatorApp) handleSentToBabylonLoop() {
	defer app.wg.Done()
	for {
		select {
		case req := <-app.registerValidatorRequestChan:
			// we won't do any retries here to not block the loop for more important messages.
			// Most probably it fails due so some user error so we just return the error to the user.
			// TODO: need to start passing context here to be able to cancel the request in case of app quiting
			tx, err := app.bc.RegisterValidator(req.bbnPubKey, req.btcPubKey, req.pop)

			if err != nil {
				app.logger.WithFields(logrus.Fields{
					"err":       err,
					"bbnPubKey": req.bbnPubKey,
					"btcPubKey": req.btcPubKey,
				}).Error("failed to register validator")
				req.errResponse <- err
				continue
			}

			app.logger.WithField("bbnPk", req.bbnPubKey).Info("successfully registered validator on babylon")

			app.validatorRegisteredEventChan <- &validatorRegisteredEvent{
				bbnPubKey: req.bbnPubKey,
				txHash:    tx,
				// pass the channel to the event so that we can send the response to the user which requested
				// the registration
				successResponse: req.successResponse,
			}
		case req := <-app.commitPubRandRequestChan:
			tx, err := app.bc.CommitPubRandList(req.valBtcPk, req.startingHeight, req.pubRandList, req.sig)
			if err != nil {
				app.logger.WithFields(logrus.Fields{
					"err":         err,
					"btcPubKey":   req.valBtcPk,
					"startHeight": req.startingHeight,
				}).Error("failed to commit public randomness")
				req.errResponse <- err
				continue
			}

			app.logger.WithField("btcPk", req.valBtcPk).Info("successfully commit public rand list to Babylon")

			app.pubRandCommittedEventChan <- &pubRandCommittedEvent{
				startingHeight: req.startingHeight,
				bbnPubKey:      req.bbnPubKey,
				valBtcPk:       req.valBtcPk,
				privRandList:   req.privRandList,
				pubRandList:    req.pubRandList,
				txHash:         tx,
				// pass the channel to the event so that we can send the response to the user which requested
				// the commit
				successResponse: req.successResponse,
			}
		case req := <-app.addJurySigRequestChan:
			tx, err := app.bc.SubmitJurySig(req.valBtcPk, req.delBtcPk, req.sig)
			if err != nil {
				app.logger.WithFields(logrus.Fields{
					"err":          err,
					"valBtcPubKey": req.valBtcPk,
					"delBtcPubKey": req.delBtcPk,
				}).Error("failed to submit Jury signature")
				req.errResponse <- err
				continue
			}

			app.logger.WithField("delBtcPk", req.delBtcPk).Info("successfully submit Jury sig over Bitcoin delegation to Babylon")

			app.jurySigAddedEventChan <- &jurySigAddedEvent{
				bbnPubKey: req.bbnPubKey,
				txHash:    tx,
				// pass the channel to the event so that we can send the response to the user which requested
				// the registration
				successResponse: req.successResponse,
			}

		case <-app.quit:
			return
		}
	}
}<|MERGE_RESOLUTION|>--- conflicted
+++ resolved
@@ -528,7 +528,6 @@
 	for {
 		select {
 		case b := <-app.poller.GetBlockInfoChan():
-<<<<<<< HEAD
 			if app.IsJury() {
 				dels, err := app.getPendingDelegationsForAll()
 				if err != nil {
@@ -537,18 +536,6 @@
 					}).Error("failed to get pending delegations")
 					continue
 				}
-=======
-			// TODO: add a new trigger for CommitPubRand as doing this upon every
-			// block is kinda overkill
-			_, err := app.CommitPubRandForAll(b)
-			if err != nil {
-				app.logger.WithFields(logrus.Fields{
-					"block_height": b.Height,
-					"err":          err,
-				}).Error("failed to commit public randomness")
-				continue
-			}
->>>>>>> 7566e838
 
 				for _, d := range dels {
 					_, err := app.AddJurySignature(d)
@@ -562,6 +549,8 @@
 				}
 
 			} else {
+				// TODO: add a new trigger for CommitPubRand as doing this upon every
+				// block is kinda overkill
 				_, err := app.CommitPubRandForAll(b)
 				if err != nil {
 					app.logger.WithFields(logrus.Fields{
