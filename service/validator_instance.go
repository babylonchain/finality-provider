--- conflicted
+++ resolved
@@ -335,13 +335,8 @@
 		// error will be returned if max retries have been reached
 		res, err := v.SubmitFinalitySignature(targetBlock)
 		if err != nil {
-<<<<<<< HEAD
 			if !bbncli.IsRetriable(err) {
 				return nil, err
-=======
-			if !IsSubmissionErrRetriable(err) {
-				return nil, fmt.Errorf("failed to submit finality signature: %w", err)
->>>>>>> ba76834e
 			}
 			v.logger.WithFields(logrus.Fields{
 				"currFailures":        failedCycles,
