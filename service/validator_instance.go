--- conflicted
+++ resolved
@@ -220,11 +220,7 @@
 				}).Error("failed to submit finality signature to Babylon")
 				continue
 			}
-<<<<<<< HEAD
-			if txHash != "" {
-=======
 			if res != nil {
->>>>>>> 6bbefd1c
 				v.logger.WithFields(logrus.Fields{
 					"babylon_pk_hex": v.GetBabylonPkHex(),
 					"btc_pk_hex":     v.GetBtcPkHex(),
@@ -241,7 +237,7 @@
 					"babylon_pk_hex": v.GetBabylonPkHex(),
 				}).Fatal("failed to get the current Babylon block")
 			}
-			txHash, err := v.CommitPubRand(tipBlock)
+			txRes, err := v.CommitPubRand(tipBlock)
 			if err != nil {
 				// TODO Add retry here until the block is finalized. check issue: https://github.com/babylonchain/btc-validator/issues/34
 				v.logger.WithFields(logrus.Fields{
@@ -251,12 +247,12 @@
 				}).Error("failed to commit public randomness")
 				continue
 			}
-			if txHash != "" {
+			if txRes != nil {
 				v.logger.WithFields(logrus.Fields{
 					"babylon_pk_hex":        v.GetBabylonPkHex(),
 					"btc_pk_hex":            v.GetBtcPkHex(),
 					"last_committed_height": v.GetLastCommittedHeight(),
-					"tx_hash":               txHash,
+					"tx_hash":               txRes.TxHash,
 				}).Info("successfully committed public randomness to Babylon")
 			}
 		case <-v.quit:
@@ -269,20 +265,16 @@
 // CommitPubRand generates a list of Schnorr rand pairs,
 // commits the public randomness for the managed validators,
 // and save the randomness pair to DB
-<<<<<<< HEAD
-func (v *ValidatorInstance) CommitPubRand(tipBlock *BlockInfo) (string, error) {
-=======
 func (v *ValidatorInstance) CommitPubRand(tipBlock *BlockInfo) (*bbncli.TransactionResponse, error) {
->>>>>>> 6bbefd1c
 	lastCommittedHeight, err := v.bc.QueryHeightWithLastPubRand(v.btcPk)
 	if err != nil {
-		return "", fmt.Errorf("failed to query Babylon for the last committed height: %w", err)
+		return nil, fmt.Errorf("failed to query Babylon for the last committed height: %w", err)
 	}
 
 	if v.GetLastCommittedHeight() != lastCommittedHeight {
 		// for some reason number of random numbers locally does not match babylon node
 		// log it and try to recover somehow
-		return "", fmt.Errorf("the local last committed height %v does not match the remote last committed height %v",
+		return nil, fmt.Errorf("the local last committed height %v does not match the remote last committed height %v",
 			v.GetLastCommittedHeight(), lastCommittedHeight)
 	}
 
@@ -300,13 +292,13 @@
 			"last_committed_height": v.GetLastCommittedHeight(),
 			"current_block_height":  tipBlock.Height,
 		}).Debug("the validator has sufficient public randomness, skip committing more")
-		return "", nil
+		return nil, nil
 	}
 
 	// generate a list of Schnorr randomness pairs
 	privRandList, pubRandList, err := GenerateRandPairList(v.cfg.NumPubRand)
 	if err != nil {
-		return "", fmt.Errorf("failed to generate randomness: %w", err)
+		return nil, fmt.Errorf("failed to generate randomness: %w", err)
 	}
 
 	// get the message hash for signing
@@ -317,20 +309,20 @@
 	}
 	hash, err := msg.HashToSign()
 	if err != nil {
-		return "", fmt.Errorf("failed to sign the commit public randomness message: %w", err)
+		return nil, fmt.Errorf("failed to sign the commit public randomness message: %w", err)
 	}
 
 	// sign the message hash using the validator's BTC private key
 	schnorrSig, err := v.kc.SchnorrSign(hash)
 	if err != nil {
-		return "", fmt.Errorf("failed to sign the Schnorr signature: %w", err)
+		return nil, fmt.Errorf("failed to sign the Schnorr signature: %w", err)
 	}
 	sig := types.NewBIP340SignatureFromBTCSig(schnorrSig)
 
 	res, err := v.bc.CommitPubRandList(v.btcPk, startHeight, pubRandList, &sig)
 	if err != nil {
 		// TODO Add retry. check issue: https://github.com/babylonchain/btc-validator/issues/34
-		return "", fmt.Errorf("failed to commit public randomness to Babylon: %w", err)
+		return nil, fmt.Errorf("failed to commit public randomness to Babylon: %w", err)
 	}
 
 	newLastCommittedHeight := startHeight + uint64(len(pubRandList)-1)
@@ -370,16 +362,12 @@
 // 2. the block height is lower than the last voted height as this indicates that the validator
 // does not need to send finality signature over this block
 // 3. the validator does not have voting power on the given block
-<<<<<<< HEAD
-func (v *ValidatorInstance) SubmitFinalitySignature(b *BlockInfo) (string, *btcec.PrivateKey, error) {
-=======
 func (v *ValidatorInstance) SubmitFinalitySignature(b *BlockInfo) (*bbncli.TransactionResponse, *btcec.PrivateKey, error) {
->>>>>>> 6bbefd1c
 	btcPk := v.GetBtcPkBIP340()
 
 	// check last committed height
 	if v.GetLastCommittedHeight() < b.Height {
-		return "", nil, fmt.Errorf("the validator's last committed height %v is lower than the current block height %v",
+		return nil, nil, fmt.Errorf("the validator's last committed height %v is lower than the current block height %v",
 			v.GetLastCommittedHeight(), b.Height)
 	}
 
@@ -394,19 +382,19 @@
 		// TODO: this could happen if the Babylon node is in recovery
 		//  need to double check this case in the future, but currently,
 		//  we do not need to return an error as it does not affect finalization
-		return "", nil, nil
+		return nil, nil, nil
 	}
 
 	// check voting power
 	power, err := v.bc.QueryValidatorVotingPower(btcPk, b.Height)
 	if err != nil {
-		return "", nil, fmt.Errorf("failed to query Babylon for the validator's voting power: %w", err)
+		return nil, nil, fmt.Errorf("failed to query Babylon for the validator's voting power: %w", err)
 	}
 	if power == 0 {
 		if v.GetStatus() == proto.ValidatorStatus_ACTIVE {
 			// the validator is slashed or unbonded from Babylon side
 			if err := v.SetStatus(proto.ValidatorStatus_INACTIVE); err != nil {
-				return "", nil, fmt.Errorf("cannot set the validator status: %w", err)
+				return nil, nil, fmt.Errorf("cannot set the validator status: %w", err)
 			}
 		}
 		v.logger.WithFields(logrus.Fields{
@@ -414,24 +402,24 @@
 			"block_height": b.Height,
 		}).Debug("the validator's voting power is 0, skip voting")
 
-		return "", nil, nil
+		return nil, nil, nil
 	}
 
 	// update the status
 	if v.GetStatus() == proto.ValidatorStatus_REGISTERED || v.GetStatus() == proto.ValidatorStatus_INACTIVE {
 		if err := v.SetStatus(proto.ValidatorStatus_ACTIVE); err != nil {
-			return "", nil, fmt.Errorf("cannot set the validator status: %w", err)
+			return nil, nil, fmt.Errorf("cannot set the validator status: %w", err)
 		}
 	}
 
 	// build proper finality signature request
 	privRand, err := v.getCommittedPrivPubRand(b.Height)
 	if err != nil {
-		return "", nil, fmt.Errorf("failed to get the randomness pair from DB: %w", err)
+		return nil, nil, fmt.Errorf("failed to get the randomness pair from DB: %w", err)
 	}
 	btcPrivKey, err := v.kc.GetBtcPrivKey()
 	if err != nil {
-		return "", nil, fmt.Errorf("failed to get BTC private key from the keyring: %w", err)
+		return nil, nil, fmt.Errorf("failed to get BTC private key from the keyring: %w", err)
 	}
 	msg := &ftypes.MsgAddFinalitySig{
 		ValBtcPk:            v.btcPk,
@@ -441,19 +429,19 @@
 	msgToSign := msg.MsgToSign()
 	sig, err := eots.Sign(btcPrivKey, privRand, msgToSign)
 	if err != nil {
-		return "", nil, fmt.Errorf("failed to sign EOTS: %w", err)
+		return nil, nil, fmt.Errorf("failed to sign EOTS: %w", err)
 	}
 	eotsSig := types.NewSchnorrEOTSSigFromModNScalar(sig)
 
 	// send finality signature to Babylon
 	res, privKey, err := v.bc.SubmitFinalitySig(v.GetBtcPkBIP340(), b.Height, b.LastCommitHash, eotsSig)
 	if err != nil {
-		return "", nil, fmt.Errorf("failed to send finality signature to Babylon: %w", err)
+		return nil, nil, fmt.Errorf("failed to send finality signature to Babylon: %w", err)
 	}
 
 	// update DB
 	if err := v.SetLastVotedHeight(b.Height); err != nil {
-		return "", nil, fmt.Errorf("failed to update last voted height to %v in DB: %w", b.Height, err)
+		return nil, nil, fmt.Errorf("failed to update last voted height to %v in DB: %w", b.Height, err)
 	}
 
 	return res, privKey, nil
@@ -462,29 +450,25 @@
 // DoubleSignAttack is exposed for presentation/testing purpose to allow manual sending finality signature
 // this API is the same as SubmitFinalitySignature except that we don't constraint the voting height and update status
 // Note: this should not be used in the submission loop
-<<<<<<< HEAD
-func (v *ValidatorInstance) DoubleSignAttack(b *BlockInfo) (string, *btcec.PrivateKey, error) {
-=======
 func (v *ValidatorInstance) DoubleSignAttack(b *BlockInfo) (*bbncli.TransactionResponse, *btcec.PrivateKey, error) {
->>>>>>> 6bbefd1c
 	btcPk := v.GetBtcPkBIP340()
 
 	// check last committed height
 	if v.GetLastCommittedHeight() < b.Height {
-		return "", nil, fmt.Errorf("the validator's last committed height %v is lower than the current block height %v",
+		return nil, nil, fmt.Errorf("the validator's last committed height %v is lower than the current block height %v",
 			v.GetLastCommittedHeight(), b.Height)
 	}
 
 	// check voting power
 	power, err := v.bc.QueryValidatorVotingPower(btcPk, b.Height)
 	if err != nil {
-		return "", nil, fmt.Errorf("failed to query Babylon for the validator's voting power: %w", err)
+		return nil, nil, fmt.Errorf("failed to query Babylon for the validator's voting power: %w", err)
 	}
 	if power == 0 {
 		if v.GetStatus() == proto.ValidatorStatus_ACTIVE {
 			// the validator is slashed or unbonded from Babylon side
 			if err := v.SetStatus(proto.ValidatorStatus_INACTIVE); err != nil {
-				return "", nil, fmt.Errorf("cannot set the validator status: %w", err)
+				return nil, nil, fmt.Errorf("cannot set the validator status: %w", err)
 			}
 		}
 		v.logger.WithFields(logrus.Fields{
@@ -492,17 +476,17 @@
 			"block_height": b.Height,
 		}).Debug("the validator's voting power is 0, skip voting")
 
-		return "", nil, nil
+		return nil, nil, nil
 	}
 
 	// build proper finality signature request
 	privRand, err := v.getCommittedPrivPubRand(b.Height)
 	if err != nil {
-		return "", nil, fmt.Errorf("failed to get the randomness pair from DB: %w", err)
+		return nil, nil, fmt.Errorf("failed to get the randomness pair from DB: %w", err)
 	}
 	btcPrivKey, err := v.kc.GetBtcPrivKey()
 	if err != nil {
-		return "", nil, fmt.Errorf("failed to get BTC private key from the keyring: %w", err)
+		return nil, nil, fmt.Errorf("failed to get BTC private key from the keyring: %w", err)
 	}
 	msg := &ftypes.MsgAddFinalitySig{
 		ValBtcPk:            v.btcPk,
@@ -512,14 +496,14 @@
 	msgToSign := msg.MsgToSign()
 	sig, err := eots.Sign(btcPrivKey, privRand, msgToSign)
 	if err != nil {
-		return "", nil, fmt.Errorf("failed to sign EOTS: %w", err)
+		return nil, nil, fmt.Errorf("failed to sign EOTS: %w", err)
 	}
 	eotsSig := types.NewSchnorrEOTSSigFromModNScalar(sig)
 
 	// send finality signature to Babylon
 	res, privKey, err := v.bc.SubmitFinalitySig(v.GetBtcPkBIP340(), b.Height, b.LastCommitHash, eotsSig)
 	if err != nil {
-		return "", nil, fmt.Errorf("failed to send finality signature to Babylon: %w", err)
+		return nil, nil, fmt.Errorf("failed to send finality signature to Babylon: %w", err)
 	}
 
 	return res, privKey, nil
