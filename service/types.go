package service

import (
	"github.com/babylonchain/babylon/crypto/eots"
	"github.com/babylonchain/babylon/types"
	btcstakingtypes "github.com/babylonchain/babylon/x/btcstaking/types"
	"github.com/btcsuite/btcd/btcec/v2"
	"github.com/cosmos/cosmos-sdk/crypto/keys/secp256k1"
)

type createValidatorResponse struct {
	BtcValidatorPk     btcec.PublicKey
	BabylonValidatorPk secp256k1.PubKey
}
type createValidatorRequest struct {
	keyName         string
	errResponse     chan error
	successResponse chan *createValidatorResponse
}

type registerValidatorRequest struct {
	bbnPubKey *secp256k1.PubKey
	btcPubKey *types.BIP340PubKey
	// TODO we should have our own representation of PoP
	pop             *btcstakingtypes.ProofOfPossession
	errResponse     chan error
	successResponse chan *registerValidatorResponse
}

type validatorRegisteredEvent struct {
	bbnPubKey       *secp256k1.PubKey
	txHash          []byte
	successResponse chan *registerValidatorResponse
}

type registerValidatorResponse struct {
	txHash []byte
}

type commitPubRandRequest struct {
	startingHeight uint64
	bbnPubKey      *secp256k1.PubKey
	valBtcPk       *types.BIP340PubKey
	privRandList   []*eots.PrivateRand
	pubRandList    []types.SchnorrPubRand
	sig            *types.BIP340Signature

	errResponse     chan error
	successResponse chan *commitPubRandResponse
}

type commitPubRandResponse struct {
	txHash []byte
}

type pubRandCommittedEvent struct {
	startingHeight  uint64
	bbnPubKey       *secp256k1.PubKey
	valBtcPk        *types.BIP340PubKey
	pubRandList     []types.SchnorrPubRand
	privRandList    []*eots.PrivateRand
	txHash          []byte
	successResponse chan *commitPubRandResponse
}

type addJurySigRequest struct {
	bbnPubKey       *secp256k1.PubKey
	valBtcPk        *types.BIP340PubKey
	delBtcPk        *types.BIP340PubKey
	sig             *types.BIP340Signature
	errResponse     chan error
	successResponse chan *addJurySigResponse
}

type addJurySigResponse struct {
	txHash []byte
}

type jurySigAddedEvent struct {
	bbnPubKey       *secp256k1.PubKey
	txHash          []byte
	successResponse chan *addJurySigResponse
}

type addFinalitySigRequest struct {
	bbnPubKey           *secp256k1.PubKey
	valBtcPk            *types.BIP340PubKey
	blockHeight         uint64
	blockLastCommitHash []byte
	sig                 *types.SchnorrEOTSSig
}

type addFinalitySigResponse struct {
<<<<<<< HEAD
	extractedPrivKey *btcec.PrivateKey
	txHash           []byte
}

type finalitySigAddedEvent struct {
	bbnPubKey        *secp256k1.PubKey
	extractedPrivKey *btcec.PrivateKey
	height           uint64
	txHash           []byte
	successResponse  chan *addFinalitySigResponse
=======
	bbnPubKey *secp256k1.PubKey
	txHash    []byte
	height    uint64
	err       error
}

type finalitySigAddedEvent struct {
	bbnPubKey       *secp256k1.PubKey
	height          uint64
	txHash          []byte
	successResponse chan struct{}
>>>>>>> 369205f4
}

type CreateValidatorResult struct {
	BtcValidatorPk     btcec.PublicKey
	BabylonValidatorPk secp256k1.PubKey
}<|MERGE_RESOLUTION|>--- conflicted
+++ resolved
@@ -88,12 +88,16 @@
 	blockHeight         uint64
 	blockLastCommitHash []byte
 	sig                 *types.SchnorrEOTSSig
+	errResponse         chan error
+	successResponse     chan *addFinalitySigResponse
 }
 
 type addFinalitySigResponse struct {
-<<<<<<< HEAD
+	bbnPubKey        *secp256k1.PubKey
+	height           uint64
 	extractedPrivKey *btcec.PrivateKey
 	txHash           []byte
+	err              error
 }
 
 type finalitySigAddedEvent struct {
@@ -102,19 +106,7 @@
 	height           uint64
 	txHash           []byte
 	successResponse  chan *addFinalitySigResponse
-=======
-	bbnPubKey *secp256k1.PubKey
-	txHash    []byte
-	height    uint64
-	err       error
-}
-
-type finalitySigAddedEvent struct {
-	bbnPubKey       *secp256k1.PubKey
-	height          uint64
-	txHash          []byte
-	successResponse chan struct{}
->>>>>>> 369205f4
+	err              error
 }
 
 type CreateValidatorResult struct {
