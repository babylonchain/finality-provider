package service_test

import (
	"math/rand"
	"os"
	"testing"

	"github.com/babylonchain/babylon/testutil/datagen"
	"github.com/babylonchain/babylon/types"
	bstypes "github.com/babylonchain/babylon/x/btcstaking/types"
	"github.com/btcsuite/btcd/chaincfg"
	"github.com/cosmos/cosmos-sdk/crypto/keys/secp256k1"
	"github.com/golang/mock/gomock"
	"github.com/sirupsen/logrus"
	"github.com/stretchr/testify/require"

	"github.com/babylonchain/btc-validator/proto"
	"github.com/babylonchain/btc-validator/service"
	"github.com/babylonchain/btc-validator/testutil"
	"github.com/babylonchain/btc-validator/testutil/mocks"
	"github.com/babylonchain/btc-validator/val"
	"github.com/babylonchain/btc-validator/valcfg"
)

func FuzzRegisterValidator(f *testing.F) {
	testutil.AddRandomSeedsToFuzzer(f, 10)
	f.Fuzz(func(t *testing.T, seed int64) {
		r := rand.New(rand.NewSource(seed))

		// create validator app with db and mocked Babylon client
		cfg := valcfg.DefaultConfig()
		cfg.DatabaseConfig = testutil.GenDBConfig(r, t)
		defer func() {
			err := os.RemoveAll(cfg.DatabaseConfig.Path)
			require.NoError(t, err)
		}()
		ctl := gomock.NewController(t)
		mockBabylonClient := mocks.NewMockBabylonClient(ctl)
		app, err := service.NewValidatorAppFromConfig(&cfg, logrus.New(), mockBabylonClient)
		require.NoError(t, err)

		err = app.Start()
		require.NoError(t, err)
		defer func() {
			err = app.Stop()
			require.NoError(t, err)
		}()

		// create a validator object and save it to db
		keyName := testutil.GenRandomHexStr(r, 4)
		kc, err := val.NewKeyringControllerWithKeyring(app.GetKeyring(), keyName)
		require.NoError(t, err)
		validator, err := kc.CreateBTCValidator()
		require.NoError(t, err)
		s := app.GetValidatorStore()
		err = s.SaveValidator(validator)
		require.NoError(t, err)

		// TODO avoid conversion after btcstaking protos are introduced
		// decode db object to specific types
		btcPk := validator.MustGetBIP340BTCPK()
		bbnPk := validator.GetBabylonPK()
		btcSig := new(types.BIP340Signature)
		err = btcSig.Unmarshal(validator.Pop.BtcSig)
		require.NoError(t, err)
		pop := &bstypes.ProofOfPossession{
			BabylonSig: validator.Pop.BabylonSig,
			BtcSig:     btcSig,
		}

		txHash := testutil.GenRandomByteArray(r, 32)
		mockBabylonClient.EXPECT().
			RegisterValidator(bbnPk, btcPk, pop).Return(txHash, nil).AnyTimes()

		actualTxHash, err := app.RegisterValidator(validator.KeyName)
		require.NoError(t, err)
		require.Equal(t, txHash, actualTxHash)

		val, err := s.GetValidator(validator.BabylonPk)
		require.NoError(t, err)
		require.Equal(t, val.Status, proto.ValidatorStatus_VALIDATOR_STATUS_REGISTERED)

	})
}

func FuzzCommitPubRandList(f *testing.F) {
	testutil.AddRandomSeedsToFuzzer(f, 10)
	f.Fuzz(func(t *testing.T, seed int64) {
		r := rand.New(rand.NewSource(seed))

		// create validator app with db and mocked Babylon client
		cfg := valcfg.DefaultConfig()
		cfg.DatabaseConfig = testutil.GenDBConfig(r, t)
		cfg.BabylonConfig.KeyDirectory = t.TempDir()
		defer func() {
			err := os.RemoveAll(cfg.DatabaseConfig.Path)
			require.NoError(t, err)
			err = os.RemoveAll(cfg.BabylonConfig.KeyDirectory)
			require.NoError(t, err)
		}()
		ctl := gomock.NewController(t)
		mockBabylonClient := mocks.NewMockBabylonClient(ctl)
		app, err := service.NewValidatorAppFromConfig(&cfg, logrus.New(), mockBabylonClient)
		require.NoError(t, err)

		// create a validator object and save it to db
		keyName := testutil.GenRandomHexStr(r, 4)
		kc, err := val.NewKeyringControllerWithKeyring(app.GetKeyring(), keyName)
		require.NoError(t, err)
		validator, err := kc.CreateBTCValidator()
		require.NoError(t, err)
		s := app.GetValidatorStore()
		err = s.SaveValidator(validator)
		require.NoError(t, err)

		btcPk := validator.MustGetBIP340BTCPK()
		txHash := testutil.GenRandomByteArray(r, 32)
		mockBabylonClient.EXPECT().
			CommitPubRandList(btcPk, uint64(1), gomock.Any(), gomock.Any()).
			Return(txHash, nil).AnyTimes()
		num := r.Intn(10) + 1
		txHashes, err := app.CommitPubRandForAll(uint64(num))
		require.NoError(t, err)
		require.Equal(t, txHash, txHashes[0])

		// check the last_committed_height
		updatedVal, err := s.GetValidator(validator.BabylonPk)
		require.NoError(t, err)
		require.Equal(t, uint64(num), updatedVal.LastCommittedHeight)

		// check the committed pub rand
		for i := 1; i <= num; i++ {
			randPair, err := s.GetRandPair(validator.BabylonPk, uint64(i))
			require.NoError(t, err)
			require.NotNil(t, randPair)
		}
	})
}

func FuzzAddJurySig(f *testing.F) {
	testutil.AddRandomSeedsToFuzzer(f, 10)
	f.Fuzz(func(t *testing.T, seed int64) {
		r := rand.New(rand.NewSource(seed))

		// create validator app with db and mocked Babylon client
		cfg := valcfg.DefaultConfig()
		cfg.DatabaseConfig = testutil.GenDBConfig(r, t)
		cfg.BabylonConfig.KeyDirectory = t.TempDir()
		defer func() {
			err := os.RemoveAll(cfg.DatabaseConfig.Path)
			require.NoError(t, err)
			err = os.RemoveAll(cfg.BabylonConfig.KeyDirectory)
			require.NoError(t, err)
		}()
		ctl := gomock.NewController(t)
		mockBabylonClient := mocks.NewMockBabylonClient(ctl)
		app, err := service.NewValidatorAppFromConfig(&cfg, logrus.New(), mockBabylonClient)
		require.NoError(t, err)

		// create a validator object and save it to db
		keyName := testutil.GenRandomHexStr(r, 4)
		kc, err := val.NewKeyringControllerWithKeyring(app.GetKeyring(), keyName)
		require.NoError(t, err)
		validator, err := kc.CreateBTCValidator()
		require.NoError(t, err)
		s := app.GetValidatorStore()
		err = s.SaveValidator(validator)
		require.NoError(t, err)
		btcPkBIP340 := new(types.BIP340PubKey)
		err = btcPkBIP340.Unmarshal(validator.BtcPk)
		require.NoError(t, err)
		btcPk, err := btcPkBIP340.ToBTCPK()
		require.NoError(t, err)

		// create a Jury key pair in the keyring
		juryKeyName := testutil.GenRandomHexStr(r, 4)
		juryKc, err := val.NewKeyringControllerWithKeyring(app.GetKeyring(), juryKeyName)
		require.NoError(t, err)
		jurPk, err := juryKc.CreateJuryKey()
		require.NoError(t, err)
		require.NotNil(t, jurPk)
<<<<<<< HEAD
		cfg.JuryKeyName = juryKeyName
=======
		cfg.JuryMode = true
		cfg.JuryModeConfig.JuryKeyName = juryKeyName
>>>>>>> c7c5e088

		// generate BTC delegation
		slashingAddr, err := datagen.GenRandomBTCAddress(r, &chaincfg.SimNetParams)
		require.NoError(t, err)
		delSK, delPK, err := datagen.GenRandomBTCKeyPair(r)
		require.NoError(t, err)
		stakingTimeBlocks := uint16(5)
		stakingValue := int64(2 * 10e8)
		stakingTx, slashingTx, err := datagen.GenBTCStakingSlashingTx(r, delSK, btcPk, jurPk, stakingTimeBlocks, stakingValue, slashingAddr)
		require.NoError(t, err)
		stakingMsgTx, err := stakingTx.ToMsgTx()
		require.NoError(t, err)
		// random Babylon SK
		delBabylonSK, delBabylonPK, err := datagen.GenRandomSecp256k1KeyPair(r)
		require.NoError(t, err)
		pop, err := bstypes.NewPoP(delBabylonSK, delSK)
		require.NoError(t, err)
		delegatorSig, err := slashingTx.Sign(
			stakingMsgTx,
			stakingTx.StakingScript,
			delSK,
			&chaincfg.SimNetParams,
		)
		require.NoError(t, err)
		delegation := &bstypes.BTCDelegation{
			ValBtcPk:     btcPkBIP340,
			BtcPk:        types.NewBIP340PubKeyFromBTCPK(delPK),
			BabylonPk:    delBabylonPK.(*secp256k1.PubKey),
			Pop:          pop,
			StakingTx:    stakingTx,
			SlashingTx:   slashingTx,
			DelegatorSig: delegatorSig,
		}

		expectedTxHash := testutil.GenRandomByteArray(r, 32)
		mockBabylonClient.EXPECT().SubmitJurySig(delegation.ValBtcPk, delegation.BtcPk, gomock.Any()).
			Return(expectedTxHash, nil).AnyTimes()
		txHash, err := app.AddJurySignature(delegation)
		require.NoError(t, err)
		require.Equal(t, expectedTxHash, txHash)
	})
}<|MERGE_RESOLUTION|>--- conflicted
+++ resolved
@@ -179,12 +179,8 @@
 		jurPk, err := juryKc.CreateJuryKey()
 		require.NoError(t, err)
 		require.NotNil(t, jurPk)
-<<<<<<< HEAD
-		cfg.JuryKeyName = juryKeyName
-=======
 		cfg.JuryMode = true
 		cfg.JuryModeConfig.JuryKeyName = juryKeyName
->>>>>>> c7c5e088
 
 		// generate BTC delegation
 		slashingAddr, err := datagen.GenRandomBTCAddress(r, &chaincfg.SimNetParams)
