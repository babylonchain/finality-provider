--- conflicted
+++ resolved
@@ -8,11 +8,8 @@
 	"github.com/babylonchain/babylon/testutil/datagen"
 	"github.com/babylonchain/babylon/types"
 	bstypes "github.com/babylonchain/babylon/x/btcstaking/types"
-<<<<<<< HEAD
 	"github.com/btcsuite/btcd/chaincfg"
 	"github.com/cosmos/cosmos-sdk/crypto/keys/secp256k1"
-=======
->>>>>>> d8e371fe
 	"github.com/golang/mock/gomock"
 	"github.com/sirupsen/logrus"
 	"github.com/stretchr/testify/require"
@@ -148,11 +145,11 @@
 		// create validator app with db and mocked Babylon client
 		cfg := valcfg.DefaultConfig()
 		cfg.DatabaseConfig = testutil.GenDBConfig(r, t)
-		cfg.KeyringDir = t.TempDir()
+		cfg.BabylonConfig.KeyDirectory = t.TempDir()
 		defer func() {
 			err := os.RemoveAll(cfg.DatabaseConfig.Path)
 			require.NoError(t, err)
-			err = os.RemoveAll(cfg.KeyringDir)
+			err = os.RemoveAll(cfg.BabylonConfig.KeyDirectory)
 			require.NoError(t, err)
 		}()
 		ctl := gomock.NewController(t)
