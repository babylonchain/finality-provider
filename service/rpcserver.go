package service

import (
	"context"
	"encoding/hex"
	"fmt"
	"sync"
	"sync/atomic"

	"github.com/btcsuite/btcd/btcec/v2/schnorr"
	"github.com/cosmos/cosmos-sdk/crypto/keys/secp256k1"
	"github.com/lightningnetwork/lnd/signal"
	"github.com/sirupsen/logrus"
	"google.golang.org/grpc"

	"github.com/babylonchain/btc-validator/proto"
	"github.com/babylonchain/btc-validator/valcfg"
	"github.com/babylonchain/btc-validator/version"
)

// rpcServer is the main RPC server for the BTC-Validator daemon that handles
// gRPC incoming requests.
type rpcServer struct {
	started  int32
	shutdown int32

	proto.UnimplementedBtcValidatorsServer

	interceptor signal.Interceptor

	app *ValidatorApp

	logger *logrus.Logger

	cfg *valcfg.Config

	quit chan struct{}
	wg   sync.WaitGroup
}

// newRPCServer creates a new RPC sever from the set of input dependencies.
func newRPCServer(
	interceptor signal.Interceptor,
	l *logrus.Logger,
	cfg *valcfg.Config,
	v *ValidatorApp,
) (*rpcServer, error) {

	return &rpcServer{
		interceptor: interceptor,
		logger:      l,
		quit:        make(chan struct{}),
		cfg:         cfg,
		app:         v,
	}, nil
}

// Start signals that the RPC server starts accepting requests.
func (r *rpcServer) Start() error {
	if atomic.AddInt32(&r.started, 1) != 1 {
		return nil
	}

	r.logger.Infof("Starting RPC Server")

	return nil
}

// Stop signals that the RPC server should attempt a graceful shutdown and
// cancel any outstanding requests.
func (r *rpcServer) Stop() error {
	if atomic.AddInt32(&r.shutdown, 1) != 1 {
		return nil
	}

	r.logger.Infof("Stopping RPC Server")

	close(r.quit)

	r.wg.Wait()

	return nil
}

// RegisterWithGrpcServer registers the rpcServer with the passed root gRPC
// server.
func (r *rpcServer) RegisterWithGrpcServer(grpcServer *grpc.Server) error {
	// Register the main RPC server.
	proto.RegisterBtcValidatorsServer(grpcServer, r)
	return nil
}

// GetInfo returns general information relating to the active daemon
func (r *rpcServer) GetInfo(context.Context, *proto.GetInfoRequest) (*proto.GetInfoResponse, error) {

	return &proto.GetInfoResponse{
		Version: version.Version(),
	}, nil
}

// CreateValidator generates a validator object and saves it in the database
func (r *rpcServer) CreateValidator(ctx context.Context, req *proto.CreateValidatorRequest) (
	*proto.CreateValidatorResponse, error) {
	result, err := r.app.CreateValidator(req.KeyName)

	if err != nil {
		return nil, err
	}

	btcPk := schnorr.SerializePubKey(&result.BtcValidatorPk)

	return &proto.CreateValidatorResponse{
		BtcPk:     hex.EncodeToString(btcPk),
		BabylonPk: hex.EncodeToString(result.BabylonValidatorPk.Key),
	}, nil

}

// RegisterValidator sends a transactions to Babylon to register a BTC validator
func (r *rpcServer) RegisterValidator(ctx context.Context, req *proto.RegisterValidatorRequest) (
	*proto.RegisterValidatorResponse, error) {

	txHash, err := r.app.RegisterValidator(req.KeyName)
	if err != nil && txHash == nil {
		return nil, fmt.Errorf("failed to register the validator to Babylon: %w", err)
	}
	if err != nil && txHash != nil {
		return &proto.RegisterValidatorResponse{TxHash: txHash},
			fmt.Errorf("successfully registered the validator to Babylon but error when starting the validator instance: %w", err)
	}

	return &proto.RegisterValidatorResponse{TxHash: txHash}, nil
}

func (r *rpcServer) AddFinalitySignature(ctx context.Context, req *proto.AddFinalitySignatureRequest) (
	*proto.AddFinalitySignatureResponse, error) {

	bbnPk := &secp256k1.PubKey{Key: req.BabylonPk}
	v, err := r.app.GetValidatorInstance(bbnPk)
	if err != nil {
		return nil, err
	}

	b := &BlockInfo{
		Height:         req.Height,
		LastCommitHash: req.LastCommitHash,
	}

	txHash, privKey, err := v.SubmitFinalitySignature(b)
	if err != nil {
		return nil, err
	}

	res := &proto.AddFinalitySignatureResponse{TxHash: txHash}

	// if privKey is not empty, then this BTC validator
	// has voted for a fork and will be slashed
	if privKey != nil {
<<<<<<< HEAD
		localPrivKey, err = r.app.getBtcPrivKey(v.GetValidatorStored().KeyName)
=======
		res.ExtractedSkHex = privKey.Key.String()

		localPrivKey, err := r.app.getBtcPrivKey(v.KeyName)
>>>>>>> c015f265
		if err != nil {
			return nil, err
		}
		localSkHex := localPrivKey.Key.String()
		localSkNegateHex := localPrivKey.Key.Negate().String()
		if res.ExtractedSkHex == localSkHex {
			res.LocalSkHex = localSkHex
		} else if res.ExtractedSkHex == localSkNegateHex {
			res.LocalSkHex = localSkNegateHex
		} else {
			return nil, fmt.Errorf("the validator's BTC private key is extracted but does not match the local key,"+
				"extrated: %s, local: %s, local-negated: %s",
				res.ExtractedSkHex, localSkHex, localSkNegateHex)
		}
	}

	return res, nil
}

// QueryValidator queries the information of the validator
func (r *rpcServer) QueryValidator(ctx context.Context, req *proto.QueryValidatorRequest) (
	*proto.QueryValidatorResponse, error) {

	bbnPk := &secp256k1.PubKey{Key: req.BabylonPk}
	val, err := r.app.GetValidatorInstance(bbnPk)
	if err != nil {
		return nil, err
	}

	valInfo := proto.NewValidatorInfo(val.GetValidatorStored())

	return &proto.QueryValidatorResponse{Validator: valInfo}, nil
}

// QueryValidatorList queries the information of a list of validators
func (r *rpcServer) QueryValidatorList(ctx context.Context, req *proto.QueryValidatorListRequest) (
	*proto.QueryValidatorListResponse, error) {

	vals := r.app.ListValidatorInstances()

	valsInfo := make([]*proto.ValidatorInfo, len(vals))
	for i, v := range vals {
		valInfo := proto.NewValidatorInfo(v.GetValidatorStored())
		valsInfo[i] = valInfo
	}

	return &proto.QueryValidatorListResponse{Validators: valsInfo}, nil
}<|MERGE_RESOLUTION|>--- conflicted
+++ resolved
@@ -156,13 +156,8 @@
 	// if privKey is not empty, then this BTC validator
 	// has voted for a fork and will be slashed
 	if privKey != nil {
-<<<<<<< HEAD
-		localPrivKey, err = r.app.getBtcPrivKey(v.GetValidatorStored().KeyName)
-=======
+		localPrivKey, err := r.app.getBtcPrivKey(v.GetValidatorStored().KeyName)
 		res.ExtractedSkHex = privKey.Key.String()
-
-		localPrivKey, err := r.app.getBtcPrivKey(v.KeyName)
->>>>>>> c015f265
 		if err != nil {
 			return nil, err
 		}
