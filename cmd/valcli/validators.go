package main

import (
	"context"
	"fmt"
<<<<<<< HEAD

	"github.com/urfave/cli"

	"github.com/babylonchain/btc-validator/service"
=======
	"github.com/cosmos/cosmos-sdk/client"
	"github.com/urfave/cli"

	"github.com/babylonchain/btc-validator/codec"
	"github.com/babylonchain/btc-validator/proto"
>>>>>>> b28e1eda
	dc "github.com/babylonchain/btc-validator/service/client"
	"github.com/babylonchain/btc-validator/val"
	"github.com/babylonchain/btc-validator/valcfg"
)

const (
	chainIdFlag        = "chain-id"
	keyringDirFlag     = "keyring-dir"
	keyringBackendFlag = "keyring-backend"
	keyNameFlag        = "key-name"
<<<<<<< HEAD
	randNumFlag        = "rand-num"
	babylonPkFlag      = "babylon-pk"
)
=======
>>>>>>> b28e1eda

	defaultChainID        = "test-chain"
	defaultKeyringBackend = "test"
	defaultRandomNum      = 100
)

var validatorsCommands = []cli.Command{
	{
		Name:      "validators",
		ShortName: "vals",
		Usage:     "Control Bitcoin validators.",
		Category:  "Validators",
		Subcommands: []cli.Command{
			createValidator, listValidators, importValidator, registerValidator, commitRandomList,
		},
	},
}

var createValidator = cli.Command{
	Name:      "create-validator",
	ShortName: "cv",
	Usage:     "Create a Bitcoin validator object and save it in database.",
	Flags: []cli.Flag{
		cli.StringFlag{
			Name:  chainIdFlag,
			Usage: "The chainID of the Babylonchain",
			Value: defaultChainID,
		},
		cli.StringFlag{
			Name:     keyNameFlag,
			Usage:    "The unique name of the validator key",
			Required: true,
		},
		cli.StringFlag{
			Name:  keyringBackendFlag,
			Usage: "Select keyring's backend (os|file|test)",
			Value: defaultKeyringBackend,
		},
		cli.StringFlag{
			Name:  keyringDirFlag,
			Usage: "The directory where the keyring is stored",
		},
	},
	Action: createVal,
}

func createVal(ctx *cli.Context) error {
	sdkCtx, err := service.CreateClientCtx(
		ctx.String(keyringDirFlag),
		ctx.String(chainIdFlag),
	)
	if err != nil {
		return err
	}

	krController, err := val.NewKeyringController(
		sdkCtx,
		ctx.String(keyNameFlag),
		ctx.String(keyringBackendFlag),
	)
	if err != nil {
		return err
	}

	if krController.KeyNameTaken() {
		return fmt.Errorf("the key name %s is taken", krController.GetKeyName())
	}

	validator, err := krController.CreateBTCValidator()
	if err != nil {
		return err
	}

	vs, err := getValStoreFromCtx(ctx)
	if err != nil {
		return err
	}
	defer func() {
		err = vs.Close()
	}()

	if err := vs.SaveValidator(validator); err != nil {
		return err
	}

	printRespJSON(&proto.CreateValidatorResponse{
		BabylonPk: validator.BabylonPk,
		BtcPk:     validator.BtcPk,
	})

	return err
}

var listValidators = cli.Command{
	Name:      "list-validators",
	ShortName: "ls",
	Usage:     "List validators stored in the database.",
	Action:    lsVal,
}

func lsVal(ctx *cli.Context) error {
	vs, err := getValStoreFromCtx(ctx)
	if err != nil {
		return err
	}
	defer func() {
		err = vs.Close()
	}()

	valList, err := vs.ListValidators()
	if err != nil {
		return err
	}

	printRespJSON(&proto.QueryValidatorListResponse{Validators: valList})

	return nil
}

var importValidator = cli.Command{
	Name:      "import-validator",
	ShortName: "iv",
	Usage:     "Import a Bitcoin validator object with given Bitcoin and Babylon addresses.",
	Flags:     []cli.Flag{
		// TODO: add flags
	},
	Action: importVal,
}

func importVal(ctx *cli.Context) error {
	panic("implement me")
}

var registerValidator = cli.Command{
	Name:      "register-validator",
	ShortName: "rv",
	Usage:     "Register a created Bitcoin validator to Babylon, requiring the validator daemon running.",
	UsageText: "register-validator [Babylon public key]",
	Flags: []cli.Flag{
		cli.StringFlag{
			Name:  validatorDaemonAddressFlag,
			Usage: "Full address of the validator daemon in format tcp://<host>:<port>",
			Value: defaultValidatorDaemonAddress,
		},
	},
	Action: registerVal,
}

func registerVal(ctx *cli.Context) error {
	pkBytes := []byte(ctx.Args().First())
	daemonAddress := ctx.String(validatorDaemonAddressFlag)
	rpcClient, cleanUp, err := dc.NewValidatorServiceGRpcClient(daemonAddress)
	if err != nil {
		return err
	}
	defer cleanUp()

	res, err := rpcClient.RegisterValidator(context.Background(), pkBytes)
	if err != nil {
		return err
	}

	printRespJSON(res)

	return nil
}

// TODO: consider remove this command after PoC
// because leaving this command to users is dangerous
// committing random list should be an automatic process
var commitRandomList = cli.Command{
	Name:      "commit-random-list",
	ShortName: "crl",
	Usage:     "generate a list of Schnorr random pair and commit the public rand for BTC validator",
	Flags: []cli.Flag{
		cli.StringFlag{
			Name:  validatorDaemonAddressFlag,
			Usage: "full address of the validator daemon in format tcp://<host>:<port>",
			Value: defaultValidatorDaemonAddress,
		},
		cli.Int64Flag{
			Name:  randNumFlag,
			Usage: "the number of public randomness you want to commit",
			Value: int64(defaultRandomNum),
		},
		cli.StringFlag{
			Name:  babylonPkFlag,
			Usage: "commit random list for a specific BTC validator",
		},
	},
	Action: commitRand,
}

func commitRand(ctx *cli.Context) error {
	daemonAddress := ctx.String(validatorDaemonAddressFlag)
	rpcClient, cleanUp, err := dc.NewValidatorServiceGRpcClient(daemonAddress)
	if err != nil {
		return err
	}
	defer cleanUp()

	var bbnPkBytes []byte
	if ctx.String(babylonPkFlag) != "" {
		bbnPkBytes = []byte(ctx.String(babylonPkFlag))
	}
	res, err := rpcClient.CommitPubRandList(context.Background(),
		bbnPkBytes)
	if err != nil {
		return err
	}

	printRespJSON(res)

	return nil
}

func getValStoreFromCtx(ctx *cli.Context) (*val.ValidatorStore, error) {
	dbcfg, err := valcfg.NewDatabaseConfig(
		ctx.GlobalString(dbTypeFlag),
		ctx.GlobalString(dbPathFlag),
		ctx.GlobalString(dbNameFlag),
	)
	if err != nil {
		return nil, fmt.Errorf("invalid DB config: %w", err)
	}

	valStore, err := val.NewValidatorStore(dbcfg)
	if err != nil {
		return nil, fmt.Errorf("failed to open the store: %w", err)
	}

	return valStore, nil
<<<<<<< HEAD
=======
}

func createClientCtx(ctx *cli.Context) (client.Context, error) {
	dir := ctx.String(keyringDirFlag)
	if dir == "" {
		dir = valcfg.DefaultValidatordDir
	}

	return client.Context{}.
		WithChainID(ctx.String(chainIdFlag)).
		WithCodec(codec.MakeCodec()).
		WithKeyringDir(dir), nil
>>>>>>> b28e1eda
}<|MERGE_RESOLUTION|>--- conflicted
+++ resolved
@@ -3,35 +3,23 @@
 import (
 	"context"
 	"fmt"
-<<<<<<< HEAD
 
 	"github.com/urfave/cli"
 
+	"github.com/babylonchain/btc-validator/proto"
 	"github.com/babylonchain/btc-validator/service"
-=======
-	"github.com/cosmos/cosmos-sdk/client"
-	"github.com/urfave/cli"
-
-	"github.com/babylonchain/btc-validator/codec"
-	"github.com/babylonchain/btc-validator/proto"
->>>>>>> b28e1eda
 	dc "github.com/babylonchain/btc-validator/service/client"
 	"github.com/babylonchain/btc-validator/val"
 	"github.com/babylonchain/btc-validator/valcfg"
 )
 
 const (
-	chainIdFlag        = "chain-id"
-	keyringDirFlag     = "keyring-dir"
-	keyringBackendFlag = "keyring-backend"
-	keyNameFlag        = "key-name"
-<<<<<<< HEAD
-	randNumFlag        = "rand-num"
-	babylonPkFlag      = "babylon-pk"
-)
-=======
->>>>>>> b28e1eda
-
+	chainIdFlag           = "chain-id"
+	keyringDirFlag        = "keyring-dir"
+	keyringBackendFlag    = "keyring-backend"
+	keyNameFlag           = "key-name"
+	randNumFlag           = "rand-num"
+	babylonPkFlag         = "babylon-pk"
 	defaultChainID        = "test-chain"
 	defaultKeyringBackend = "test"
 	defaultRandomNum      = 100
@@ -263,19 +251,4 @@
 	}
 
 	return valStore, nil
-<<<<<<< HEAD
-=======
-}
-
-func createClientCtx(ctx *cli.Context) (client.Context, error) {
-	dir := ctx.String(keyringDirFlag)
-	if dir == "" {
-		dir = valcfg.DefaultValidatordDir
-	}
-
-	return client.Context{}.
-		WithChainID(ctx.String(chainIdFlag)).
-		WithCodec(codec.MakeCodec()).
-		WithKeyringDir(dir), nil
->>>>>>> b28e1eda
 }