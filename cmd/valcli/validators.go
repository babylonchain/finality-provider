--- conflicted
+++ resolved
@@ -3,19 +3,9 @@
 import (
 	"fmt"
 	"os"
-<<<<<<< HEAD
-
-	"github.com/btcsuite/btcd/btcec/v2"
-	"github.com/cosmos/cosmos-sdk/client"
-	"github.com/cosmos/cosmos-sdk/codec"
-	sdktypes "github.com/cosmos/cosmos-sdk/codec/types"
-	"github.com/cosmos/cosmos-sdk/crypto/keyring"
-	"github.com/cosmos/go-bip39"
-=======
 	"path"
 
 	"github.com/cosmos/cosmos-sdk/client"
->>>>>>> cd994ed1
 	"github.com/urfave/cli"
 
 	"github.com/babylonchain/btc-validator/codec"
@@ -29,14 +19,6 @@
 	keyringDirFlag     = "keyring-dir"
 	keyringBackendFlag = "keyring-backend"
 	keyNameFlag        = "key-name"
-<<<<<<< HEAD
-
-	secp256k1Type       = "secp256k1"
-	btcPrefix           = "btc-"
-	babylonPrefix       = "bbn-"
-	mnemonicEntropySize = 256
-=======
->>>>>>> cd994ed1
 )
 
 var (
@@ -90,45 +72,20 @@
 		return err
 	}
 
-<<<<<<< HEAD
-	kr, err := createKeyring(sdkCtx, ctx.String(keyringBackendFlag))
-=======
 	krController, err := val.NewKeyringController(
 		sdkCtx,
 		ctx.String(keyNameFlag),
 		ctx.String(keyringBackendFlag),
 	)
->>>>>>> cd994ed1
 	if err != nil {
 		return err
 	}
 
-<<<<<<< HEAD
-	keyName := ctx.String(keyNameFlag)
-	bbnName := babylonPrefix + keyName
-	btcName := btcPrefix + keyName
-	if keyExists(bbnName, kr) || keyExists(btcName, kr) {
-		return fmt.Errorf("the key name is taken, please choose another one")
-	}
-
-	// create babylon keyring
-	babylonPubKey, err := createKey(bbnName, kr)
-	if err != nil {
-		return err
-	}
-
-	// create BTC keyring
-	btcPubKey, err := createKey(btcName, kr)
-	if err != nil {
-		return err
-	}
-=======
 	if krController.KeyNameTaken() {
 		return fmt.Errorf("the key name is taken")
 	}
 
 	validator, err := krController.CreateBTCValidator()
->>>>>>> cd994ed1
 
 	vs, err := getValStoreFromCtx(ctx)
 	if err != nil {
@@ -138,10 +95,6 @@
 		err = vs.Close()
 	}()
 
-<<<<<<< HEAD
-	validator := val.NewValidator(babylonPubKey, btcPubKey)
-=======
->>>>>>> cd994ed1
 	if err := vs.SaveValidator(validator); err != nil {
 		return err
 	}
@@ -226,61 +179,6 @@
 	return valStore, nil
 }
 
-<<<<<<< HEAD
-func createKeyring(sdkCtx client.Context, keyringBackend string) (keyring.Keyring, error) {
-	if keyringBackend == "" {
-		return nil, fmt.Errorf("the keyring backend should not be empty")
-	}
-
-	return keyring.New(sdkCtx.ChainID, keyringBackend, sdkCtx.KeyringDir, sdkCtx.Input, sdkCtx.Codec, sdkCtx.KeyringOptions...)
-}
-
-func createKey(name string, kr keyring.Keyring) (*btcec.PublicKey, error) {
-	keyringAlgos, _ := kr.SupportedAlgorithms()
-	algo, err := keyring.NewSigningAlgoFromString(secp256k1Type, keyringAlgos)
-	if err != nil {
-		return nil, err
-	}
-
-	// read entropy seed straight from tmcrypto.Rand and convert to mnemonic
-	entropySeed, err := bip39.NewEntropy(mnemonicEntropySize)
-	if err != nil {
-		return nil, err
-	}
-
-	mnemonic, err := bip39.NewMnemonic(entropySeed)
-	if err != nil {
-		return nil, err
-	}
-
-	record, err := kr.NewAccount(name, mnemonic, "", "", algo)
-	if err != nil {
-		return nil, err
-	}
-
-	pkBytes, err := record.GetPubKey()
-	if err != nil {
-		return nil, err
-	}
-
-	pk, err := btcec.ParsePubKey(pkBytes.Bytes())
-	if err != nil {
-		return nil, err
-	}
-
-	return pk, nil
-}
-
-func createClientCtx(ctx *cli.Context) (client.Context, error) {
-	var err error
-
-	dir := ctx.String(keyringDirFlag)
-	if dir == "" {
-		dir, err = os.Getwd()
-		if err != nil {
-			return client.Context{}, err
-		}
-=======
 func createClientCtx(ctx *cli.Context) (client.Context, error) {
 	var err error
 	var homeDir string
@@ -292,21 +190,10 @@
 			return client.Context{}, err
 		}
 		dir = path.Join(homeDir, ".btc-validator")
->>>>>>> cd994ed1
 	}
 
 	return client.Context{}.
 		WithChainID(ctx.String(chainIdFlag)).
-<<<<<<< HEAD
-		WithCodec(codec.NewProtoCodec(sdktypes.NewInterfaceRegistry())).
-		WithHomeDir(dir), nil
-}
-
-func keyExists(name string, kr keyring.Keyring) bool {
-	_, err := kr.Key(name)
-	return err == nil
-=======
 		WithCodec(codec.MakeCodec()).
 		WithKeyringDir(dir), nil
->>>>>>> cd994ed1
 }