--- conflicted
+++ resolved
@@ -315,13 +315,6 @@
 		}
 	}
 
-<<<<<<< HEAD
-	if err := commit.Validate(); err != nil {
-		return nil, err
-	}
-
-=======
->>>>>>> 82771bbd
 	return commit, nil
 }
 
