package clientcontroller

import (
	"fmt"

	"cosmossdk.io/math"
	"github.com/btcsuite/btcd/btcec/v2"
	"go.uber.org/zap"

	fpcfg "github.com/babylonchain/finality-provider/finality-provider/config"
	"github.com/babylonchain/finality-provider/types"
)

const (
	BabylonConsumerChainName = "babylon"
	EVMConsumerChainName     = "evm"
)

type ClientController interface {

	// RegisterFinalityProvider registers a finality provider to the consumer chain
	// it returns tx hash and error
	RegisterFinalityProvider(
		chainID string,
		chainPk []byte,
		fpPk *btcec.PublicKey,
		pop []byte,
		commission *math.LegacyDec,
		description []byte,
		masterPubRand string,
	) (*types.TxResponse, uint64, error)

	// Note: the following queries are only for PoC

	// QueryFinalityProviderSlashed queries if the finality provider is slashed
	// Note: if the FP wants to get the information from the consumer chain directly, they should add this interface
	// function in ConsumerController. (https://github.com/babylonchain/finality-provider/pull/335#discussion_r1606175344)
	QueryFinalityProviderSlashed(fpPk *btcec.PublicKey) (bool, error)

	// QueryLastFinalizedEpoch returns the last finalised epoch of Babylon
	QueryLastFinalizedEpoch() (uint64, error)

	Close() error
}

func NewClientController(config *fpcfg.Config, logger *zap.Logger) (ClientController, error) {
	cc, err := NewBabylonController(config.BabylonConfig, &config.BTCNetParams, logger)
	if err != nil {
		return nil, fmt.Errorf("failed to create Babylon rpc client: %w", err)
	}

	return cc, err
}

type ConsumerController interface {

	// SubmitFinalitySig submits the finality signature to the consumer chain
	SubmitFinalitySig(fpPk *btcec.PublicKey, blockHeight uint64, blockHash []byte, sig *btcec.ModNScalar) (*types.TxResponse, error)

	// SubmitBatchFinalitySigs submits a batch of finality signatures to the consumer chain
	SubmitBatchFinalitySigs(fpPk *btcec.PublicKey, blocks []*types.BlockInfo, sigs []*btcec.ModNScalar) (*types.TxResponse, error)

	// Note: the following queries are only for PoC

	// QueryFinalityProviderVotingPower queries the voting power of the finality provider at a given height
	QueryFinalityProviderVotingPower(fpPk *btcec.PublicKey, blockHeight uint64) (uint64, error)

<<<<<<< HEAD
	// QueryLatestFinalizedBlock returns the latest finalized block
	// Note: nil will be returned if the finalized block does not exist
	QueryLatestFinalizedBlock() (*types.BlockInfo, error)
=======
	// QueryLatestFinalizedBlocks returns the latest finalized blocks
	QueryLatestFinalizedBlocks(count uint64) ([]*types.BlockInfo, error)
>>>>>>> 597fc387

	// QueryBlock queries the block at the given height
	QueryBlock(height uint64) (*types.BlockInfo, error)

	// QueryIsBlockFinalized queries if the block at the given height is finalized
	QueryIsBlockFinalized(height uint64) (bool, error)

	// QueryBlocks returns a list of blocks from startHeight to endHeight
	QueryBlocks(startHeight, endHeight, limit uint64) ([]*types.BlockInfo, error)

	// QueryLatestBlockHeight queries the tip block height of the consumer chain
	QueryLatestBlockHeight() (uint64, error)

	// QueryActivatedHeight returns the activated height of the consumer chain
	// error will be returned if the consumer chain has not been activated
	QueryActivatedHeight() (uint64, error)

	Close() error
}

func NewConsumerController(config *fpcfg.Config, logger *zap.Logger) (ConsumerController, error) {
	var (
		ccc ConsumerController
		err error
	)
	switch config.ChainName {
	case BabylonConsumerChainName:
		ccc, err = NewBabylonConsumerController(config.BabylonConfig, &config.BTCNetParams, logger)
		if err != nil {
			return nil, fmt.Errorf("failed to create Babylon rpc client: %w", err)
		}
	case EVMConsumerChainName:
		ccc, err = NewEVMConsumerController(config.EVMConfig, logger)
		if err != nil {
			return nil, fmt.Errorf("failed to create EVM rpc client: %w", err)
		}
	default:
		return nil, fmt.Errorf("unsupported consumer chain")
	}

	return ccc, err
}<|MERGE_RESOLUTION|>--- conflicted
+++ resolved
@@ -65,14 +65,9 @@
 	// QueryFinalityProviderVotingPower queries the voting power of the finality provider at a given height
 	QueryFinalityProviderVotingPower(fpPk *btcec.PublicKey, blockHeight uint64) (uint64, error)
 
-<<<<<<< HEAD
 	// QueryLatestFinalizedBlock returns the latest finalized block
 	// Note: nil will be returned if the finalized block does not exist
 	QueryLatestFinalizedBlock() (*types.BlockInfo, error)
-=======
-	// QueryLatestFinalizedBlocks returns the latest finalized blocks
-	QueryLatestFinalizedBlocks(count uint64) ([]*types.BlockInfo, error)
->>>>>>> 597fc387
 
 	// QueryBlock queries the block at the given height
 	QueryBlock(height uint64) (*types.BlockInfo, error)
