package clientcontroller

import (
	"fmt"

	bbntypes "github.com/babylonchain/babylon/types"
	btcstakingtypes "github.com/babylonchain/babylon/x/btcstaking/types"
	"github.com/btcsuite/btcd/btcec/v2"
	"github.com/btcsuite/btcd/btcutil"
	ctypes "github.com/cometbft/cometbft/rpc/core/types"
	"github.com/cosmos/cosmos-sdk/crypto/keys/secp256k1"
	sdkTypes "github.com/cosmos/cosmos-sdk/types"
	"github.com/cosmos/relayer/v2/relayer/provider"
	"github.com/sirupsen/logrus"

	"github.com/babylonchain/btc-validator/types"
	"github.com/babylonchain/btc-validator/valcfg"
)

const (
	babylonConsumerChainName = "babylon"
)

type StakingParams struct {
	// K-deep
	ComfirmationTimeBlocks uint64
	// W-deep
	FinalizationTimeoutBlocks uint64

	// Minimum amount of satoshis required for slashing transaction
	MinSlashingTxFeeSat btcutil.Amount

	// Bitcoin public key of the current jury
	JuryPk *btcec.PublicKey

	// Address to which slashing transactions are sent
	SlashingAddress string

	// Minimum comission required by babylon
	MinComissionRate sdkTypes.Dec
}

// TODO replace babylon types with general ones
type ClientController interface {
	GetStakingParams() (*StakingParams, error)
	// RegisterValidator registers a BTC validator via a MsgCreateBTCValidator to Babylon
	// it returns tx hash and error
	RegisterValidator(
		bbnPubKey *secp256k1.PubKey,
		btcPubKey *bbntypes.BIP340PubKey,
		pop *btcstakingtypes.ProofOfPossession,
		commission sdkTypes.Dec) (*provider.RelayerTxResponse, error)
	// CommitPubRandList commits a list of Schnorr public randomness via a MsgCommitPubRand to Babylon
	// it returns tx hash and error
	CommitPubRandList(btcPubKey *bbntypes.BIP340PubKey, startHeight uint64, pubRandList []bbntypes.SchnorrPubRand, sig *bbntypes.BIP340Signature) (*provider.RelayerTxResponse, error)
	// SubmitJurySig submits the Jury signature via a MsgAddJurySig to Babylon if the daemon runs in Jury mode
	// it returns tx hash and error
<<<<<<< HEAD
	SubmitJurySig(btcPubKey *bbntypes.BIP340PubKey, delPubKey *bbntypes.BIP340PubKey, stakingTxHash string, sig *bbntypes.BIP340Signature) (*provider.RelayerTxResponse, error)
=======
	SubmitJurySig(btcPubKey *types.BIP340PubKey, delPubKey *types.BIP340PubKey, stakingTxHash string, sig *types.BIP340Signature) (*provider.RelayerTxResponse, error)

	// SubmitJuryUnbondingSigs submits the Jury signatures via a MsgAddJuryUnbondingSigs to Babylon if the daemon runs in Jury mode
	// it returns tx hash and error
	SubmitJuryUnbondingSigs(
		btcPubKey *types.BIP340PubKey,
		delPubKey *types.BIP340PubKey,
		stakingTxHash string,
		unbondingSig *types.BIP340Signature,
		slashUnbondingSig *types.BIP340Signature,
	) (*provider.RelayerTxResponse, error)

>>>>>>> 1b626cee
	// SubmitFinalitySig submits the finality signature via a MsgAddVote to Babylon
	SubmitFinalitySig(btcPubKey *bbntypes.BIP340PubKey, blockHeight uint64, blockHash []byte, sig *bbntypes.SchnorrEOTSSig) (*provider.RelayerTxResponse, error)
	// SubmitBatchFinalitySigs submits a batch of finality signatures to Babylon
	SubmitBatchFinalitySigs(btcPubKey *bbntypes.BIP340PubKey, blocks []*types.BlockInfo, sigs []*bbntypes.SchnorrEOTSSig) (*provider.RelayerTxResponse, error)

	// SubmitValidatorUnbondingSig submits the validator signature for unbonding transaction
	SubmitValidatorUnbondingSig(
		valPubKey *bbntypes.BIP340PubKey,
		delPubKey *bbntypes.BIP340PubKey,
		stakingTxHash string,
		sig *bbntypes.BIP340Signature) (*provider.RelayerTxResponse, error)

	// Note: the following queries are only for PoC

	// QueryHeightWithLastPubRand queries the height of the last block with public randomness
	QueryHeightWithLastPubRand(btcPubKey *bbntypes.BIP340PubKey) (uint64, error)
	// QueryPendingBTCDelegations queries BTC delegations that need a Jury signature
	// it is only used when the program is running in Jury mode
	QueryPendingBTCDelegations() ([]*btcstakingtypes.BTCDelegation, error)

	// QueryUnbondindBTCDelegations queries BTC delegations that need a Jury sig for unbodning
	// it is only used when the program is running in Jury mode
	QueryUnbondindBTCDelegations() ([]*btcstakingtypes.BTCDelegation, error)

	// QueryValidatorVotingPower queries the voting power of the validator at a given height
	QueryValidatorVotingPower(btcPubKey *bbntypes.BIP340PubKey, blockHeight uint64) (uint64, error)
	// QueryLatestFinalizedBlocks returns the latest finalized blocks
	QueryLatestFinalizedBlocks(count uint64) ([]*types.BlockInfo, error)
	// QueryBlocks returns a list of blocks from startHeight to endHeight
	QueryBlocks(startHeight, endHeight uint64) ([]*types.BlockInfo, error)
	// QueryBlockFinalization queries whether the block has been finalized
	QueryBlockFinalization(height uint64) (bool, error)

	// QueryBestHeader queries the tip header of the Babylon chain, if header is not found
	// it returns result with nil header
	QueryBestHeader() (*ctypes.ResultHeader, error)
	// QueryNodeStatus returns current node status, with info about latest block
	QueryNodeStatus() (*ctypes.ResultStatus, error)
	// QueryHeader queries the header at the given height, if header is not found
	// it returns result with nil header
	QueryHeader(height int64) (*ctypes.ResultHeader, error)

	// QueryBTCValidatorUnbondingDelegations queries the unbonding delegations.UnbondingDelegations:
	// - already received unbodning transaction on babylon chain
	// - not received validator signature yet
	QueryBTCValidatorUnbondingDelegations(valBtcPk *bbntypes.BIP340PubKey, max uint64) ([]*btcstakingtypes.BTCDelegation, error)

	Close() error
}

func NewClientController(cfg *valcfg.Config, logger *logrus.Logger) (ClientController, error) {
	var (
		cc  ClientController
		err error
	)
	switch cfg.ChainName {
	case babylonConsumerChainName:
		cc, err = NewBabylonController(cfg.DataDir, cfg.BabylonConfig, logger)
		if err != nil {
			return nil, fmt.Errorf("failed to create Babylon rpc client: %w", err)
		}
	default:
		return nil, fmt.Errorf("unsupported consumer chain")
	}

	return cc, err
}<|MERGE_RESOLUTION|>--- conflicted
+++ resolved
@@ -55,22 +55,18 @@
 	CommitPubRandList(btcPubKey *bbntypes.BIP340PubKey, startHeight uint64, pubRandList []bbntypes.SchnorrPubRand, sig *bbntypes.BIP340Signature) (*provider.RelayerTxResponse, error)
 	// SubmitJurySig submits the Jury signature via a MsgAddJurySig to Babylon if the daemon runs in Jury mode
 	// it returns tx hash and error
-<<<<<<< HEAD
 	SubmitJurySig(btcPubKey *bbntypes.BIP340PubKey, delPubKey *bbntypes.BIP340PubKey, stakingTxHash string, sig *bbntypes.BIP340Signature) (*provider.RelayerTxResponse, error)
-=======
-	SubmitJurySig(btcPubKey *types.BIP340PubKey, delPubKey *types.BIP340PubKey, stakingTxHash string, sig *types.BIP340Signature) (*provider.RelayerTxResponse, error)
 
 	// SubmitJuryUnbondingSigs submits the Jury signatures via a MsgAddJuryUnbondingSigs to Babylon if the daemon runs in Jury mode
 	// it returns tx hash and error
 	SubmitJuryUnbondingSigs(
-		btcPubKey *types.BIP340PubKey,
-		delPubKey *types.BIP340PubKey,
+		btcPubKey *bbntypes.BIP340PubKey,
+		delPubKey *bbntypes.BIP340PubKey,
 		stakingTxHash string,
-		unbondingSig *types.BIP340Signature,
-		slashUnbondingSig *types.BIP340Signature,
+		unbondingSig *bbntypes.BIP340Signature,
+		slashUnbondingSig *bbntypes.BIP340Signature,
 	) (*provider.RelayerTxResponse, error)
 
->>>>>>> 1b626cee
 	// SubmitFinalitySig submits the finality signature via a MsgAddVote to Babylon
 	SubmitFinalitySig(btcPubKey *bbntypes.BIP340PubKey, blockHeight uint64, blockHash []byte, sig *bbntypes.SchnorrEOTSSig) (*provider.RelayerTxResponse, error)
 	// SubmitBatchFinalitySigs submits a batch of finality signatures to Babylon
