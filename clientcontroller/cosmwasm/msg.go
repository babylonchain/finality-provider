--- conflicted
+++ resolved
@@ -190,11 +190,7 @@
 type BlocksQuery struct {
 	StartAfter *uint64 `json:"start_after,omitempty"`
 	Limit      *uint64 `json:"limit,omitempty"`
-<<<<<<< HEAD
 	Finalised  *bool   `json:"finalised,omitempty"` //TODO: finalised or finalized, typo in smart contract
-=======
-	Finalized  *bool   `json:"finalised,omitempty"` // TODO: fix
->>>>>>> e7f463ce
 	Reverse    *bool   `json:"reverse,omitempty"`
 }
 
