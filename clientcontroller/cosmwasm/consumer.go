--- conflicted
+++ resolved
@@ -200,9 +200,6 @@
 
 // QueryFinalityProviderVotingPower queries the voting power of the finality provider at a given height
 func (wc *CosmwasmConsumerController) QueryFinalityProviderVotingPower(fpPk *btcec.PublicKey, blockHeight uint64) (uint64, error) {
-	// TODO(euphrates): fix this
-	return 1, nil
-
 	fpBtcPkHex := bbntypes.NewBIP340PubKeyFromBTCPK(fpPk).MarshalHex()
 
 	queryMsgStruct := QueryMsgFinalityProviderInfo{
@@ -254,7 +251,6 @@
 }
 
 func (wc *CosmwasmConsumerController) QueryLatestFinalizedBlock() (*fptypes.BlockInfo, error) {
-<<<<<<< HEAD
 	//isFinalized := true
 	//limit := uint64(1)
 	//blocks, err := wc.queryLatestBlocks(nil, &limit, &isFinalized, nil)
@@ -269,14 +265,6 @@
 
 	// TODO: temporary hack get the block from comet
 	latestHeight, err := wc.QueryLatestBlockHeight()
-=======
-	// TODO(euphrates): fix
-	return nil, nil
-
-	isFinalized := true
-	limit := uint64(1)
-	blocks, err := wc.queryLatestBlocks(nil, &limit, &isFinalized, nil)
->>>>>>> e7f463ce
 	if err != nil {
 		return nil, err
 	}
@@ -313,8 +301,6 @@
 		Blocks: BlocksQuery{
 			StartAfter: startAfter,
 			Limit:      limit,
-			Finalised:  finalized,
-			Reverse:    reverse,
 		},
 	}
 
@@ -380,7 +366,6 @@
 }
 
 func (wc *CosmwasmConsumerController) QueryBlock(height uint64) (*fptypes.BlockInfo, error) {
-<<<<<<< HEAD
 	//// Use the helper function to get the IndexedBlock
 	//resp, err := wc.queryIndexedBlock(height)
 	//if err != nil {
@@ -394,24 +379,6 @@
 
 	// TODO: temporary hack get the block from comet
 	block, err := wc.cwClient.GetBlock(int64(height))
-=======
-	ctx, cancel := context.WithTimeout(context.Background(), wc.cfg.Timeout)
-	defer cancel()
-
-	// TODO(euphrates): fix
-	blockHeight := int64(height)
-	block, err := wc.cwClient.RPCClient.Block(ctx, &blockHeight)
-	if err != nil {
-		return nil, err
-	}
-	return &fptypes.BlockInfo{
-		Height: height,
-		Hash:   block.Block.AppHash,
-	}, nil
-
-	// Use the helper function to get the IndexedBlock
-	resp, err := wc.queryIndexedBlock(height)
->>>>>>> e7f463ce
 	if err != nil {
 		return nil, err
 	}
@@ -514,7 +481,6 @@
 }
 
 func (wc *CosmwasmConsumerController) QueryLatestBlockHeight() (uint64, error) {
-<<<<<<< HEAD
 	//reverse := true
 	//count := uint64(1)
 	//blocks, err := wc.queryLatestBlocks(nil, &count, nil, &reverse)
@@ -529,18 +495,11 @@
 	//return blocks[0].Height, nil
 
 	// TODO: temporary hack get the block from comet
-=======
->>>>>>> e7f463ce
 	block, err := wc.queryCometBestBlock()
 	if err != nil {
 		return 0, err
 	}
-<<<<<<< HEAD
 	return block.Height, err
-=======
-
-	return block.Height, nil
->>>>>>> e7f463ce
 }
 
 func (wc *CosmwasmConsumerController) QueryFinalitySignature(fpBtcPkHex string, height uint64) (*FinalitySignatureResponse, error) {
@@ -620,12 +579,6 @@
 func (wc *CosmwasmConsumerController) queryCometBestBlock() (*fptypes.BlockInfo, error) {
 	ctx, cancel := context.WithTimeout(context.Background(), wc.cfg.Timeout)
 	defer cancel()
-<<<<<<< HEAD
-=======
-
-	// this will return 20 items at max in the descending order (highest first)
-	chainInfo, err := wc.cwClient.RPCClient.BlockchainInfo(ctx, 0, 0)
->>>>>>> e7f463ce
 
 	// this will return 20 items at max in the descending order (highest first)
 	chainInfo, err := wc.cwClient.RPCClient.BlockchainInfo(ctx, 0, 0)
