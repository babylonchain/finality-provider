--- conflicted
+++ resolved
@@ -82,24 +82,6 @@
 	}, nil
 }
 
-<<<<<<< HEAD
-=======
-func (cc *OPStackL2ConsumerController) ExecuteContract(payload []byte) (*provider.RelayerTxResponse, error) {
-	execMsg := &wasmtypes.MsgExecuteContract{
-		Sender:   cc.cwClient.MustGetAddr(),
-		Contract: cc.cfg.OPFinalityGadgetAddress,
-		Msg:      payload,
-	}
-
-	res, err := cc.reliablySendMsg(execMsg, nil, nil)
-	if err != nil {
-		return nil, err
-	}
-
-	return res, nil
-}
-
->>>>>>> 1f0ceb70
 func (cc *OPStackL2ConsumerController) reliablySendMsg(msg sdk.Msg, expectedErrs []*sdkErr.Error, unrecoverableErrs []*sdkErr.Error) (*provider.RelayerTxResponse, error) {
 	return cc.reliablySendMsgs([]sdk.Msg{msg}, expectedErrs, unrecoverableErrs)
 }
