--- conflicted
+++ resolved
@@ -2,11 +2,7 @@
 
 import (
 	"context"
-<<<<<<< HEAD
-=======
-	"encoding/base64"
 	"encoding/hex"
->>>>>>> 4a570435
 	"encoding/json"
 	"fmt"
 	"math/big"
