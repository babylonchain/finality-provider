--- conflicted
+++ resolved
@@ -99,9 +99,6 @@
 	return string(kc.name)
 }
 
-<<<<<<< HEAD
-func (kc *KeyringController) ValidatorKeyExists() bool {
-=======
 func (kc *KeyringController) GetBabylonPublicKeyBytes() ([]byte, error) {
 	k, err := kc.kr.Key(kc.name.GetBabylonKeyName())
 	if err != nil {
@@ -114,8 +111,7 @@
 	return pubKey.Bytes(), err
 }
 
-func (kc *KeyringController) KeyExists() bool {
->>>>>>> d8e371fe
+func (kc *KeyringController) ValidatorKeyExists() bool {
 	return kc.keyExists(kc.name.GetBabylonKeyName()) && kc.keyExists(kc.name.GetBtcKeyName())
 }
 
