package service_test

import (
	"math/rand"
	"testing"

	"github.com/babylonchain/babylon/testutil/datagen"
	"github.com/golang/mock/gomock"
	"github.com/stretchr/testify/require"

	"github.com/babylonchain/finality-provider/testutil"
	"github.com/babylonchain/finality-provider/types"
)

// FuzzFastSync_SufficientRandomness tests a case where we have sufficient
// randomness and voting power when the finality provider enters fast-sync
// it is expected that the finality provider could catch up to the current
// height through fast-sync
func FuzzFastSync_SufficientRandomness(f *testing.F) {
	testutil.AddRandomSeedsToFuzzer(f, 10)
	f.Fuzz(func(t *testing.T, seed int64) {
		r := rand.New(rand.NewSource(seed))

		randomStartingHeight := uint64(r.Int63n(100) + 1)
		finalizedHeight := randomStartingHeight + uint64(r.Int63n(10)+2)
		currentHeight := finalizedHeight + uint64(r.Int63n(10)+1)
		mockConsumerController := testutil.PrepareMockedConsumerController(t, r, randomStartingHeight, currentHeight)
		mockBabylonController := testutil.PrepareMockedBabylonController(t)
		mockConsumerController.EXPECT().QueryLatestFinalizedBlock().Return(nil, nil).AnyTimes()
		_, fpIns, cleanUp := startFinalityProviderAppWithRegisteredFp(t, r, mockBabylonController, mockConsumerController, randomStartingHeight)
		defer cleanUp()

		// commit pub rand
		mockConsumerController.EXPECT().QueryLastCommittedPublicRand(gomock.Any()).Return(nil, nil).Times(1)
		mockConsumerController.EXPECT().CommitPubRandList(gomock.Any(), gomock.Any(), gomock.Any(), gomock.Any(), gomock.Any()).Return(nil, nil).Times(1)
		_, err := fpIns.CommitPubRand(randomStartingHeight)
		require.NoError(t, err)

		mockConsumerController.EXPECT().QueryFinalityProviderVotingPower(fpIns.GetBtcPk(), gomock.Any()).
			Return(uint64(1), nil).AnyTimes()
		// the last committed height is higher than the current height
		// to make sure the randomness is sufficient
<<<<<<< HEAD
		lastCommittedPubRand := &types.PubRandCommit{
			StartHeight: randomStartingHeight + testutil.TestPubRandNum,
=======
		lastCommittedHeight := randomStartingHeight + testutil.TestPubRandNum
		lastCommittedPubRand := &types.PubRandCommit{
			StartHeight: lastCommittedHeight,
>>>>>>> 57db613e
			NumPubRand:  1000,
			Commitment:  datagen.GenRandomByteArray(r, 32),
		}
		mockConsumerController.EXPECT().QueryLastCommittedPublicRand(gomock.Any()).Return(lastCommittedPubRand, nil).AnyTimes()

		catchUpBlocks := testutil.GenBlocks(r, finalizedHeight+1, currentHeight)
		expectedTxHash := testutil.GenRandomHexStr(r, 32)
		finalizedBlock := &types.BlockInfo{Height: finalizedHeight, Hash: testutil.GenRandomByteArray(r, 32)}
		mockConsumerController.EXPECT().QueryLatestFinalizedBlock().Return(finalizedBlock, nil).AnyTimes()
		mockConsumerController.EXPECT().QueryBlocks(finalizedHeight+1, currentHeight, uint64(10)).
			Return(catchUpBlocks, nil)
		mockConsumerController.EXPECT().SubmitBatchFinalitySigs(fpIns.GetBtcPk(), catchUpBlocks, gomock.Any(), gomock.Any(), gomock.Any()).
			Return(&types.TxResponse{TxHash: expectedTxHash}, nil).AnyTimes()
		result, err := fpIns.FastSync(finalizedHeight+1, currentHeight)
		require.NoError(t, err)
		require.NotNil(t, result)
		require.Equal(t, expectedTxHash, result.Responses[0].TxHash)
		require.Equal(t, currentHeight, fpIns.GetLastVotedHeight())
		require.Equal(t, currentHeight, fpIns.GetLastProcessedHeight())
	})
}

// FuzzFastSync_NoRandomness tests a case where we have insufficient
// randomness but with voting power when the finality provider enters fast-sync
// it is expected that the finality provider could catch up to the last
// committed height
func FuzzFastSync_NoRandomness(f *testing.F) {
	testutil.AddRandomSeedsToFuzzer(f, 10)
	f.Fuzz(func(t *testing.T, seed int64) {
		r := rand.New(rand.NewSource(seed))

		randomStartingHeight := uint64(r.Int63n(100) + 100)
		finalizedHeight := randomStartingHeight + uint64(r.Int63n(10)+2)
		currentHeight := finalizedHeight + uint64(r.Int63n(10)+1)
		mockConsumerController := testutil.PrepareMockedConsumerController(t, r, randomStartingHeight, currentHeight)
		mockBabylonController := testutil.PrepareMockedBabylonController(t)
		mockConsumerController.EXPECT().QueryLatestFinalizedBlock().Return(nil, nil).AnyTimes()
		_, fpIns, cleanUp := startFinalityProviderAppWithRegisteredFp(t, r, mockBabylonController, mockConsumerController, randomStartingHeight)
		defer cleanUp()

		// commit pub rand
		mockConsumerController.EXPECT().QueryLastCommittedPublicRand(gomock.Any()).Return(nil, nil).Times(1)
		mockConsumerController.EXPECT().CommitPubRandList(gomock.Any(), gomock.Any(), gomock.Any(), gomock.Any(), gomock.Any()).Return(nil, nil).Times(1)
		_, err := fpIns.CommitPubRand(randomStartingHeight)
		require.NoError(t, err)

		mockConsumerController.EXPECT().QueryFinalityProviderVotingPower(fpIns.GetBtcPk(), gomock.Any()).
			Return(uint64(1), nil).AnyTimes()
		// the last height with pub rand is a random value inside [finalizedHeight+1, currentHeight]
		lastHeightWithPubRand := uint64(rand.Intn(int(currentHeight)-int(finalizedHeight))) + finalizedHeight + 1
		lastCommittedPubRand := &types.PubRandCommit{
			StartHeight: lastHeightWithPubRand - 10,
			NumPubRand:  10 + 1,
			Commitment:  datagen.GenRandomByteArray(r, 32),
		}
		mockConsumerController.EXPECT().QueryLastCommittedPublicRand(gomock.Any()).Return(lastCommittedPubRand, nil).AnyTimes()

		catchUpBlocks := testutil.GenBlocks(r, finalizedHeight+1, currentHeight)
		expectedTxHash := testutil.GenRandomHexStr(r, 32)
		finalizedBlock := &types.BlockInfo{Height: finalizedHeight, Hash: testutil.GenRandomByteArray(r, 32)}
		mockConsumerController.EXPECT().QueryLatestFinalizedBlock().Return(finalizedBlock, nil).AnyTimes()
		mockConsumerController.EXPECT().QueryBlocks(finalizedHeight+1, currentHeight, uint64(10)).
			Return(catchUpBlocks, nil)
		mockConsumerController.EXPECT().SubmitBatchFinalitySigs(fpIns.GetBtcPk(), catchUpBlocks[:lastHeightWithPubRand-finalizedHeight], gomock.Any(), gomock.Any(), gomock.Any()).
			Return(&types.TxResponse{TxHash: expectedTxHash}, nil).AnyTimes()
		result, err := fpIns.FastSync(finalizedHeight+1, currentHeight)
		require.NoError(t, err)
		require.NotNil(t, result)
		require.Equal(t, expectedTxHash, result.Responses[0].TxHash)
		require.Equal(t, lastHeightWithPubRand, fpIns.GetLastVotedHeight())
		require.Equal(t, lastHeightWithPubRand, fpIns.GetLastProcessedHeight())
	})
}<|MERGE_RESOLUTION|>--- conflicted
+++ resolved
@@ -40,14 +40,9 @@
 			Return(uint64(1), nil).AnyTimes()
 		// the last committed height is higher than the current height
 		// to make sure the randomness is sufficient
-<<<<<<< HEAD
-		lastCommittedPubRand := &types.PubRandCommit{
-			StartHeight: randomStartingHeight + testutil.TestPubRandNum,
-=======
 		lastCommittedHeight := randomStartingHeight + testutil.TestPubRandNum
 		lastCommittedPubRand := &types.PubRandCommit{
 			StartHeight: lastCommittedHeight,
->>>>>>> 57db613e
 			NumPubRand:  1000,
 			Commitment:  datagen.GenRandomByteArray(r, 32),
 		}
