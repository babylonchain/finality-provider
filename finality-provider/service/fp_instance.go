--- conflicted
+++ resolved
@@ -325,11 +325,7 @@
 	}
 
 	// get the last finalized height
-<<<<<<< HEAD
 	lastFinalizedBlock, err := fp.latestFinalizedBlockWithRetry()
-=======
-	lastFinalizedBlocks, err := fp.consumerCon.QueryLatestFinalizedBlocks(1)
->>>>>>> 597fc387
 	if err != nil {
 		return nil, err
 	}
@@ -609,11 +605,7 @@
 func (fp *FinalityProviderInstance) latestFinalizedBlockWithRetry() (*types.BlockInfo, error) {
 	var response *types.BlockInfo
 	if err := retry.Do(func() error {
-<<<<<<< HEAD
 		latestFinalisedBlock, err := fp.consumerCon.QueryLatestFinalizedBlock()
-=======
-		latestFinalisedBlock, err := fp.consumerCon.QueryLatestFinalizedBlocks(count)
->>>>>>> 597fc387
 		if err != nil {
 			return err
 		}
