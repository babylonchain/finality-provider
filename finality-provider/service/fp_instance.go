--- conflicted
+++ resolved
@@ -82,16 +82,6 @@
 		return nil, fmt.Errorf("failed to get the last finalized epoch: %v", err)
 	}
 	if lastFinalizedEpoch < registeredEpoch {
-<<<<<<< HEAD
-		logger.Debug(
-			"the finality provider's registered epoch is not BTC timestamped yet",
-			zap.String("finality_provider", sfp.KeyName),
-			zap.Uint64("registered_epoch", registeredEpoch),
-			zap.Uint64("last_finalized_epoch", lastFinalizedEpoch),
-		)
-
-=======
->>>>>>> 27b48907
 		return nil, fmt.Errorf("the registered epoch %d of the finality provider %s is not BTC timestamped yet (last finalized epoch: %d)", registeredEpoch, sfp.KeyName, lastFinalizedEpoch)
 	}
 
