--- conflicted
+++ resolved
@@ -456,8 +456,6 @@
 // checkLagging returns true if the lasted voted height is behind by a configured gap
 func (fp *FinalityProviderInstance) checkLagging(currentBlockHeight uint64) bool {
 	return currentBlockHeight >= fp.GetLastProcessedHeight()+fp.cfg.FastSyncGap
-<<<<<<< HEAD
-=======
 }
 
 // retryQueryingRandomnessUntilBlockFinalized periodically checks whether
@@ -517,7 +515,6 @@
 			return nil
 		}
 	}
->>>>>>> 2cc4a799
 }
 
 // retrySubmitFinalitySignatureUntilBlockFinalized periodically tries to submit finality signature until success or the block is finalized
@@ -581,8 +578,6 @@
 	}
 }
 
-<<<<<<< HEAD
-=======
 // retryCommitPubRandUntilBlockFinalized periodically tries to commit public rand until success or the block is finalized
 // error will be returned if maximum retries have been reached or the query to the consumer chain fails
 func (fp *FinalityProviderInstance) retryCommitPubRandUntilBlockFinalized(targetBlockHeight uint64) (*types.TxResponse, error) {
@@ -708,7 +703,6 @@
 	return res, nil
 }
 
->>>>>>> 2cc4a799
 // SubmitFinalitySignature builds and sends a finality signature over the given block to the consumer chain
 func (fp *FinalityProviderInstance) SubmitFinalitySignature(b *types.BlockInfo) (*types.TxResponse, error) {
 	sig, err := fp.signFinalitySig(b)
@@ -730,11 +724,7 @@
 	}
 
 	// send finality signature to the consumer chain
-<<<<<<< HEAD
-	res, err := fp.consumerCon.SubmitFinalitySig(fp.GetBtcPk(), b.Height, b.Hash, eotsSig.ToModNScalar())
-=======
 	res, err := fp.consumerCon.SubmitFinalitySig(fp.GetBtcPk(), b, pubRand, proofBytes, sig.ToModNScalar())
->>>>>>> 2cc4a799
 	if err != nil {
 		return nil, fmt.Errorf("failed to send finality signature to the consumer chain: %w", err)
 	}
@@ -779,11 +769,7 @@
 	}
 
 	// send finality signature to the consumer chain
-<<<<<<< HEAD
-	res, err := fp.consumerCon.SubmitBatchFinalitySigs(fp.GetBtcPk(), blocks, sigs)
-=======
 	res, err := fp.consumerCon.SubmitBatchFinalitySigs(fp.GetBtcPk(), blocks, prList, proofBytesList, sigList)
->>>>>>> 2cc4a799
 	if err != nil {
 		return nil, fmt.Errorf("failed to send a batch of finality signatures to the consumer chain: %w", err)
 	}
@@ -804,10 +790,6 @@
 	if err != nil {
 		return nil, nil, err
 	}
-<<<<<<< HEAD
-	msgToSign := msg.MsgToSign()
-	sig, err := fp.em.SignEOTS(fp.btcPk.MustMarshal(), []byte(fp.GetChainID()), msgToSign, b.Height, fp.passphrase)
-=======
 	if lastCommittedHeight < b.Height {
 		return nil, nil, fmt.Errorf("the finality-provider's last committed height %v is lower than the current block height %v",
 			lastCommittedHeight, b.Height)
@@ -815,7 +797,6 @@
 
 	// get public randomness
 	prList, err := fp.getPubRandList(b.Height, 1)
->>>>>>> 2cc4a799
 	if err != nil {
 		return nil, nil, fmt.Errorf("failed to get public randomness list: %v", err)
 	}
@@ -834,11 +815,7 @@
 	}
 
 	// send finality signature to the consumer chain
-<<<<<<< HEAD
-	res, err := fp.consumerCon.SubmitFinalitySig(fp.GetBtcPk(), b.Height, b.Hash, eotsSig.ToModNScalar())
-=======
 	res, err := fp.consumerCon.SubmitFinalitySig(fp.GetBtcPk(), b, pubRand, proofBytes, eotsSig.ToModNScalar())
->>>>>>> 2cc4a799
 	if err != nil {
 		return nil, nil, fmt.Errorf("failed to send finality signature to the consumer chain: %w", err)
 	}
@@ -896,8 +873,6 @@
 	return initialBlockToGet, nil
 }
 
-<<<<<<< HEAD
-=======
 func (fp *FinalityProviderInstance) GetLastCommittedHeight() (uint64, error) {
 	pubRandCommitMap, err := fp.lastCommittedPublicRandWithRetry(1)
 	if err != nil {
@@ -942,7 +917,6 @@
 	return response, nil
 }
 
->>>>>>> 2cc4a799
 // nil will be returned if the finalized block does not exist
 func (fp *FinalityProviderInstance) latestFinalizedBlockWithRetry() (*types.BlockInfo, error) {
 	var response *types.BlockInfo
