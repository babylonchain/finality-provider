--- conflicted
+++ resolved
@@ -70,14 +70,9 @@
 		require.NoError(t, err)
 
 		// mock committed pub rand
-<<<<<<< HEAD
-		lastCommittedPubRand := &types.PubRandCommit{
-			StartHeight: randomStartingHeight + 25,
-=======
 		lastCommittedHeight := randomStartingHeight + 25
 		lastCommittedPubRand := &types.PubRandCommit{
 			StartHeight: lastCommittedHeight,
->>>>>>> 57db613e
 			NumPubRand:  1000,
 			Commitment:  datagen.GenRandomByteArray(r, 32),
 		}
