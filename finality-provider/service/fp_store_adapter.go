package service

import (
	"sync"

	sdkmath "cosmossdk.io/math"
	bbntypes "github.com/babylonchain/babylon/types"
	btcstakingtypes "github.com/babylonchain/babylon/x/btcstaking/types"
	"github.com/btcsuite/btcd/btcec/v2"
	sdk "github.com/cosmos/cosmos-sdk/types"
	stakingtypes "github.com/cosmos/cosmos-sdk/x/staking/types"
	"go.uber.org/zap"

	"github.com/babylonchain/finality-provider/finality-provider/proto"
	"github.com/babylonchain/finality-provider/finality-provider/store"
)

type createFinalityProviderResponse struct {
	FpInfo *proto.FinalityProviderInfo
}

type createFinalityProviderRequest struct {
	keyName         string
	passPhrase      string
	hdPath          string
	chainID         string
	description     *stakingtypes.Description
	commission      *sdkmath.LegacyDec
	errResponse     chan error
	successResponse chan *createFinalityProviderResponse
}

type registerFinalityProviderRequest struct {
<<<<<<< HEAD
	chainID   string
	bbnPubKey *secp256k1.PubKey
	btcPubKey *bbntypes.BIP340PubKey
	// TODO we should have our own representation of PoP
	pop             *btcstakingtypes.ProofOfPossession
=======
	fpAddr          sdk.AccAddress
	btcPubKey       *bbntypes.BIP340PubKey
	pop             *btcstakingtypes.ProofOfPossessionBTC
>>>>>>> 281905f5
	description     *stakingtypes.Description
	commission      *sdkmath.LegacyDec
	errResponse     chan error
	successResponse chan *RegisterFinalityProviderResponse
}

type finalityProviderRegisteredEvent struct {
	bbnAddress      sdk.AccAddress
	btcPubKey       *bbntypes.BIP340PubKey
	txHash          string
	successResponse chan *RegisterFinalityProviderResponse
}

type RegisterFinalityProviderResponse struct {
	bbnAddress sdk.AccAddress
	btcPubKey  *bbntypes.BIP340PubKey
	TxHash     string
}

type CreateFinalityProviderResult struct {
	FpInfo *proto.FinalityProviderInfo
}

type fpState struct {
	mu  sync.Mutex
	sfp *store.StoredFinalityProvider
	s   *store.FinalityProviderStore
}

func NewFpState(
	fp *store.StoredFinalityProvider,
	s *store.FinalityProviderStore,
) *fpState {
	return &fpState{
		sfp: fp,
		s:   s,
	}
}

func (fps *fpState) withLock(action func()) {
	fps.mu.Lock()
	defer fps.mu.Unlock()
	action()
}

func (fps *fpState) setStatus(s proto.FinalityProviderStatus) error {
	fps.withLock(func() {
		fps.sfp.Status = s
	})
	return fps.s.SetFpStatus(fps.sfp.BtcPk, s)
}

func (fps *fpState) setLastProcessedHeight(height uint64) error {
	fps.withLock(func() {
		fps.sfp.LastProcessedHeight = height
	})
	return fps.s.SetFpLastProcessedHeight(fps.sfp.BtcPk, height)
}

func (fps *fpState) setLastProcessedAndVotedHeight(height uint64) error {
	fps.withLock(func() {
		fps.sfp.LastVotedHeight = height
		fps.sfp.LastProcessedHeight = height
	})
	return fps.s.SetFpLastVotedHeight(fps.sfp.BtcPk, height)
}

func (fp *FinalityProviderInstance) GetStoreFinalityProvider() *store.StoredFinalityProvider {
	return fp.fpState.sfp
}

func (fp *FinalityProviderInstance) GetBtcPkBIP340() *bbntypes.BIP340PubKey {
	var pk *bbntypes.BIP340PubKey
	fp.fpState.withLock(func() {
		pk = fp.fpState.sfp.GetBIP340BTCPK()
	})
	return pk
}

func (fp *FinalityProviderInstance) GetBtcPk() *btcec.PublicKey {
	var pk *btcec.PublicKey
	fp.fpState.withLock(func() {
		pk = fp.fpState.sfp.BtcPk
	})
	return pk
}

func (fp *FinalityProviderInstance) GetBtcPkHex() string {
	return fp.GetBtcPkBIP340().MarshalHex()
}

func (fp *FinalityProviderInstance) GetStatus() proto.FinalityProviderStatus {
	var status proto.FinalityProviderStatus
	fp.fpState.withLock(func() {
		status = fp.fpState.sfp.Status
	})
	return status
}

func (fp *FinalityProviderInstance) GetLastVotedHeight() uint64 {
	var lastVotedHeight uint64
	fp.fpState.withLock(func() {
		lastVotedHeight = fp.fpState.sfp.LastVotedHeight
	})
	return lastVotedHeight
}

func (fp *FinalityProviderInstance) GetLastProcessedHeight() uint64 {
	var lastProcessedHeight uint64
	fp.fpState.withLock(func() {
		lastProcessedHeight = fp.fpState.sfp.LastProcessedHeight
	})
	return lastProcessedHeight
}

func (fp *FinalityProviderInstance) GetChainID() []byte {
	var chainID string
	fp.fpState.withLock(func() {
		chainID = fp.fpState.sfp.ChainID
	})
	return []byte(chainID)
}

func (fp *FinalityProviderInstance) SetStatus(s proto.FinalityProviderStatus) error {
	return fp.fpState.setStatus(s)
}

func (fp *FinalityProviderInstance) MustSetStatus(s proto.FinalityProviderStatus) {
	if err := fp.SetStatus(s); err != nil {
		fp.logger.Fatal("failed to set finality-provider status",
			zap.String("pk", fp.GetBtcPkHex()), zap.String("status", s.String()))
	}
}

func (fp *FinalityProviderInstance) SetLastProcessedHeight(height uint64) error {
	return fp.fpState.setLastProcessedHeight(height)
}

func (fp *FinalityProviderInstance) MustSetLastProcessedHeight(height uint64) {
	if err := fp.SetLastProcessedHeight(height); err != nil {
		fp.logger.Fatal("failed to set last processed height",
			zap.String("pk", fp.GetBtcPkHex()), zap.Uint64("last_processed_height", height))
	}
	fp.metrics.RecordFpLastProcessedHeight(fp.GetBtcPkHex(), height)
}

func (fp *FinalityProviderInstance) updateStateAfterFinalitySigSubmission(height uint64) error {
	return fp.fpState.setLastProcessedAndVotedHeight(height)
}

func (fp *FinalityProviderInstance) MustUpdateStateAfterFinalitySigSubmission(height uint64) {
	if err := fp.updateStateAfterFinalitySigSubmission(height); err != nil {
		fp.logger.Fatal("failed to update state after finality signature submitted",
			zap.String("pk", fp.GetBtcPkHex()), zap.Uint64("height", height))
	}
	fp.metrics.RecordFpLastVotedHeight(fp.GetBtcPkHex(), height)
	fp.metrics.RecordFpLastProcessedHeight(fp.GetBtcPkHex(), height)
}<|MERGE_RESOLUTION|>--- conflicted
+++ resolved
@@ -31,17 +31,11 @@
 }
 
 type registerFinalityProviderRequest struct {
-<<<<<<< HEAD
 	chainID   string
-	bbnPubKey *secp256k1.PubKey
+	fpAddr    sdk.AccAddress
 	btcPubKey *bbntypes.BIP340PubKey
 	// TODO we should have our own representation of PoP
-	pop             *btcstakingtypes.ProofOfPossession
-=======
-	fpAddr          sdk.AccAddress
-	btcPubKey       *bbntypes.BIP340PubKey
 	pop             *btcstakingtypes.ProofOfPossessionBTC
->>>>>>> 281905f5
 	description     *stakingtypes.Description
 	commission      *sdkmath.LegacyDec
 	errResponse     chan error
