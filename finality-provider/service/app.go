package service

import (
	"encoding/hex"
	"fmt"
	"github.com/babylonchain/finality-provider/metrics"
	"strings"
	"sync"
	"time"
<<<<<<< HEAD

	"github.com/babylonchain/finality-provider/metrics"
=======
>>>>>>> c1f35050

	sdkmath "cosmossdk.io/math"
	bbntypes "github.com/babylonchain/babylon/types"
	bstypes "github.com/babylonchain/babylon/x/btcstaking/types"
	"github.com/btcsuite/btcd/btcec/v2"
	"github.com/cosmos/cosmos-sdk/crypto/keyring"
	"github.com/cosmos/cosmos-sdk/crypto/keys/secp256k1"
	stakingtypes "github.com/cosmos/cosmos-sdk/x/staking/types"
	"github.com/lightningnetwork/lnd/kvdb"
	"go.uber.org/zap"

	"github.com/babylonchain/finality-provider/clientcontroller"
	"github.com/babylonchain/finality-provider/eotsmanager"
	"github.com/babylonchain/finality-provider/eotsmanager/client"
	fpcfg "github.com/babylonchain/finality-provider/finality-provider/config"
	"github.com/babylonchain/finality-provider/finality-provider/proto"
	"github.com/babylonchain/finality-provider/finality-provider/store"
	fpkr "github.com/babylonchain/finality-provider/keyring"
	"github.com/babylonchain/finality-provider/types"
)

type FinalityProviderApp struct {
	startOnce sync.Once
	stopOnce  sync.Once

	wg   sync.WaitGroup
	quit chan struct{}

	cc     clientcontroller.ClientController
	kr     keyring.Keyring
	fps    *store.FinalityProviderStore
	config *fpcfg.Config
	logger *zap.Logger
	input  *strings.Reader

	fpManager   *FinalityProviderManager
	eotsManager eotsmanager.EOTSManager

<<<<<<< HEAD
	metrics *metrics.FpMetrics
=======
	metrics *metrics.Metrics
>>>>>>> c1f35050

	createFinalityProviderRequestChan   chan *createFinalityProviderRequest
	registerFinalityProviderRequestChan chan *registerFinalityProviderRequest
	finalityProviderRegisteredEventChan chan *finalityProviderRegisteredEvent
}

func NewFinalityProviderAppFromConfig(
	config *fpcfg.Config,
	db kvdb.Backend,
	logger *zap.Logger,
) (*FinalityProviderApp, error) {
	cc, err := clientcontroller.NewClientController(config.ChainName, config.BabylonConfig, &config.BTCNetParams, logger)
	if err != nil {
		return nil, fmt.Errorf("failed to create rpc client for the consumer chain %s: %v", config.ChainName, err)
	}

	// if the EOTSManagerAddress is empty, run a local EOTS manager;
	// otherwise connect a remote one with a gRPC client
	em, err := client.NewEOTSManagerGRpcClient(config.EOTSManagerAddress)
	if err != nil {
		return nil, fmt.Errorf("failed to create EOTS manager client: %w", err)
	}

	logger.Info("successfully connected to a remote EOTS manager", zap.String("address", config.EOTSManagerAddress))

	return NewFinalityProviderApp(config, cc, em, db, logger)
}

func NewFinalityProviderApp(
	config *fpcfg.Config,
	cc clientcontroller.ClientController,
	em eotsmanager.EOTSManager,
	db kvdb.Backend,
	logger *zap.Logger,
) (*FinalityProviderApp, error) {
	fpStore, err := store.NewFinalityProviderStore(db)
	if err != nil {
		return nil, fmt.Errorf("failed to initiate finality provider store: %w", err)
	}

	input := strings.NewReader("")
	kr, err := fpkr.CreateKeyring(
		config.BabylonConfig.KeyDirectory,
		config.BabylonConfig.ChainID,
		config.BabylonConfig.KeyringBackend,
		input,
	)
	if err != nil {
		return nil, fmt.Errorf("failed to create keyring: %w", err)
	}

<<<<<<< HEAD
	fpMetrics := metrics.NewFpMetrics()

	fpm, err := NewFinalityProviderManager(fpStore, config, cc, em, fpMetrics, logger)
=======
	metricsCollectors := metrics.RegisterMetrics()

	fpm, err := NewFinalityProviderManager(fpStore, config, cc, em, metricsCollectors, logger)
>>>>>>> c1f35050
	if err != nil {
		return nil, fmt.Errorf("failed to create finality-provider manager: %w", err)
	}

	return &FinalityProviderApp{
		cc:                                  cc,
		fps:                                 fpStore,
		kr:                                  kr,
		config:                              config,
		logger:                              logger,
		input:                               input,
		fpManager:                           fpm,
		eotsManager:                         em,
<<<<<<< HEAD
		metrics:                             fpMetrics,
=======
		metrics:                             metricsCollectors,
>>>>>>> c1f35050
		quit:                                make(chan struct{}),
		createFinalityProviderRequestChan:   make(chan *createFinalityProviderRequest),
		registerFinalityProviderRequestChan: make(chan *registerFinalityProviderRequest),
		finalityProviderRegisteredEventChan: make(chan *finalityProviderRegisteredEvent),
	}, nil
}

func (app *FinalityProviderApp) GetConfig() *fpcfg.Config {
	return app.config
}

func (app *FinalityProviderApp) GetFinalityProviderStore() *store.FinalityProviderStore {
	return app.fps
}

func (app *FinalityProviderApp) GetKeyring() keyring.Keyring {
	return app.kr
}

func (app *FinalityProviderApp) GetInput() *strings.Reader {
	return app.input
}

func (app *FinalityProviderApp) ListFinalityProviderInstances() []*FinalityProviderInstance {
	return app.fpManager.ListFinalityProviderInstances()
}

func (app *FinalityProviderApp) ListAllFinalityProvidersInfo() ([]*proto.FinalityProviderInfo, error) {
	return app.fpManager.AllFinalityProviders()
}

func (app *FinalityProviderApp) GetFinalityProviderInfo(fpPk *bbntypes.BIP340PubKey) (*proto.FinalityProviderInfo, error) {
	return app.fpManager.FinalityProviderInfo(fpPk)
}

// GetFinalityProviderInstance returns the finality-provider instance with the given Babylon public key
func (app *FinalityProviderApp) GetFinalityProviderInstance(fpPk *bbntypes.BIP340PubKey) (*FinalityProviderInstance, error) {
	return app.fpManager.GetFinalityProviderInstance(fpPk)
}

func (app *FinalityProviderApp) RegisterFinalityProvider(fpPkStr string) (*RegisterFinalityProviderResponse, error) {
	fpPk, err := bbntypes.NewBIP340PubKeyFromHex(fpPkStr)
	if err != nil {
		return nil, err
	}

	fp, err := app.fps.GetFinalityProvider(fpPk.MustToBTCPK())
	if err != nil {
		return nil, err
	}

	if fp.Status != proto.FinalityProviderStatus_CREATED {
		return nil, fmt.Errorf("finality-provider is already registered")
	}

	btcSig, err := bbntypes.NewBIP340Signature(fp.Pop.BtcSig)
	if err != nil {
		return nil, err
	}

	pop := &bstypes.ProofOfPossession{
		BabylonSig: fp.Pop.ChainSig,
		BtcSig:     btcSig.MustMarshal(),
		BtcSigType: bstypes.BTCSigType_BIP340,
	}

	request := &registerFinalityProviderRequest{
		bbnPubKey:       fp.ChainPk,
		btcPubKey:       bbntypes.NewBIP340PubKeyFromBTCPK(fp.BtcPk),
		pop:             pop,
		description:     fp.Description,
		commission:      fp.Commission,
		errResponse:     make(chan error, 1),
		successResponse: make(chan *RegisterFinalityProviderResponse, 1),
	}

	app.registerFinalityProviderRequestChan <- request

	select {
	case err := <-request.errResponse:
		return nil, err
	case successResponse := <-request.successResponse:
		return successResponse, nil
	case <-app.quit:
		return nil, fmt.Errorf("finality-provider app is shutting down")
	}
}

// StartHandlingFinalityProvider starts a finality-provider instance with the given Babylon public key
// Note: this should be called right after the finality-provider is registered
func (app *FinalityProviderApp) StartHandlingFinalityProvider(fpPk *bbntypes.BIP340PubKey, passphrase string) error {
	return app.fpManager.StartFinalityProvider(fpPk, passphrase)
}

func (app *FinalityProviderApp) StartHandlingAll() error {
	return app.fpManager.StartAll()
}

// NOTE: this is not safe in production, so only used for testing purpose
func (app *FinalityProviderApp) getFpPrivKey(fpPk []byte) (*btcec.PrivateKey, error) {
	record, err := app.eotsManager.KeyRecord(fpPk, "")
	if err != nil {
		return nil, err
	}

	return record.PrivKey, nil
}

// SyncFinalityProviderStatus syncs the status of the finality-providers
func (app *FinalityProviderApp) SyncFinalityProviderStatus() error {
	latestBlock, err := app.cc.QueryBestBlock()
	if err != nil {
		return err
	}

	fps, err := app.fps.GetAllStoredFinalityProviders()
	if err != nil {
		return err
	}

	for _, fp := range fps {
		vp, err := app.cc.QueryFinalityProviderVotingPower(fp.BtcPk, latestBlock.Height)
		if err != nil {
			// if error occured then the finality-provider is not registered in the Babylon chain yet
			continue
		}

		if vp > 0 {
			// voting power > 0 then set the status to ACTIVE
			err = app.fps.SetFpStatus(fp.BtcPk, proto.FinalityProviderStatus_ACTIVE)
			if err != nil {
				return err
			}
		} else if vp == 0 {
			// voting power == 0 then set status depending on previous status
			switch fp.Status {
			case proto.FinalityProviderStatus_CREATED:
				// previous status is CREATED then set to REGISTERED
				err = app.fps.SetFpStatus(fp.BtcPk, proto.FinalityProviderStatus_REGISTERED)
				if err != nil {
					return err
				}
			case proto.FinalityProviderStatus_ACTIVE:
				// previous status is ACTIVE then set to INACTIVE
				err = app.fps.SetFpStatus(fp.BtcPk, proto.FinalityProviderStatus_INACTIVE)
				if err != nil {
					return err
				}
			}
		}
	}

	return nil
}

// Start starts only the finality-provider daemon without any finality-provider instances
func (app *FinalityProviderApp) Start() error {
	var startErr error
	app.startOnce.Do(func() {
		app.logger.Info("Starting FinalityProviderApp")

		app.wg.Add(3)
		go app.eventLoop()
		go app.registrationLoop()
		go app.metricsUpdateLoop()
	})

	return startErr
}

func (app *FinalityProviderApp) Stop() error {
	var stopErr error
	app.stopOnce.Do(func() {
		app.logger.Info("Stopping FinalityProviderApp")

		// Always stop the submission loop first to not generate additional events and actions
		app.logger.Debug("Stopping submission loop")
		close(app.quit)
		app.wg.Wait()

		app.logger.Debug("Stopping finality providers")
		if err := app.fpManager.Stop(); err != nil {
			stopErr = err
			return
		}

		app.logger.Debug("Stopping EOTS manager")
		if err := app.eotsManager.Close(); err != nil {
			stopErr = err
			return
		}

		app.logger.Debug("FinalityProviderApp successfully stopped")

	})
	return stopErr
}

func (app *FinalityProviderApp) CreateFinalityProvider(
	keyName, chainID, passPhrase, hdPath string,
	description *stakingtypes.Description,
	commission *sdkmath.LegacyDec,
) (*CreateFinalityProviderResult, error) {

	req := &createFinalityProviderRequest{
		keyName:         keyName,
		chainID:         chainID,
		passPhrase:      passPhrase,
		hdPath:          hdPath,
		description:     description,
		commission:      commission,
		errResponse:     make(chan error, 1),
		successResponse: make(chan *createFinalityProviderResponse, 1),
	}

	app.createFinalityProviderRequestChan <- req

	select {
	case err := <-req.errResponse:
		return nil, err
	case successResponse := <-req.successResponse:
		return &CreateFinalityProviderResult{
			FpInfo: successResponse.FpInfo,
		}, nil
	case <-app.quit:
		return nil, fmt.Errorf("finality-provider app is shutting down")
	}
}

func (app *FinalityProviderApp) handleCreateFinalityProviderRequest(req *createFinalityProviderRequest) (*createFinalityProviderResponse, error) {
	// 1. check if the chain key exists
	kr, err := fpkr.NewChainKeyringControllerWithKeyring(app.kr, req.keyName, app.input)
	if err != nil {
		return nil, err
	}
	chainSk, err := kr.GetChainPrivKey(req.passPhrase)
	if err != nil {
		// the chain key does not exist, should create the chain key first
		keyInfo, err := kr.CreateChainKey(req.passPhrase, req.hdPath)
		if err != nil {
			return nil, fmt.Errorf("failed to create chain key %s: %w", req.keyName, err)
		}
		chainSk = &secp256k1.PrivKey{Key: keyInfo.PrivateKey.Serialize()}
	}
	chainPk := &secp256k1.PubKey{Key: chainSk.PubKey().Bytes()}

	// 2. create EOTS key
	fpPkBytes, err := app.eotsManager.CreateKey(req.keyName, req.passPhrase, req.hdPath)
	if err != nil {
		return nil, err
	}
	fpPk, err := bbntypes.NewBIP340PubKey(fpPkBytes)
	if err != nil {
		return nil, err
	}
	fpRecord, err := app.eotsManager.KeyRecord(fpPk.MustMarshal(), req.passPhrase)
	if err != nil {
		return nil, fmt.Errorf("failed to get finality-provider record: %w", err)
	}

	// 3. create proof-of-possession
	pop, err := kr.CreatePop(fpRecord.PrivKey, req.passPhrase)
	if err != nil {
		return nil, fmt.Errorf("failed to create proof-of-possession of the finality-provider: %w", err)
	}

	if err := app.fps.CreateFinalityProvider(chainPk, fpPk.MustToBTCPK(), req.description, req.commission, req.keyName, req.chainID, pop.BabylonSig, pop.BtcSig); err != nil {
		return nil, fmt.Errorf("failed to save finality-provider: %w", err)
	}
	app.fpManager.metrics.RecordFpStatus(fpPk.MarshalHex(), proto.FinalityProviderStatus_CREATED)

	app.logger.Info("successfully created a finality-provider",
		zap.String("btc_pk", fpPk.MarshalHex()),
		zap.String("chain_pk", chainPk.String()),
		zap.String("key_name", req.keyName),
	)

	storedFp, err := app.fps.GetFinalityProvider(fpPk.MustToBTCPK())
	if err != nil {
		return nil, err
	}

	return &createFinalityProviderResponse{
		FpInfo: storedFp.ToFinalityProviderInfo(),
	}, nil
}

func CreateChainKey(keyringDir, chainID, keyName, backend, passphrase, hdPath string) (*types.ChainKeyInfo, error) {
	sdkCtx, err := fpkr.CreateClientCtx(
		keyringDir, chainID,
	)
	if err != nil {
		return nil, err
	}

	krController, err := fpkr.NewChainKeyringController(
		sdkCtx,
		keyName,
		backend,
	)
	if err != nil {
		return nil, err
	}

	return krController.CreateChainKey(passphrase, hdPath)
}

// main event loop for the finality-provider app
func (app *FinalityProviderApp) eventLoop() {
	defer app.wg.Done()

	for {
		select {
		case req := <-app.createFinalityProviderRequestChan:
			res, err := app.handleCreateFinalityProviderRequest(req)
			if err != nil {
				req.errResponse <- err
				continue
			}

			req.successResponse <- &createFinalityProviderResponse{FpInfo: res.FpInfo}

		case ev := <-app.finalityProviderRegisteredEventChan:
			// change the status of the finality-provider to registered
			err := app.fps.SetFpStatus(ev.btcPubKey.MustToBTCPK(), proto.FinalityProviderStatus_REGISTERED)
			if err != nil {
				app.logger.Fatal("failed to set finality-provider status to REGISTERED",
					zap.String("pk", ev.btcPubKey.MarshalHex()),
					zap.Error(err),
				)
			}
			app.fpManager.metrics.RecordFpStatus(ev.btcPubKey.MarshalHex(), proto.FinalityProviderStatus_REGISTERED)

			// return to the caller
			ev.successResponse <- &RegisterFinalityProviderResponse{
				bbnPubKey: ev.bbnPubKey,
				btcPubKey: ev.btcPubKey,
				TxHash:    ev.txHash,
			}

		case <-app.quit:
			app.logger.Debug("exiting main event loop")
			return
		}
	}
}

func (app *FinalityProviderApp) registrationLoop() {
	defer app.wg.Done()
	for {
		select {
		case req := <-app.registerFinalityProviderRequestChan:
			// we won't do any retries here to not block the loop for more important messages.
			// Most probably it fails due so some user error so we just return the error to the user.
			// TODO: need to start passing context here to be able to cancel the request in case of app quiting
			popBytes, err := req.pop.Marshal()
			if err != nil {
				req.errResponse <- err
				continue
			}

			desBytes, err := req.description.Marshal()
			if err != nil {
				req.errResponse <- err
				continue
			}
			res, err := app.cc.RegisterFinalityProvider(
				req.bbnPubKey.Key,
				req.btcPubKey.MustToBTCPK(),
				popBytes,
				req.commission,
				desBytes,
			)

			if err != nil {
				app.logger.Error(
					"failed to register finality-provider",
					zap.String("pk", req.btcPubKey.MarshalHex()),
					zap.Error(err),
				)
				req.errResponse <- err
				continue
			}

			app.logger.Info(
				"successfully registered finality-provider on babylon",
				zap.String("btc_pk", req.btcPubKey.MarshalHex()),
				zap.String("babylon_pk", hex.EncodeToString(req.bbnPubKey.Key)),
				zap.String("txHash", res.TxHash),
			)

			app.finalityProviderRegisteredEventChan <- &finalityProviderRegisteredEvent{
				btcPubKey: req.btcPubKey,
				bbnPubKey: req.bbnPubKey,
				txHash:    res.TxHash,
				// pass the channel to the event so that we can send the response to the user which requested
				// the registration
				successResponse: req.successResponse,
			}
		case <-app.quit:
			app.logger.Debug("exiting registration loop")
			return
		}
	}
}

func (app *FinalityProviderApp) metricsUpdateLoop() {
	defer app.wg.Done()

	interval := app.config.Metrics.UpdateInterval
	app.logger.Info("starting metrics update loop",
		zap.Float64("interval seconds", interval.Seconds()))
	updateTicker := time.NewTicker(interval)

	for {
		select {
		case <-updateTicker.C:
			fps, err := app.fps.GetAllStoredFinalityProviders()
			if err != nil {
				app.logger.Error("failed to get finality-providers from the store", zap.Error(err))
				continue
			}
			app.metrics.UpdateFpMetrics(fps)
		case <-app.quit:
			updateTicker.Stop()
			app.logger.Info("exiting metrics update loop")
			return
		}
	}
}<|MERGE_RESOLUTION|>--- conflicted
+++ resolved
@@ -3,15 +3,9 @@
 import (
 	"encoding/hex"
 	"fmt"
-	"github.com/babylonchain/finality-provider/metrics"
 	"strings"
 	"sync"
 	"time"
-<<<<<<< HEAD
-
-	"github.com/babylonchain/finality-provider/metrics"
-=======
->>>>>>> c1f35050
 
 	sdkmath "cosmossdk.io/math"
 	bbntypes "github.com/babylonchain/babylon/types"
@@ -30,6 +24,7 @@
 	"github.com/babylonchain/finality-provider/finality-provider/proto"
 	"github.com/babylonchain/finality-provider/finality-provider/store"
 	fpkr "github.com/babylonchain/finality-provider/keyring"
+	"github.com/babylonchain/finality-provider/metrics"
 	"github.com/babylonchain/finality-provider/types"
 )
 
@@ -50,11 +45,7 @@
 	fpManager   *FinalityProviderManager
 	eotsManager eotsmanager.EOTSManager
 
-<<<<<<< HEAD
 	metrics *metrics.FpMetrics
-=======
-	metrics *metrics.Metrics
->>>>>>> c1f35050
 
 	createFinalityProviderRequestChan   chan *createFinalityProviderRequest
 	registerFinalityProviderRequestChan chan *registerFinalityProviderRequest
@@ -106,15 +97,9 @@
 		return nil, fmt.Errorf("failed to create keyring: %w", err)
 	}
 
-<<<<<<< HEAD
 	fpMetrics := metrics.NewFpMetrics()
 
 	fpm, err := NewFinalityProviderManager(fpStore, config, cc, em, fpMetrics, logger)
-=======
-	metricsCollectors := metrics.RegisterMetrics()
-
-	fpm, err := NewFinalityProviderManager(fpStore, config, cc, em, metricsCollectors, logger)
->>>>>>> c1f35050
 	if err != nil {
 		return nil, fmt.Errorf("failed to create finality-provider manager: %w", err)
 	}
@@ -128,11 +113,7 @@
 		input:                               input,
 		fpManager:                           fpm,
 		eotsManager:                         em,
-<<<<<<< HEAD
 		metrics:                             fpMetrics,
-=======
-		metrics:                             metricsCollectors,
->>>>>>> c1f35050
 		quit:                                make(chan struct{}),
 		createFinalityProviderRequestChan:   make(chan *createFinalityProviderRequest),
 		registerFinalityProviderRequestChan: make(chan *registerFinalityProviderRequest),
