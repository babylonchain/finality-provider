--- conflicted
+++ resolved
@@ -379,11 +379,7 @@
 	chainSk, err := kr.GetChainPrivKey(passPhrase)
 	if err != nil {
 		// the chain key does not exist, should create the chain key first
-<<<<<<< HEAD
-		keyInfo, err := kr.CreateChainKey(req.passPhrase, req.hdPath, "")
-=======
-		keyInfo, err := kr.CreateChainKey(passPhrase, hdPath)
->>>>>>> 256d1415
+		keyInfo, err := kr.CreateChainKey(passPhrase, hdPath, "")
 		if err != nil {
 			return nil, nil, fmt.Errorf("failed to create chain key %s: %w", keyName, err)
 		}
