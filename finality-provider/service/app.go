--- conflicted
+++ resolved
@@ -62,11 +62,7 @@
 	if err != nil {
 		return nil, fmt.Errorf("failed to create rpc client for the consumer chain %s: %v", cfg.ChainName, err)
 	}
-<<<<<<< HEAD
-	ccc, err := clientcontroller.NewConsumerClientController(cfg, logger)
-=======
-	consumerCon, err := clientcontroller.NewConsumerController(cfg.ChainName, cfg.BabylonConfig, &cfg.BTCNetParams, logger)
->>>>>>> ff5a2513
+	consumerCon, err := clientcontroller.NewConsumerController(cfg, logger)
 	if err != nil {
 		return nil, fmt.Errorf("failed to create rpc client for the consumer chain %s: %v", cfg.ChainName, err)
 	}
