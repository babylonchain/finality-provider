package service_test

import (
	"math/rand"
	"sync"
	"testing"
	"time"

	"github.com/golang/mock/gomock"
	"github.com/stretchr/testify/require"
	"go.uber.org/zap"

	fpcfg "github.com/babylonchain/finality-provider/finality-provider/config"
	"github.com/babylonchain/finality-provider/finality-provider/service"
	"github.com/babylonchain/finality-provider/metrics"
	"github.com/babylonchain/finality-provider/testutil"
	"github.com/babylonchain/finality-provider/testutil/mocks"
	"github.com/babylonchain/finality-provider/types"
)

// FuzzChainPoller_Start tests the poller polling blocks
// in sequence
func FuzzChainPoller_Start(f *testing.F) {
	testutil.AddRandomSeedsToFuzzer(f, 10)
	f.Fuzz(func(t *testing.T, seed int64) {
		r := rand.New(rand.NewSource(seed))

		currentHeight := uint64(r.Int63n(100) + 1)
		startHeight := currentHeight + 1
		endHeight := startHeight + uint64(r.Int63n(10)+1)

		ctl := gomock.NewController(t)
		mockBabylonController := mocks.NewMockClientController(ctl)
		mockBabylonController.EXPECT().Close().Return(nil).AnyTimes()
		mockConsumerController := mocks.NewMockConsumerController(ctl)
		mockConsumerController.EXPECT().QueryActivatedHeight().Return(uint64(1), nil).AnyTimes()

		mockConsumerController.EXPECT().QueryLatestBlockHeight().Return(currentHeight, nil).AnyTimes()

		for i := startHeight; i <= endHeight; i++ {
			resBlock := &types.BlockInfo{
				Height: i,
			}
<<<<<<< HEAD
			// mockConsumerController.EXPECT().QueryIsBlockFinalized(i).Return(false, nil).AnyTimes()
			mockConsumerController.EXPECT().QueryBlocks(i, i, 1).Return([]*types.BlockInfo{resBlock}, nil).AnyTimes()
=======
			mockConsumerController.EXPECT().QueryBlock(i).Return(resBlock, nil).AnyTimes()
>>>>>>> 5e6e9ad7
		}

		// TODO: use mock metrics
		m := metrics.NewFpMetrics()
		pollerCfg := fpcfg.DefaultChainPollerConfig()
		pollerCfg.PollInterval = 10 * time.Millisecond
		poller := service.NewChainPoller(zap.NewNop(), &pollerCfg, mockBabylonController, mockConsumerController, m)
		err := poller.Start(startHeight)
		require.NoError(t, err)
		defer func() {
			err := poller.Stop()
			require.NoError(t, err)
		}()

		for i := startHeight; i <= endHeight; i++ {
			select {
			case info := <-poller.GetBlockInfoChan():
				require.Equal(t, i, info.Height)
			case <-time.After(10 * time.Second):
				t.Fatalf("Failed to get block info")
			}
		}
	})
}

// FuzzChainPoller_SkipHeight tests the functionality of SkipHeight
func FuzzChainPoller_SkipHeight(f *testing.F) {
	testutil.AddRandomSeedsToFuzzer(f, 10)
	f.Fuzz(func(t *testing.T, seed int64) {
		r := rand.New(rand.NewSource(seed))

		currentHeight := uint64(r.Int63n(100) + 1)
		startHeight := currentHeight + 1
		endHeight := startHeight + uint64(r.Int63n(10)+2)
		skipHeight := endHeight + uint64(r.Int63n(10)+1)

		ctl := gomock.NewController(t)
		mockBabylonController := mocks.NewMockClientController(ctl)
		mockConsumerController := mocks.NewMockConsumerController(ctl)
		mockBabylonController.EXPECT().Close().Return(nil).AnyTimes()
		mockConsumerController.EXPECT().QueryActivatedHeight().Return(uint64(1), nil).AnyTimes()
		mockConsumerController.EXPECT().QueryLatestBlockHeight().Return(currentHeight, nil).AnyTimes()

		for i := startHeight; i <= skipHeight; i++ {
			resBlock := &types.BlockInfo{
				Height: i,
			}
<<<<<<< HEAD
			// mockConsumerController.EXPECT().QueryIsBlockFinalized(i).Return(false, nil).AnyTimes()
			mockConsumerController.EXPECT().QueryBlocks(i, i, 1).Return([]*types.BlockInfo{resBlock}, nil).AnyTimes()
=======
			mockConsumerController.EXPECT().QueryBlock(i).Return(resBlock, nil).AnyTimes()
>>>>>>> 5e6e9ad7
		}

		// TODO: use mock metrics
		m := metrics.NewFpMetrics()
		pollerCfg := fpcfg.DefaultChainPollerConfig()
		pollerCfg.PollInterval = 1 * time.Second
		poller := service.NewChainPoller(zap.NewNop(), &pollerCfg, mockBabylonController, mockConsumerController, m)
		// should expect error if the poller is not started
		err := poller.SkipToHeight(skipHeight)
		require.Error(t, err)
		err = poller.Start(startHeight)
		require.NoError(t, err)
		defer func() {
			err := poller.Stop()
			require.NoError(t, err)
			// should expect error if the poller is stopped
			err = poller.SkipToHeight(skipHeight)
			require.Error(t, err)
		}()

		var wg sync.WaitGroup
		wg.Add(1)
		go func() {
			wg.Done()
			// insert a skipToHeight request with height lower than the next
			// height to retrieve, expecting an error
			err = poller.SkipToHeight(poller.NextHeight() - 1)
			require.Error(t, err)
			// insert a skipToHeight request with a height higher than the
			// next height to retrieve
			err = poller.SkipToHeight(skipHeight)
			require.NoError(t, err)
		}()

		skipped := false
		for i := startHeight; i <= endHeight; i++ {
			if skipped {
				break
			}
			select {
			case info := <-poller.GetBlockInfoChan():
				if info.Height == skipHeight {
					skipped = true
				} else {
					require.Equal(t, i, info.Height)
				}
			case <-time.After(10 * time.Second):
				t.Fatalf("Failed to get block info")
			}
		}

		wg.Wait()

		require.Equal(t, skipHeight+1, poller.NextHeight())
	})
}<|MERGE_RESOLUTION|>--- conflicted
+++ resolved
@@ -41,12 +41,7 @@
 			resBlock := &types.BlockInfo{
 				Height: i,
 			}
-<<<<<<< HEAD
-			// mockConsumerController.EXPECT().QueryIsBlockFinalized(i).Return(false, nil).AnyTimes()
-			mockConsumerController.EXPECT().QueryBlocks(i, i, 1).Return([]*types.BlockInfo{resBlock}, nil).AnyTimes()
-=======
 			mockConsumerController.EXPECT().QueryBlock(i).Return(resBlock, nil).AnyTimes()
->>>>>>> 5e6e9ad7
 		}
 
 		// TODO: use mock metrics
@@ -94,12 +89,7 @@
 			resBlock := &types.BlockInfo{
 				Height: i,
 			}
-<<<<<<< HEAD
-			// mockConsumerController.EXPECT().QueryIsBlockFinalized(i).Return(false, nil).AnyTimes()
-			mockConsumerController.EXPECT().QueryBlocks(i, i, 1).Return([]*types.BlockInfo{resBlock}, nil).AnyTimes()
-=======
 			mockConsumerController.EXPECT().QueryBlock(i).Return(resBlock, nil).AnyTimes()
->>>>>>> 5e6e9ad7
 		}
 
 		// TODO: use mock metrics
