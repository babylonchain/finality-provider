package daemon

import (
	"encoding/hex"
	"fmt"
	"os"
	"path/filepath"

	"cosmossdk.io/math"
	eotsclient "github.com/babylonchain/finality-provider/eotsmanager/client"
	fpcfg "github.com/babylonchain/finality-provider/finality-provider/config"
	"github.com/babylonchain/finality-provider/finality-provider/service"
	"github.com/babylonchain/finality-provider/log"
	"github.com/babylonchain/finality-provider/util"

	btcstktypes "github.com/babylonchain/babylon/x/btcstaking/types"

	"github.com/urfave/cli"
)

<<<<<<< HEAD
type FinalityProviderSigned struct {
	btcstktypes.FinalityProvider
	// FpSigHex is the finality provider cosmos sdk chain key
	// can be verified with the pub key in btcstktypes.FinalityProvider.BabylonPk
	FpSigHex string `json:"fp_sig_hex"`
}

var ExportFinalityProvider = cli.Command{
	Name:      "export-finality-provider",
	ShortName: "exfpd",
	Usage:     "Exports an finality provider.",
=======
var ExportFinalityProvider = cli.Command{
	Name:      "export-finality-provider",
	ShortName: "exfpd",
	Usage:     "Create, stores, and exports one finality provider.",
	Description: `Connects with the EOTS manager defined in config, creates a new
key pair formatted by BIP-340 (Schnorr Signatures), generates the master public
randomness pair, stores the finality provider and export it by printing the json
structure on the stdout`,
>>>>>>> d6a4cfca
	Flags: []cli.Flag{
		cli.StringFlag{
			Name:  keyNameFlag,
			Usage: "The unique name of the finality provider key",
		},
		cli.StringFlag{
			Name:  homeFlag,
			Usage: "The home path of the finality provider daemon (fpd)",
			Value: fpcfg.DefaultFpdDir,
		},
		cli.StringFlag{
			Name:     chainIdFlag,
			Usage:    "The identifier of the consumer chain",
			Required: true,
		},
		cli.StringFlag{
			Name:  passphraseFlag,
			Usage: "The pass phrase used to encrypt the keys",
			Value: defaultPassphrase,
		},
		cli.StringFlag{
			Name:  hdPathFlag,
			Usage: "The hd path used to derive the private key",
			Value: defaultHdPath,
		},
		cli.StringFlag{
			Name:  commissionRateFlag,
			Usage: "The commission rate for the finality provider, e.g., 0.05",
			Value: "0.05",
		},
		cli.StringFlag{
			Name:  monikerFlag,
			Usage: "A human-readable name for the finality provider",
			Value: "",
		},
		cli.StringFlag{
			Name:  identityFlag,
			Usage: "An optional identity signature (ex. UPort or Keybase)",
			Value: "",
		},
		cli.StringFlag{
			Name:  websiteFlag,
			Usage: "An optional website link",
			Value: "",
		},
		cli.StringFlag{
			Name:  securityContactFlag,
			Usage: "An optional email for security contact",
			Value: "",
		},
		cli.StringFlag{
			Name:  detailsFlag,
			Usage: "Other optional details",
			Value: "",
		},
	},
	Action: exportFp,
}

func exportFp(ctx *cli.Context) error {
	commissionRate, err := math.LegacyNewDecFromStr(ctx.String(commissionRateFlag))
	if err != nil {
		return fmt.Errorf("invalid commission rate: %w", err)
	}

	description, err := getDescriptionFromContext(ctx)
	if err != nil {
		return fmt.Errorf("invalid description: %w", err)
	}

	homePath, err := filepath.Abs(ctx.String(homeFlag))
	if err != nil {
		return err
	}
	homePath = util.CleanAndExpandPath(homePath)

	// we add the following check to ensure that the chain key is created
	// beforehand
	cfg, err := fpcfg.LoadConfig(homePath)
	if err != nil {
		return fmt.Errorf("failed to load config from %s: %w", fpcfg.ConfigFile(ctx.String(homeFlag)), err)
	}

	dbBackend, err := cfg.DatabaseConfig.GetDbBackend()
	if err != nil {
		return fmt.Errorf("failed to create db backend: %w", err)
	}

	// if the EOTSManagerAddress is empty, run a local EOTS manager;
	// otherwise connect a remote one with a gRPC client
	em, err := eotsclient.NewEOTSManagerGRpcClient(cfg.EOTSManagerAddress)
	if err != nil {
		return fmt.Errorf("failed to create EOTS manager client: %w", err)
	}

	logFilePath := filepath.Join(fpcfg.LogDir(homePath), "fpd.export.log")
	if err := util.MakeDirectory(filepath.Dir(logFilePath)); err != nil {
		return err
	}

	logFile, err := os.OpenFile(logFilePath, os.O_CREATE|os.O_WRONLY|os.O_APPEND, 0666)
	if err != nil {
		return err
	}

	logger, err := log.NewRootLogger("console", cfg.LogLevel, logFile)
	if err != nil {
		return fmt.Errorf("failed to initialize the logger: %w", err)
	}

	app, err := service.NewFinalityProviderApp(cfg, nil, em, dbBackend, logger)
	if err != nil {
		return fmt.Errorf("failed to initialize the app: %w", err)
	}

	keyName := ctx.String(keyNameFlag)
	// if key name is not specified, we use the key of the config
	if keyName == "" {
		keyName = cfg.BabylonConfig.Key
		if keyName == "" {
			return fmt.Errorf("the key in config is empty")
		}
	}

	stored, chainSk, err := app.StoreFinalityProvider(ctx.String(passphraseFlag), keyName, ctx.String(hdPathFlag), ctx.String(chainIdFlag), &description, &commissionRate)
	if err != nil {
		return err
	}

	fp := btcstktypes.FinalityProvider{
		BtcPk:         stored.GetBIP340BTCPK(),
		MasterPubRand: stored.MasterPubRand,
		Pop: &btcstktypes.ProofOfPossession{
			BtcSigType: btcstktypes.BTCSigType_BIP340,
			BabylonSig: stored.Pop.ChainSig,
			BtcSig:     stored.Pop.BtcSig,
		},
		BabylonPk:            stored.ChainPk,
		Description:          stored.Description,
		Commission:           stored.Commission,
		RegisteredEpoch:      0,
		SlashedBabylonHeight: 0,
		SlashedBtcHeight:     0,
	}

	fpbz, err := fp.Marshal()
	if err != nil {
		return fmt.Errorf("failed to marshal finality provider %+v: %w", fp, err)
	}

	signature, err := chainSk.Sign(fpbz)
	if err != nil {
		return fmt.Errorf("failed to sign finality provider %+v: %w", fp, err)
	}

	printRespJSON(FinalityProviderSigned{
		FinalityProvider: fp,
		FpSigHex:         hex.EncodeToString(signature),
	})

	return nil
}<|MERGE_RESOLUTION|>--- conflicted
+++ resolved
@@ -18,7 +18,8 @@
 	"github.com/urfave/cli"
 )
 
-<<<<<<< HEAD
+// FinalityProviderSigned wrap the finality provider by adding the
+// signed finality probider by the bbn pub key as hex
 type FinalityProviderSigned struct {
 	btcstktypes.FinalityProvider
 	// FpSigHex is the finality provider cosmos sdk chain key
@@ -29,17 +30,11 @@
 var ExportFinalityProvider = cli.Command{
 	Name:      "export-finality-provider",
 	ShortName: "exfpd",
-	Usage:     "Exports an finality provider.",
-=======
-var ExportFinalityProvider = cli.Command{
-	Name:      "export-finality-provider",
-	ShortName: "exfpd",
 	Usage:     "Create, stores, and exports one finality provider.",
 	Description: `Connects with the EOTS manager defined in config, creates a new
 key pair formatted by BIP-340 (Schnorr Signatures), generates the master public
 randomness pair, stores the finality provider and export it by printing the json
 structure on the stdout`,
->>>>>>> d6a4cfca
 	Flags: []cli.Flag{
 		cli.StringFlag{
 			Name:  keyNameFlag,
