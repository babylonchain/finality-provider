package eotsmanager

import (
	"fmt"
	"os"
	"path"

	"github.com/btcsuite/btcd/btcec/v2"
	"github.com/btcsuite/btcd/btcec/v2/schnorr"
	"github.com/cosmos/cosmos-sdk/client"

	"github.com/babylonchain/btc-validator/codec"
	"github.com/babylonchain/btc-validator/eotsmanager/local"
	"github.com/babylonchain/btc-validator/eotsmanager/types"
	"github.com/babylonchain/btc-validator/valcfg"
)

type EOTSManager interface {
	// CreateValidator generates a key pair to create a unique validator object
	// and persists it in storage. The key pair is formatted by BIP-340 (Schnorr Signatures)
	// It fails if there is an existing key Info with the same name or public key.
	CreateValidator(name, passPhrase string) ([]byte, error)

	// CreateRandomnessPairList generates and persists a list of Schnorr randomness pairs from
	// startHeight to startHeight+(num-1)*step where step means the gap between each block height
	// that the validator wants to finalize and num means the number of public randomness
	// It fails if the validator does not exist or a randomness pair has been created before
	// NOTE: it will overwrite the randomness regardless of whether there's one existed
	CreateRandomnessPairList(uid []byte, chainID []byte, startHeight uint64, num uint32) ([]*btcec.FieldVal, error)

<<<<<<< HEAD
	// GetValidatorRecord returns the validator record
	// It fails if the validator does not exist or passPhrase is incorrect
	GetValidatorRecord(uid []byte, passPhrase string) (*types.ValidatorRecord, error)

	// CreateRandomnessPairListWithOverwrite has the same functionalities as CreateRandomnessPairList
	// except that it will not check if the randomness has been created but overwrite it directly
	CreateRandomnessPairListWithOverwrite(uid []byte, chainID []byte, startHeight uint64, num uint32) ([]*btcec.FieldVal, error)
=======
	// CreateRandomnessPairListWithExistenceCheck checks the existence of randomness by given height
	// before calling CreateRandomnessPairList.
	// It fails if there's randomness existed at a given height
	CreateRandomnessPairListWithExistenceCheck(uid []byte, chainID []byte, startHeight uint64, num uint32) ([]*btcec.FieldVal, error)
>>>>>>> 90e92689

	// SignEOTS signs an EOTS using the private key of the validator and the corresponding
	// secret randomness of the give chain at the given height
	// It fails if the validator does not exist or there's no randomness committed to the given height
	SignEOTS(uid []byte, chainID []byte, msg []byte, height uint64) (*btcec.ModNScalar, error)

	// SignSchnorrSig signs a Schnorr signature using the private key of the validator
	// It fails if the validator does not exist or the message size is not 32 bytes
	SignSchnorrSig(uid []byte, msg []byte) (*schnorr.Signature, error)

	Close() error
}

func NewEOTSManager(cfg *valcfg.Config) (EOTSManager, error) {
	switch cfg.EOTSManagerConfig.Mode {
	case "local":
		keyringDir := cfg.BabylonConfig.KeyDirectory
		if keyringDir == "" {
			homeDir, err := os.UserHomeDir()
			if err != nil {
				return nil, err
			}
			keyringDir = path.Join(homeDir, ".btc-validator")
		}

		sdkCtx := client.Context{}.
			WithChainID(cfg.BabylonConfig.ChainID).
			WithCodec(codec.MakeCodec()).
			WithKeyringDir(keyringDir)

		return local.NewLocalEOTSManager(sdkCtx, cfg.BabylonConfig.KeyringBackend, cfg.EOTSManagerConfig)
	default:
		return nil, fmt.Errorf("unsupported EOTS manager mode")
	}
}<|MERGE_RESOLUTION|>--- conflicted
+++ resolved
@@ -28,20 +28,14 @@
 	// NOTE: it will overwrite the randomness regardless of whether there's one existed
 	CreateRandomnessPairList(uid []byte, chainID []byte, startHeight uint64, num uint32) ([]*btcec.FieldVal, error)
 
-<<<<<<< HEAD
-	// GetValidatorRecord returns the validator record
-	// It fails if the validator does not exist or passPhrase is incorrect
-	GetValidatorRecord(uid []byte, passPhrase string) (*types.ValidatorRecord, error)
-
-	// CreateRandomnessPairListWithOverwrite has the same functionalities as CreateRandomnessPairList
-	// except that it will not check if the randomness has been created but overwrite it directly
-	CreateRandomnessPairListWithOverwrite(uid []byte, chainID []byte, startHeight uint64, num uint32) ([]*btcec.FieldVal, error)
-=======
 	// CreateRandomnessPairListWithExistenceCheck checks the existence of randomness by given height
 	// before calling CreateRandomnessPairList.
 	// It fails if there's randomness existed at a given height
 	CreateRandomnessPairListWithExistenceCheck(uid []byte, chainID []byte, startHeight uint64, num uint32) ([]*btcec.FieldVal, error)
->>>>>>> 90e92689
+
+	// GetValidatorRecord returns the validator record
+	// It fails if the validator does not exist or passPhrase is incorrect
+	GetValidatorRecord(uid []byte, passPhrase string) (*types.ValidatorRecord, error)
 
 	// SignEOTS signs an EOTS using the private key of the validator and the corresponding
 	// secret randomness of the give chain at the given height
