package eotsmanager

import (
<<<<<<< HEAD
	"fmt"
	"os"
	"path"

	bbntypes "github.com/babylonchain/babylon/types"
=======
	"github.com/btcsuite/btcd/btcec/v2"
>>>>>>> 03403073
	"github.com/btcsuite/btcd/btcec/v2/schnorr"
	"github.com/cosmos/cosmos-sdk/client"

	"github.com/babylonchain/btc-validator/codec"
	"github.com/babylonchain/btc-validator/eotsmanager/local"
	"github.com/babylonchain/btc-validator/eotsmanager/types"
	"github.com/babylonchain/btc-validator/valcfg"
)

type EOTSManager interface {
	// CreateValidator generates a key pair to create a unique validator object
	// and persists it in storage. The key pair is formatted by BIP-340 (Schnorr Signatures)
	// It fails if there is an existing key Info with the same name or public key.
	CreateValidator(name, passPhrase string) ([]byte, error)

	// CreateRandomnessPairList generates and persists a list of Schnorr randomness pairs from
	// startHeight to startHeight+(num-1)*step where step means the gap between each block height
	// that the validator wants to finalize and num means the number of public randomness
<<<<<<< HEAD
	// It fails if the validator does not exist
	// NOTE: the same Schnorr randomness pair should not be used twice in a global view
	CreateRandomnessPairList(uid []byte, chainID []byte, startHeight uint64, step, num uint32) ([]*bbntypes.SchnorrPubRand, error)

	// GetValidatorRecord returns the validator record
	// It fails if the validator does not exist or passPhrase is incorrect
	GetValidatorRecord(uid []byte, passPhrase string) (*types.ValidatorRecord, error)
=======
	// It fails if the validator does not exist or a randomness pair has been created before
	CreateRandomnessPairList(uid []byte, chainID []byte, startHeight uint64, num uint32) ([]*btcec.FieldVal, error)

	// CreateRandomnessPairListWithOverwrite has the same functionalities as CreateRandomnessPairList
	// except that it will not check if the randomness has been created but overwrite it directly
	CreateRandomnessPairListWithOverwrite(uid []byte, chainID []byte, startHeight uint64, num uint32) ([]*btcec.FieldVal, error)
>>>>>>> 03403073

	// SignEOTS signs an EOTS using the private key of the validator and the corresponding
	// secret randomness of the give chain at the given height
	// It fails if the validator does not exist or there's no randomness committed to the given height
<<<<<<< HEAD
	SignEOTS(uid []byte, chainID []byte, msg []byte, height uint64) (*bbntypes.SchnorrEOTSSig, error)
=======
	SignEOTS(uid []byte, chainID []byte, msg []byte, height uint64) (*btcec.ModNScalar, error)
>>>>>>> 03403073

	// SignSchnorrSig signs a Schnorr signature using the private key of the validator
	// It fails if the validator does not exist or the message size is not 32 bytes
	SignSchnorrSig(uid []byte, msg []byte) (*schnorr.Signature, error)

	Close() error
}

func NewEOTSManager(cfg *valcfg.Config) (EOTSManager, error) {
	switch cfg.EOTSManagerConfig.Mode {
	case "local":
		keyringDir := cfg.BabylonConfig.KeyDirectory
		if keyringDir == "" {
			homeDir, err := os.UserHomeDir()
			if err != nil {
				return nil, err
			}
			keyringDir = path.Join(homeDir, ".btc-validator")
		}

		sdkCtx := client.Context{}.
			WithChainID(cfg.BabylonConfig.ChainID).
			WithCodec(codec.MakeCodec()).
			WithKeyringDir(keyringDir)

		return local.NewLocalEOTSManager(sdkCtx, cfg.BabylonConfig.KeyringBackend, cfg.EOTSManagerConfig)
	default:
		return nil, fmt.Errorf("unsupported EOTS manager mode")
	}
}<|MERGE_RESOLUTION|>--- conflicted
+++ resolved
@@ -1,15 +1,11 @@
 package eotsmanager
 
 import (
-<<<<<<< HEAD
 	"fmt"
 	"os"
 	"path"
 
-	bbntypes "github.com/babylonchain/babylon/types"
-=======
 	"github.com/btcsuite/btcd/btcec/v2"
->>>>>>> 03403073
 	"github.com/btcsuite/btcd/btcec/v2/schnorr"
 	"github.com/cosmos/cosmos-sdk/client"
 
@@ -28,31 +24,21 @@
 	// CreateRandomnessPairList generates and persists a list of Schnorr randomness pairs from
 	// startHeight to startHeight+(num-1)*step where step means the gap between each block height
 	// that the validator wants to finalize and num means the number of public randomness
-<<<<<<< HEAD
-	// It fails if the validator does not exist
-	// NOTE: the same Schnorr randomness pair should not be used twice in a global view
-	CreateRandomnessPairList(uid []byte, chainID []byte, startHeight uint64, step, num uint32) ([]*bbntypes.SchnorrPubRand, error)
+	// It fails if the validator does not exist or a randomness pair has been created before
+	CreateRandomnessPairList(uid []byte, chainID []byte, startHeight uint64, num uint32) ([]*btcec.FieldVal, error)
 
 	// GetValidatorRecord returns the validator record
 	// It fails if the validator does not exist or passPhrase is incorrect
 	GetValidatorRecord(uid []byte, passPhrase string) (*types.ValidatorRecord, error)
-=======
-	// It fails if the validator does not exist or a randomness pair has been created before
-	CreateRandomnessPairList(uid []byte, chainID []byte, startHeight uint64, num uint32) ([]*btcec.FieldVal, error)
 
 	// CreateRandomnessPairListWithOverwrite has the same functionalities as CreateRandomnessPairList
 	// except that it will not check if the randomness has been created but overwrite it directly
 	CreateRandomnessPairListWithOverwrite(uid []byte, chainID []byte, startHeight uint64, num uint32) ([]*btcec.FieldVal, error)
->>>>>>> 03403073
 
 	// SignEOTS signs an EOTS using the private key of the validator and the corresponding
 	// secret randomness of the give chain at the given height
 	// It fails if the validator does not exist or there's no randomness committed to the given height
-<<<<<<< HEAD
-	SignEOTS(uid []byte, chainID []byte, msg []byte, height uint64) (*bbntypes.SchnorrEOTSSig, error)
-=======
 	SignEOTS(uid []byte, chainID []byte, msg []byte, height uint64) (*btcec.ModNScalar, error)
->>>>>>> 03403073
 
 	// SignSchnorrSig signs a Schnorr signature using the private key of the validator
 	// It fails if the validator does not exist or the message size is not 32 bytes
