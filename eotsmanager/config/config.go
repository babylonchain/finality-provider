package config

import (
	"fmt"
	"io"
	"net"
	"os"
	"os/user"
	"path/filepath"
	"strconv"
	"strings"

	"github.com/btcsuite/btcd/btcutil"
	"github.com/jessevdk/go-flags"
<<<<<<< HEAD
	"github.com/lightningnetwork/lnd/lncfg"
=======
>>>>>>> 6858a1b7
	"github.com/sirupsen/logrus"
)

const (
	defaultLogLevel       = "debug"
	defaultDataDirname    = "data"
	defaultLogDirname     = "logs"
	defaultLogFilename    = "eotsd.log"
	defaultConfigFileName = "eotsd.conf"
	DefaultRPCPort        = 15813
	defaultKeyringBackend = "test"
)
<<<<<<< HEAD

var (
	//   C:\Users\<username>\AppData\Local\ on Windows
	//   ~/.vald on Linux
	//   ~/Library/Application Support/Eotsd on MacOS
	DefaultEOTSDir = btcutil.AppDataDir("eotsd", false)

	DefaultConfigFile = filepath.Join(DefaultEOTSDir, defaultConfigFileName)

	defaultDataDir = filepath.Join(DefaultEOTSDir, defaultDataDirname)
	defaultLogDir  = filepath.Join(DefaultEOTSDir, defaultLogDirname)
=======

var (
	//   C:\Users\<username>\AppData\Local\ on Windows
	//   ~/.vald on Linux
	//   ~/Library/Application Support/Eotsd on MacOS
	DefaultEOTSDir = btcutil.AppDataDir("eotsd", false)

	DefaultConfigFile = filepath.Join(DefaultEOTSDir, defaultConfigFileName)

	defaultDataDir     = filepath.Join(DefaultEOTSDir, defaultDataDirname)
	defaultLogDir      = filepath.Join(DefaultEOTSDir, defaultLogDirname)
	defaultRpcListener = "localhost:" + strconv.Itoa(DefaultRPCPort)
>>>>>>> 6858a1b7
)

type Config struct {
	LogLevel       string `long:"loglevel" description:"Logging level for all subsystems" choice:"trace" choice:"debug" choice:"info" choice:"warn" choice:"error" choice:"fatal"`
	EOTSDir        string `long:"workdir" description:"The base directory that contains the EOTS manager's data, logs, configuration file, etc."`
	ConfigFile     string `long:"configfile" description:"Path to configuration file"`
	DataDir        string `long:"datadir" description:"The directory to store validator's data within"`
	LogDir         string `long:"logdir" description:"Directory to log output."`
	DumpCfg        bool   `long:"dumpcfg" description:"If config file does not exist, create it with current settings"`
	KeyDirectory   string `long:"key-dir" description:"Directory to store keys in"`
	KeyringBackend string `long:"keyring-type" description:"Type of keyring to use"`

	DatabaseConfig *DatabaseConfig

<<<<<<< HEAD
	GRpcServerConfig *GRpcServerConfig

	RpcListeners []net.Addr
}

type GRpcServerConfig struct {
	RawRPCListeners []string `long:"rpclisten" description:"Add an interface/port/socket to listen for RPC connections"`
}

// LoadConfig initializes and parses the config using a config file and command
// line options.
//
// The configuration proceeds as follows:
//  1. Start with a default config with sane settings
//  2. Pre-parse the command line to check for an alternative config file
//  3. Load configuration file overwriting defaults with any specified options
//  4. Parse CLI options and overwrite/add any specified options
func LoadConfig() (*Config, *logrus.Logger, error) {
	// Pre-parse the command line options to pick up an alternative config
	// file.
	preCfg := DefaultConfig()
	if _, err := flags.Parse(&preCfg); err != nil {
		return nil, nil, err
	}

	// If the config file path has not been modified by the user, then
	// we'll use the default config file path. However, if the user has
	// modified their default dir, then we should assume they intend to use
	// the config file within it.
	configFileDir := CleanAndExpandPath(preCfg.EOTSDir)
	configFilePath := CleanAndExpandPath(preCfg.ConfigFile)
	switch {
	case configFileDir != DefaultEOTSDir &&
		configFilePath == DefaultConfigFile:

		configFilePath = filepath.Join(
			configFileDir, defaultConfigFileName,
		)

	// User did specify an explicit --configfile, so we check that it does
	// exist under that path to avoid surprises.
	case configFilePath != DefaultConfigFile:
		if !FileExists(configFilePath) {
			return nil, nil, fmt.Errorf("specified config file does "+
				"not exist in %s", configFilePath)
		}
	}

	// Next, load any additional configuration options from the file.
	var configFileError error
	cfg := preCfg
	fileParser := flags.NewParser(&cfg, flags.Default)
	err := flags.NewIniParser(fileParser).ParseFile(configFilePath)
	if err != nil {
		// If it's a parsing related error, then we'll return
		// immediately, otherwise we can proceed as possibly the config
		// file doesn't exist which is OK.
		if _, ok := err.(*flags.IniError); ok {
			return nil, nil, err
		}

		configFileError = err
	}

	// Finally, parse the remaining command line options again to ensure
	// they take precedence.
	flagParser := flags.NewParser(&cfg, flags.Default)
	if _, err := flagParser.Parse(); err != nil {
		return nil, nil, err
	}

	cfgLogger := logrus.New()
	cfgLogger.Out = os.Stdout
	// Make sure everything we just loaded makes sense.
	if err := cfg.Validate(); err != nil {
		cfgLogger.Warnf("Error validating config: %v", err)
		return nil, nil, err
	}

	// ignore error here as we already validated the value
	logRuslLevel, _ := logrus.ParseLevel(cfg.LogLevel)

	// TODO: Add log rotation
	// At this point we know config is valid, create logger which also log to file
	logFilePath := filepath.Join(cfg.LogDir, defaultLogFilename)
	f, err := os.OpenFile(logFilePath, os.O_CREATE|os.O_WRONLY|os.O_APPEND, 0666)
	if err != nil {
		return nil, nil, err
	}
	mw := io.MultiWriter(os.Stdout, f)

	cfgLogger.Out = mw
	cfgLogger.Level = logRuslLevel

	// Warn about missing config file only after all other configuration is
	// done. This prevents the warning on help messages and invalid
	// options.  Note this should go directly before the return.
	if configFileError != nil {
		cfgLogger.Warnf("%v", configFileError)
		if cfg.DumpCfg {
			cfgLogger.Infof("Writing configuration file to %s", configFilePath)
			fileParser := flags.NewParser(&cfg, flags.Default)
			err := flags.NewIniParser(fileParser).WriteFile(configFilePath, flags.IniIncludeComments|flags.IniIncludeDefaults)
			if err != nil {
				cfgLogger.Warnf("Error writing configuration file: %v", err)
				return nil, nil, err
			}
=======
	RpcListener string `long:"rpclistener" description:"the listener for RPC connections, e.g., localhost:1234"`
}

// LoadConfig initializes and parses the config using a config file and command
// line options.
//
// The configuration proceeds as follows:
//  1. Start with a default config with sane settings
//  2. Pre-parse the command line to check for an alternative config file
//  3. Load configuration file overwriting defaults with any specified options
//  4. Parse CLI options and overwrite/add any specified options
func LoadConfig() (*Config, *logrus.Logger, error) {
	// Pre-parse the command line options to pick up an alternative config
	// file.
	preCfg := DefaultConfig()
	if _, err := flags.Parse(&preCfg); err != nil {
		return nil, nil, err
	}

	// If the config file path has not been modified by the user, then
	// we'll use the default config file path. However, if the user has
	// modified their default dir, then we should assume they intend to use
	// the config file within it.
	configFileDir := cleanAndExpandPath(preCfg.EOTSDir)
	configFilePath := cleanAndExpandPath(preCfg.ConfigFile)
	switch {
	case configFileDir != DefaultEOTSDir &&
		configFilePath == DefaultConfigFile:

		configFilePath = filepath.Join(
			configFileDir, defaultConfigFileName,
		)

	// User did specify an explicit --configfile, so we check that it does
	// exist under that path to avoid surprises.
	case configFilePath != DefaultConfigFile:
		if !FileExists(configFilePath) {
			return nil, nil, fmt.Errorf("specified config file does "+
				"not exist in %s", configFilePath)
		}
	}

	// Next, load any additional configuration options from the file.
	var configFileError error
	cfg := preCfg
	fileParser := flags.NewParser(&cfg, flags.Default)
	err := flags.NewIniParser(fileParser).ParseFile(configFilePath)
	if err != nil {
		// If it's a parsing related error, then we'll return
		// immediately, otherwise we can proceed as possibly the config
		// file doesn't exist which is OK.
		if _, ok := err.(*flags.IniError); ok {
			return nil, nil, err
		}

		configFileError = err
	}

	// Finally, parse the remaining command line options again to ensure
	// they take precedence.
	flagParser := flags.NewParser(&cfg, flags.Default)
	if _, err := flagParser.Parse(); err != nil {
		return nil, nil, err
	}

	cfgLogger := logrus.New()
	cfgLogger.Out = os.Stdout
	// Make sure everything we just loaded makes sense.
	if err := cfg.Validate(); err != nil {
		return nil, nil, err
	}

	logRuslLevel, err := logrus.ParseLevel(cfg.LogLevel)
	if err != nil {
		return nil, nil, err
	}

	// TODO: Add log rotation
	// At this point we know config is valid, create logger which also log to file
	logFilePath := filepath.Join(cfg.LogDir, defaultLogFilename)
	f, err := os.OpenFile(logFilePath, os.O_CREATE|os.O_WRONLY|os.O_APPEND, 0666)
	if err != nil {
		return nil, nil, err
	}
	mw := io.MultiWriter(os.Stdout, f)

	cfgLogger.SetOutput(mw)
	cfgLogger.SetLevel(logRuslLevel)

	// Warn about missing config file only after all other configuration is
	// done. This prevents the warning on help messages and invalid
	// options.  Note this should go directly before the return.
	if configFileError != nil {
		cfgLogger.Warnf("%v", configFileError)
		if cfg.DumpCfg {
			cfgLogger.Infof("Writing configuration file to %s", configFilePath)
			fileParser := flags.NewParser(&cfg, flags.Default)
			err := flags.NewIniParser(fileParser).WriteFile(configFilePath, flags.IniIncludeComments|flags.IniIncludeDefaults)
			if err != nil {
				cfgLogger.Warnf("Error writing configuration file: %v", err)
				return nil, nil, err
			}
		}
	}

	return &cfg, cfgLogger, nil
}

// Validate check the given configuration to be sane. This makes sure no
// illegal values or combination of values are set. All file system paths are
// normalized. The cleaned up config is returned on success.
func (cfg *Config) Validate() error {
	// If the provided eotsd directory is not the default, we'll modify the
	// path to all the files and directories that will live within it.
	eotsdDir := cleanAndExpandPath(cfg.EOTSDir)
	if eotsdDir != DefaultEOTSDir {
		cfg.DataDir = filepath.Join(eotsdDir, defaultDataDirname)
		cfg.LogDir = filepath.Join(eotsdDir, defaultLogDirname)
	}

	makeDirectory := func(dir string) error {
		err := os.MkdirAll(dir, 0700)
		if err != nil {
			// Show a nicer error message if it's because a symlink
			// is linked to a directory that does not exist
			// (probably because it's not mounted).
			if e, ok := err.(*os.PathError); ok && os.IsExist(err) {
				link, lerr := os.Readlink(e.Path)
				if lerr == nil {
					str := "is symlink %s -> %s mounted?"
					err = fmt.Errorf(str, e.Path, link)
				}
			}

			return fmt.Errorf("failed to create eotsd directory '%s': %w", dir, err)
		}

		return nil
	}

	// As soon as we're done parsing configuration options, ensure all
	// paths to directories and files are cleaned and expanded before
	// attempting to use them later on.
	cfg.DataDir = cleanAndExpandPath(cfg.DataDir)
	cfg.LogDir = cleanAndExpandPath(cfg.LogDir)

	// Create the eotsd directory and all other subdirectories if they
	// don't already exist. This makes sure that directory trees are also
	// created for files that point to outside the eotsd dir.
	dirs := []string{
		eotsdDir, cfg.DataDir, cfg.LogDir,
	}
	for _, dir := range dirs {
		if err := makeDirectory(dir); err != nil {
			return err
		}
	}

	_, err := logrus.ParseLevel(cfg.LogLevel)

	if err != nil {
		return err
	}

	_, err = net.ResolveTCPAddr("tcp", cfg.RpcListener)
	if err != nil {
		return fmt.Errorf("invalid RPC listener address %s, %w", cfg.RpcListener, err)
	}

	return nil
}

func FileExists(name string) bool {
	if _, err := os.Stat(name); err != nil {
		if os.IsNotExist(err) {
			return false
>>>>>>> 6858a1b7
		}
	}
	return true
}

<<<<<<< HEAD
	return &cfg, cfgLogger, nil
}

// Validate check the given configuration to be sane. This makes sure no
// illegal values or combination of values are set. All file system paths are
// normalized. The cleaned up config is returned on success.
func (cfg *Config) Validate() error {
	// If the provided eotsd directory is not the default, we'll modify the
	// path to all the files and directories that will live within it.
	eotsdDir := CleanAndExpandPath(cfg.EOTSDir)
	if eotsdDir != DefaultEOTSDir {
		cfg.DataDir = filepath.Join(eotsdDir, defaultDataDirname)
		cfg.LogDir = filepath.Join(eotsdDir, defaultLogDirname)
	}

	makeDirectory := func(dir string) error {
		err := os.MkdirAll(dir, 0700)
		if err != nil {
			// Show a nicer error message if it's because a symlink
			// is linked to a directory that does not exist
			// (probably because it's not mounted).
			if e, ok := err.(*os.PathError); ok && os.IsExist(err) {
				link, lerr := os.Readlink(e.Path)
				if lerr == nil {
					str := "is symlink %s -> %s mounted?"
					err = fmt.Errorf(str, e.Path, link)
				}
			}

			return fmt.Errorf("failed to create eotsd directory '%s': %w", dir, err)
		}

		return nil
	}

	// As soon as we're done parsing configuration options, ensure all
	// paths to directories and files are cleaned and expanded before
	// attempting to use them later on.
	cfg.DataDir = CleanAndExpandPath(cfg.DataDir)
	cfg.LogDir = CleanAndExpandPath(cfg.LogDir)

	// Create the eotsd directory and all other subdirectories if they
	// don't already exist. This makes sure that directory trees are also
	// created for files that point to outside the eotsd dir.
	dirs := []string{
		eotsdDir, cfg.DataDir, cfg.LogDir,
	}
	for _, dir := range dirs {
		if err := makeDirectory(dir); err != nil {
			return err
		}
	}

	// At least one RPCListener is required. So listen on localhost per
	// default.
	if len(cfg.GRpcServerConfig.RawRPCListeners) == 0 {
		addr := fmt.Sprintf("localhost:%d", DefaultRPCPort)
		cfg.GRpcServerConfig.RawRPCListeners = append(
			cfg.GRpcServerConfig.RawRPCListeners, addr,
		)
	}

	_, err := logrus.ParseLevel(cfg.LogLevel)

	if err != nil {
		return err
	}

	// Add default port to all RPC listener addresses if needed and remove
	// duplicate addresses.
	cfg.RpcListeners, err = lncfg.NormalizeAddresses(
		cfg.GRpcServerConfig.RawRPCListeners, strconv.Itoa(DefaultRPCPort),
		net.ResolveTCPAddr,
	)

	if err != nil {
		return err
	}

	return nil
}

// FileExists reports whether the named file or directory exists.
// This function is taken from https://github.com/btcsuite/btcd
func FileExists(name string) bool {
	if _, err := os.Stat(name); err != nil {
		if os.IsNotExist(err) {
			return false
		}
	}
	return true
}

// CleanAndExpandPath expands environment variables and leading ~ in the
// passed path, cleans the result, and returns it.
// This function is taken from https://github.com/btcsuite/btcd
func CleanAndExpandPath(path string) string {
=======
// cleanAndExpandPath expands environment variables and leading ~ in the
// passed path, cleans the result, and returns it.
func cleanAndExpandPath(path string) string {
>>>>>>> 6858a1b7
	if path == "" {
		return ""
	}

	// Expand initial ~ to OS specific home directory.
	if strings.HasPrefix(path, "~") {
		var homeDir string
		u, err := user.Current()
		if err == nil {
			homeDir = u.HomeDir
		} else {
			homeDir = os.Getenv("HOME")
		}

		path = strings.Replace(path, "~", homeDir, 1)
	}

	// NOTE: The os.ExpandEnv doesn't work with Windows-style %VARIABLE%,
	// but the variables can still be expanded via POSIX-style $VARIABLE.
	return filepath.Clean(os.ExpandEnv(path))
}

func DefaultConfig() Config {
	dbCfg := DefaultDatabaseConfig()
	return Config{
		LogLevel:       defaultLogLevel,
		EOTSDir:        DefaultEOTSDir,
		ConfigFile:     DefaultConfigFile,
		DataDir:        defaultDataDir,
		LogDir:         defaultLogDir,
		KeyringBackend: defaultKeyringBackend,
		KeyDirectory:   defaultDataDir,
		DatabaseConfig: &dbCfg,
<<<<<<< HEAD
=======
		RpcListener:    defaultRpcListener,
>>>>>>> 6858a1b7
	}
}<|MERGE_RESOLUTION|>--- conflicted
+++ resolved
@@ -12,10 +12,6 @@
 
 	"github.com/btcsuite/btcd/btcutil"
 	"github.com/jessevdk/go-flags"
-<<<<<<< HEAD
-	"github.com/lightningnetwork/lnd/lncfg"
-=======
->>>>>>> 6858a1b7
 	"github.com/sirupsen/logrus"
 )
 
@@ -28,7 +24,6 @@
 	DefaultRPCPort        = 15813
 	defaultKeyringBackend = "test"
 )
-<<<<<<< HEAD
 
 var (
 	//   C:\Users\<username>\AppData\Local\ on Windows
@@ -38,22 +33,9 @@
 
 	DefaultConfigFile = filepath.Join(DefaultEOTSDir, defaultConfigFileName)
 
-	defaultDataDir = filepath.Join(DefaultEOTSDir, defaultDataDirname)
-	defaultLogDir  = filepath.Join(DefaultEOTSDir, defaultLogDirname)
-=======
-
-var (
-	//   C:\Users\<username>\AppData\Local\ on Windows
-	//   ~/.vald on Linux
-	//   ~/Library/Application Support/Eotsd on MacOS
-	DefaultEOTSDir = btcutil.AppDataDir("eotsd", false)
-
-	DefaultConfigFile = filepath.Join(DefaultEOTSDir, defaultConfigFileName)
-
 	defaultDataDir     = filepath.Join(DefaultEOTSDir, defaultDataDirname)
 	defaultLogDir      = filepath.Join(DefaultEOTSDir, defaultLogDirname)
 	defaultRpcListener = "localhost:" + strconv.Itoa(DefaultRPCPort)
->>>>>>> 6858a1b7
 )
 
 type Config struct {
@@ -68,14 +50,7 @@
 
 	DatabaseConfig *DatabaseConfig
 
-<<<<<<< HEAD
-	GRpcServerConfig *GRpcServerConfig
-
-	RpcListeners []net.Addr
-}
-
-type GRpcServerConfig struct {
-	RawRPCListeners []string `long:"rpclisten" description:"Add an interface/port/socket to listen for RPC connections"`
+	RpcListener string `long:"rpclistener" description:"the listener for RPC connections, e.g., localhost:1234"`
 }
 
 // LoadConfig initializes and parses the config using a config file and command
@@ -98,8 +73,8 @@
 	// we'll use the default config file path. However, if the user has
 	// modified their default dir, then we should assume they intend to use
 	// the config file within it.
-	configFileDir := CleanAndExpandPath(preCfg.EOTSDir)
-	configFilePath := CleanAndExpandPath(preCfg.ConfigFile)
+	configFileDir := cleanAndExpandPath(preCfg.EOTSDir)
+	configFilePath := cleanAndExpandPath(preCfg.ConfigFile)
 	switch {
 	case configFileDir != DefaultEOTSDir &&
 		configFilePath == DefaultConfigFile:
@@ -144,12 +119,13 @@
 	cfgLogger.Out = os.Stdout
 	// Make sure everything we just loaded makes sense.
 	if err := cfg.Validate(); err != nil {
-		cfgLogger.Warnf("Error validating config: %v", err)
-		return nil, nil, err
-	}
-
-	// ignore error here as we already validated the value
-	logRuslLevel, _ := logrus.ParseLevel(cfg.LogLevel)
+		return nil, nil, err
+	}
+
+	logRuslLevel, err := logrus.ParseLevel(cfg.LogLevel)
+	if err != nil {
+		return nil, nil, err
+	}
 
 	// TODO: Add log rotation
 	// At this point we know config is valid, create logger which also log to file
@@ -160,8 +136,8 @@
 	}
 	mw := io.MultiWriter(os.Stdout, f)
 
-	cfgLogger.Out = mw
-	cfgLogger.Level = logRuslLevel
+	cfgLogger.SetOutput(mw)
+	cfgLogger.SetLevel(logRuslLevel)
 
 	// Warn about missing config file only after all other configuration is
 	// done. This prevents the warning on help messages and invalid
@@ -176,109 +152,6 @@
 				cfgLogger.Warnf("Error writing configuration file: %v", err)
 				return nil, nil, err
 			}
-=======
-	RpcListener string `long:"rpclistener" description:"the listener for RPC connections, e.g., localhost:1234"`
-}
-
-// LoadConfig initializes and parses the config using a config file and command
-// line options.
-//
-// The configuration proceeds as follows:
-//  1. Start with a default config with sane settings
-//  2. Pre-parse the command line to check for an alternative config file
-//  3. Load configuration file overwriting defaults with any specified options
-//  4. Parse CLI options and overwrite/add any specified options
-func LoadConfig() (*Config, *logrus.Logger, error) {
-	// Pre-parse the command line options to pick up an alternative config
-	// file.
-	preCfg := DefaultConfig()
-	if _, err := flags.Parse(&preCfg); err != nil {
-		return nil, nil, err
-	}
-
-	// If the config file path has not been modified by the user, then
-	// we'll use the default config file path. However, if the user has
-	// modified their default dir, then we should assume they intend to use
-	// the config file within it.
-	configFileDir := cleanAndExpandPath(preCfg.EOTSDir)
-	configFilePath := cleanAndExpandPath(preCfg.ConfigFile)
-	switch {
-	case configFileDir != DefaultEOTSDir &&
-		configFilePath == DefaultConfigFile:
-
-		configFilePath = filepath.Join(
-			configFileDir, defaultConfigFileName,
-		)
-
-	// User did specify an explicit --configfile, so we check that it does
-	// exist under that path to avoid surprises.
-	case configFilePath != DefaultConfigFile:
-		if !FileExists(configFilePath) {
-			return nil, nil, fmt.Errorf("specified config file does "+
-				"not exist in %s", configFilePath)
-		}
-	}
-
-	// Next, load any additional configuration options from the file.
-	var configFileError error
-	cfg := preCfg
-	fileParser := flags.NewParser(&cfg, flags.Default)
-	err := flags.NewIniParser(fileParser).ParseFile(configFilePath)
-	if err != nil {
-		// If it's a parsing related error, then we'll return
-		// immediately, otherwise we can proceed as possibly the config
-		// file doesn't exist which is OK.
-		if _, ok := err.(*flags.IniError); ok {
-			return nil, nil, err
-		}
-
-		configFileError = err
-	}
-
-	// Finally, parse the remaining command line options again to ensure
-	// they take precedence.
-	flagParser := flags.NewParser(&cfg, flags.Default)
-	if _, err := flagParser.Parse(); err != nil {
-		return nil, nil, err
-	}
-
-	cfgLogger := logrus.New()
-	cfgLogger.Out = os.Stdout
-	// Make sure everything we just loaded makes sense.
-	if err := cfg.Validate(); err != nil {
-		return nil, nil, err
-	}
-
-	logRuslLevel, err := logrus.ParseLevel(cfg.LogLevel)
-	if err != nil {
-		return nil, nil, err
-	}
-
-	// TODO: Add log rotation
-	// At this point we know config is valid, create logger which also log to file
-	logFilePath := filepath.Join(cfg.LogDir, defaultLogFilename)
-	f, err := os.OpenFile(logFilePath, os.O_CREATE|os.O_WRONLY|os.O_APPEND, 0666)
-	if err != nil {
-		return nil, nil, err
-	}
-	mw := io.MultiWriter(os.Stdout, f)
-
-	cfgLogger.SetOutput(mw)
-	cfgLogger.SetLevel(logRuslLevel)
-
-	// Warn about missing config file only after all other configuration is
-	// done. This prevents the warning on help messages and invalid
-	// options.  Note this should go directly before the return.
-	if configFileError != nil {
-		cfgLogger.Warnf("%v", configFileError)
-		if cfg.DumpCfg {
-			cfgLogger.Infof("Writing configuration file to %s", configFilePath)
-			fileParser := flags.NewParser(&cfg, flags.Default)
-			err := flags.NewIniParser(fileParser).WriteFile(configFilePath, flags.IniIncludeComments|flags.IniIncludeDefaults)
-			if err != nil {
-				cfgLogger.Warnf("Error writing configuration file: %v", err)
-				return nil, nil, err
-			}
 		}
 	}
 
@@ -353,115 +226,14 @@
 	if _, err := os.Stat(name); err != nil {
 		if os.IsNotExist(err) {
 			return false
->>>>>>> 6858a1b7
 		}
 	}
 	return true
 }
 
-<<<<<<< HEAD
-	return &cfg, cfgLogger, nil
-}
-
-// Validate check the given configuration to be sane. This makes sure no
-// illegal values or combination of values are set. All file system paths are
-// normalized. The cleaned up config is returned on success.
-func (cfg *Config) Validate() error {
-	// If the provided eotsd directory is not the default, we'll modify the
-	// path to all the files and directories that will live within it.
-	eotsdDir := CleanAndExpandPath(cfg.EOTSDir)
-	if eotsdDir != DefaultEOTSDir {
-		cfg.DataDir = filepath.Join(eotsdDir, defaultDataDirname)
-		cfg.LogDir = filepath.Join(eotsdDir, defaultLogDirname)
-	}
-
-	makeDirectory := func(dir string) error {
-		err := os.MkdirAll(dir, 0700)
-		if err != nil {
-			// Show a nicer error message if it's because a symlink
-			// is linked to a directory that does not exist
-			// (probably because it's not mounted).
-			if e, ok := err.(*os.PathError); ok && os.IsExist(err) {
-				link, lerr := os.Readlink(e.Path)
-				if lerr == nil {
-					str := "is symlink %s -> %s mounted?"
-					err = fmt.Errorf(str, e.Path, link)
-				}
-			}
-
-			return fmt.Errorf("failed to create eotsd directory '%s': %w", dir, err)
-		}
-
-		return nil
-	}
-
-	// As soon as we're done parsing configuration options, ensure all
-	// paths to directories and files are cleaned and expanded before
-	// attempting to use them later on.
-	cfg.DataDir = CleanAndExpandPath(cfg.DataDir)
-	cfg.LogDir = CleanAndExpandPath(cfg.LogDir)
-
-	// Create the eotsd directory and all other subdirectories if they
-	// don't already exist. This makes sure that directory trees are also
-	// created for files that point to outside the eotsd dir.
-	dirs := []string{
-		eotsdDir, cfg.DataDir, cfg.LogDir,
-	}
-	for _, dir := range dirs {
-		if err := makeDirectory(dir); err != nil {
-			return err
-		}
-	}
-
-	// At least one RPCListener is required. So listen on localhost per
-	// default.
-	if len(cfg.GRpcServerConfig.RawRPCListeners) == 0 {
-		addr := fmt.Sprintf("localhost:%d", DefaultRPCPort)
-		cfg.GRpcServerConfig.RawRPCListeners = append(
-			cfg.GRpcServerConfig.RawRPCListeners, addr,
-		)
-	}
-
-	_, err := logrus.ParseLevel(cfg.LogLevel)
-
-	if err != nil {
-		return err
-	}
-
-	// Add default port to all RPC listener addresses if needed and remove
-	// duplicate addresses.
-	cfg.RpcListeners, err = lncfg.NormalizeAddresses(
-		cfg.GRpcServerConfig.RawRPCListeners, strconv.Itoa(DefaultRPCPort),
-		net.ResolveTCPAddr,
-	)
-
-	if err != nil {
-		return err
-	}
-
-	return nil
-}
-
-// FileExists reports whether the named file or directory exists.
-// This function is taken from https://github.com/btcsuite/btcd
-func FileExists(name string) bool {
-	if _, err := os.Stat(name); err != nil {
-		if os.IsNotExist(err) {
-			return false
-		}
-	}
-	return true
-}
-
-// CleanAndExpandPath expands environment variables and leading ~ in the
-// passed path, cleans the result, and returns it.
-// This function is taken from https://github.com/btcsuite/btcd
-func CleanAndExpandPath(path string) string {
-=======
 // cleanAndExpandPath expands environment variables and leading ~ in the
 // passed path, cleans the result, and returns it.
 func cleanAndExpandPath(path string) string {
->>>>>>> 6858a1b7
 	if path == "" {
 		return ""
 	}
@@ -495,9 +267,6 @@
 		KeyringBackend: defaultKeyringBackend,
 		KeyDirectory:   defaultDataDir,
 		DatabaseConfig: &dbCfg,
-<<<<<<< HEAD
-=======
 		RpcListener:    defaultRpcListener,
->>>>>>> 6858a1b7
 	}
 }